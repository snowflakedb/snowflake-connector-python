[coverage:report]
skip_covered = False
show_missing = True
[coverage:run]
branch = true
parallel = true
omit = */snowflake/connector/tool/*
       */snowflake/connector/vendored/*
       src/snowflake/connector/incident.py
[coverage:paths]
source = src/snowflake/connector
         */.tox/*/lib/python*/site-packages/snowflake/connector
         */.tox\*\Lib\site-packages\snowflake\connector
         */src/snowflake/connector
         *\src\snowflake\connector
         */fips_env/lib/python*/site-packages/snowflake/connector

[tox]
minversion = 3.7
envlist = fix_lint,
<<<<<<< HEAD
          py{37,38,39,310,311}-{unit-parallel,integ,pandas,sso},
=======
          py{37,38,39,310}-{extras,unit-parallel,integ,pandas,sso},
>>>>>>> d957164c
          coverage
skip_missing_interpreters = true
requires =
    tox-external-wheels>=0.1.6

[testenv]
description = run the tests with pytest under {basepython}
extras =
    development
    pandas: pandas
    sso: secure-local-storage
install_command = python -m pip install -U {opts} {packages}
external_wheels =
    py37-ci: dist/*cp37*.whl
    py38-ci: dist/*cp38*.whl
    py39-ci: dist/*cp39*.whl
    py310-ci: dist/*cp310*.whl
    py311-ci: dist/*cp311*.whl
setenv =
    COVERAGE_FILE = {env:COVERAGE_FILE:{toxworkdir}/.coverage.{envname}}
    ci: SNOWFLAKE_PYTEST_OPTS = -vvv
    # Set test type, either notset, unit, integ, or both
    unit-integ: SNOWFLAKE_TEST_TYPE = (unit or integ)
    !unit-!integ: SNOWFLAKE_TEST_TYPE = (unit or integ)
    unit: SNOWFLAKE_TEST_TYPE = unit
    integ: SNOWFLAKE_TEST_TYPE = integ
    parallel: SNOWFLAKE_PYTEST_OPTS = {env:SNOWFLAKE_PYTEST_OPTS:} -n auto
    # Add common parts into pytest command
    SNOWFLAKE_PYTEST_COV_LOCATION = {env:JUNIT_REPORT_DIR:{toxworkdir}}/junit.{envname}-{env:cloud_provider:dev}.xml
    SNOWFLAKE_PYTEST_COV_CMD = --cov snowflake.connector --junitxml {env:SNOWFLAKE_PYTEST_COV_LOCATION} --cov-report=
    SNOWFLAKE_PYTEST_CMD = pytest {env:SNOWFLAKE_PYTEST_OPTS:} {env:SNOWFLAKE_PYTEST_COV_CMD}
passenv =
    AWS_ACCESS_KEY_ID
    AWS_SECRET_ACCESS_KEY
    SF_PROJECT_ROOT
    cloud_provider
    SF_REGRESS_LOGS
    ; Github Actions provided environmental variables
    GITHUB_ACTIONS
    JENKINS_HOME
    ; This is required on windows. Otherwise pwd module won't be imported successfully,
    ; see https://github.com/tox-dev/tox/issues/1455
    USERNAME
    CLIENT_LOG_DIR_PATH_DOCKER
    PYTEST_ADDOPTS
commands =
    # Test environments
    # Note: make sure to have a default env and all the other special ones
    !pandas-!sso-!lambda-!extras: {env:SNOWFLAKE_PYTEST_CMD} -m "{env:SNOWFLAKE_TEST_TYPE} and not sso and not pandas and not lambda" {posargs:} test
    pandas: {env:SNOWFLAKE_PYTEST_CMD} -m "{env:SNOWFLAKE_TEST_TYPE} and pandas" {posargs:} test
    sso: {env:SNOWFLAKE_PYTEST_CMD} -m "{env:SNOWFLAKE_TEST_TYPE} and sso" {posargs:} test
    lambda: {env:SNOWFLAKE_PYTEST_CMD} -m "{env:SNOWFLAKE_TEST_TYPE} and lambda" {posargs:} test
    extras: python -m test.extras.run {posargs:}

[testenv:olddriver]
basepython = python3.7
description = run the old driver tests with pytest under {basepython}
deps =
    pip >= 19.3.1
    snowflake-connector-python==1.9.1
    azure-storage-blob==2.1.0
    pandas
    pendulum!=2.1.1
    pytest<6.1.0
    pytest-cov
    pytest-rerunfailures
    pytest-timeout
    pytest-xdist
    mock
skip_install = True
setenv = {[testenv]setenv}
passenv = {[testenv]passenv}
commands =
    {env:SNOWFLAKE_PYTEST_CMD} -m "not skipolddriver" -vvv {posargs:} test

[testenv:coverage]
description = [run locally after tests]: combine coverage data and create report
;              generates a diff coverage against origin/master (can be changed by setting DIFF_AGAINST env var)
deps =
       coverage
;       diff_cover
skip_install = True
passenv = DIFF_AGAINST
setenv = COVERAGE_FILE={toxworkdir}/.coverage
commands = coverage combine
           coverage report -m
           coverage xml -o {env:COV_REPORT_DIR:{toxworkdir}}/coverage.xml
           coverage html -d {env:COV_REPORT_DIR:{toxworkdir}}/htmlcov
;           diff-cover --compare-branch {env:DIFF_AGAINST:origin/master} {toxworkdir}/coverage.xml
depends = py37, py38, py39, py310, py311

[testenv:py{37,38,39,310,311}-coverage]
# I hate doing this, but this env is for Jenkins, please keep it up-to-date with the one env above it if necessary
description = [run locally after tests]: combine coverage data and create report specifically with {basepython}
deps = {[testenv:coverage]deps}
skip_install = {[testenv:coverage]skip_install}
passenv = {[testenv:coverage]passenv}
setenv = {[testenv:coverage]setenv}
commands = {[testenv:coverage]commands}
depends = {[testenv:coverage]depends}

[testenv:flake8]
; DEPRECATED
description = check code style with flake8
skip_install = true
deps = flake8
commands = flake8 {posargs}

[testenv:fix_lint]
description = format the code base to adhere to our styles, and complain about what we cannot do automatically
passenv =
    PROGRAMDATA
deps =
    pre-commit >= 2.9.0
skip_install = True
commands = pre-commit run --all-files
           python -c 'import pathlib; print("hint: run \{\} install to add checks as pre-commit hook".format(pathlib.Path(r"{envdir}") / "bin" / "pre-commit"))'

[testenv:dependency]
description = Check if there is conflicting dependency
deps =
    pip-tools
skip_install = True
commands = pip-compile setup.py
depends = py37, py38, py39, py310, py311

[pytest]
log_level = info
addopts = -ra --strict-markers
junit_family = legacy
filterwarnings =
    error::UserWarning:cryptography.*
markers =
    # Optional dependency groups markers
    lambda: AWS lambda tests
    pandas: tests for pandas integration
    sso: tests for sso optional dependency integration
    # Cloud provider markers
    aws: tests for Amazon Cloud storage
    azure: tests for Azure Cloud storage
    gcp: tests for Google Cloud storage
    # Test type markers
    integ: integration tests
    unit: unit tests
    skipolddriver: skip for old driver tests
    # Other markers
    timeout: tests that need a timeout time
    internal: tests that could but should only run on our internal CI
    external: tests that could but should only run on our external CI

[isort]
multi_line_output = 3
include_trailing_comma = True
force_grid_wrap = 0
use_parentheses = True
ensure_newline_before_comments = True
line_length = 88
known_first_party =snowflake,parameters,generate_test_files

[flake8]
# Notes on ignores:
# - all ignored Ds mean doc issues, these should be cleaned up
ignore = B011,C901,D100,D101,D102,D103,D104,D105,D107,D401,E203,E402,E501,F821,W503
exclude=
    build,tool,.tox,parameters.py,parameters_jenkins.py,
# Disable checking virtualenv contents
    *venv*
max-line-length = 88
show-source = true<|MERGE_RESOLUTION|>--- conflicted
+++ resolved
@@ -18,11 +18,7 @@
 [tox]
 minversion = 3.7
 envlist = fix_lint,
-<<<<<<< HEAD
-          py{37,38,39,310,311}-{unit-parallel,integ,pandas,sso},
-=======
-          py{37,38,39,310}-{extras,unit-parallel,integ,pandas,sso},
->>>>>>> d957164c
+          py{37,38,39,310,311}-{extras,unit-parallel,integ,pandas,sso},
           coverage
 skip_missing_interpreters = true
 requires =
