--- conflicted
+++ resolved
@@ -23,42 +23,6 @@
         exclude: .github/repo_meta.yaml
     -   id: debug-statements
     -   id: check-ast
-<<<<<<< HEAD
--   repo: https://github.com/Lucas-C/pre-commit-hooks.git
-    rev: v1.5.5
-    hooks:
-    -   id: insert-license
-        name: insert-py-license
-        files: >
-            (?x)^(
-                src/snowflake/connector/.*\.pyx?|
-                test/.*\.py|
-            )$
-        exclude: >
-            (?x)^(
-                src/snowflake/connector/version.py|
-                src/snowflake/connector/nanoarrow_cpp|
-            )$
-        args:
-            - --license-filepath
-            - license_header.txt
-    -   id: insert-license
-        name: insert-cpp-license
-        files: >
-            (?x)^(
-                src/snowflake/connector/nanoarrow_cpp/.*\.(cpp|hpp)|
-            )$
-        args:
-            - --comment-style
-            - //
-            - --license-filepath
-            - license_header.txt
-        exclude: >
-            (?x)^(
-                src/snowflake/connector/nanoarrow_cpp/ArrowIterator/nanoarrow.hpp|
-            )$
-=======
->>>>>>> 131bc24d
 -   repo: https://github.com/asottile/yesqa
     rev: v1.5.0
     hooks:
