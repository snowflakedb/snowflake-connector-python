This package includes the Snowflake Connector for Python, which conforms to the Python DB API 2.0 specification:
https://www.python.org/dev/peps/pep-0249/

Snowflake Documentation is available at:
https://docs.snowflake.com/

Source code is also available at: https://github.com/snowflakedb/snowflake-connector-python

# Release Notes
- v3.16(TBD)
  - Added basic arrow support for Interval types.
<<<<<<< HEAD
  - Added `infer_schema` parameter to `write_pandas` to perform schema inference on the passed data.
=======
  - Fix `write_pandas` special characters usage in the location name.
>>>>>>> ecd5d9f7

- v3.15.0(Apr 29,2025)
  - Bumped up min boto and botocore version to 1.24.
  - OCSP: terminate certificates chain traversal if a trusted certificate already reached.
  - Added new authentication methods support for programmatic access tokens (PATs), OAuth 2.0 Authorization Code Flow, OAuth 2.0 Client Credentials Flow, and OAuth Token caching.
    - For OAuth 2.0 Authorization Code Flow:
      - Added the `oauth_client_id`, `oauth_client_secret`, `oauth_authorization_url`, `oauth_token_request_url`, `oauth_redirect_uri`, `oauth_scope`, `oauth_disable_pkce`, `oauth_enable_refresh_tokens` and `oauth_enable_single_use_refresh_tokens` parameters.
      - Added the `OAUTH_AUTHORIZATION_CODE` value for the parameter authenticator.
    - For OAuth 2.0 Client Credentials Flow:
      - Added the `oauth_client_id`, `oauth_client_secret`, `oauth_token_request_url`, and `oauth_scope` parameters.
      - Added the `OAUTH_CLIENT_CREDENTIALS` value for the parameter authenticator.
    - For OAuth Token caching: Passing a username to driver configuration is required, and the `client_store_temporary_credential property` is to be set to `true`.

- v3.14.1(April 21, 2025)
  - Added support for Python 3.13.
    - NOTE: Windows 64 support is still experimental and should not yet be used for production environments.
  - Dropped support for Python 3.8.
  - Added basic decimal floating-point type support.
  - Added experimental authentication methods.
  - Added support of GCS regional endpoints.
  - Added support of GCS virtual urls. See more: https://cloud.google.com/storage/docs/request-endpoints#xml-api
  - Added `client_fetch_threads` experimental parameter to better utilize threads for fetching query results.
  - Added `check_arrow_conversion_error_on_every_column` connection property that can be set to `False` to restore previous behaviour in which driver will ignore errors until it occurs in the last column. This flag's purpose is to unblock workflows that may be impacted by the bugfix and will be removed in later releases.
  - Lowered log levels from info to debug for some of the messages to make the output easier to follow.
  - Allowed the connector to inherit a UUID4 generated upstream, provided in statement parameters (field: `requestId`), rather than automatically generate a UUID4 to use for the HTTP Request ID.
  - Improved logging in urllib3, boto3, botocore - assured data masking even after migration to the external owned library in the future.
  - Improved error message for client-side query cancellations due to timeouts.
  - Improved security and robustness for the temporary credentials cache storage.
  - Fixed a bug that caused driver to fail silently on `TO_DATE` arrow to python conversion when invalid date was followed by the correct one.
  - Fixed expired S3 credentials update and increment retry when expired credentials are found.
  - Deprecated `insecure_mode` connection property and replaced it with `disable_ocsp_checks` with the same behavior as the former property.

- v3.14.0(March 03, 2025)
  - Bumped pyOpenSSL dependency upper boundary from <25.0.0 to <26.0.0.
  - Added a <19.0.0 pin to pyarrow as a workaround to a bug affecting Azure Batch.
  - Optimized distribution package lookup to speed up import.
  - Fixed a bug where privatelink OCSP Cache url could not be determined if privatelink account name was specified in uppercase.
  - Added support for iceberg tables to `write_pandas`.
  - Fixed base64 encoded private key tests.
  - Fixed a bug where file permission check happened on Windows.
  - Added support for File types.
  - Added `unsafe_file_write` connection parameter that restores the previous behaviour of saving files downloaded with GET with 644 permissions.

- v3.13.2(January 29, 2025)
  - Changed not to use scoped temporary objects.

- v3.13.1(January 29, 2025)
  - Remedied SQL injection vulnerability in snowflake.connector.pandas_tools.write_pandas. See more https://github.com/snowflakedb/snowflake-connector-python/security/advisories/GHSA-2vpq-fh52-j3wv
  - Remedied vulnerability in deserialization of the OCSP response cache. See more: https://github.com/snowflakedb/snowflake-connector-python/security/advisories/GHSA-m4f6-vcj4-w5mx
  - Remedied vulnerability connected to cache files permissions. See more: https://github.com/snowflakedb/snowflake-connector-python/security/advisories/GHSA-r2x6-cjg7-8r43

- v3.13.0(January 23,2025)
  - Added a feature to limit the sizes of IO-bound ThreadPoolExecutors during PUT and GET commands.
  - Updated README.md to include instructions on how to verify package signatures using `cosign`.
  - Updated the log level for cursor's chunk rowcount from INFO to DEBUG.
  - Added a feature to verify if the connection is still good enough to send queries over.
  - Added support for base64-encoded DER private key strings in the `private_key` authentication type.

- v3.12.4(December 3,2024)
  - Fixed a bug where multipart uploads to Azure would be missing their MD5 hashes.
  - Fixed a bug where OpenTelemetry header injection would sometimes cause Exceptions to be thrown.
  - Fixed a bug where OCSP checks would throw TypeError and make mainly GCP blob storage unreachable.
  - Bumped pyOpenSSL dependency from >=16.2.0,<25.0.0 to >=22.0.0,<25.0.0.

- v3.12.3(October 25,2024)
  - Improved the error message for SSL-related issues to provide clearer guidance when an SSL error occurs.
  - Improved error message for SQL execution cancellations caused by timeout.

- v3.12.2(September 11,2024)
  - Improved error handling for asynchronous queries, providing more detailed and informative error messages when an async query fails.
  - Improved inference of top-level domains for accounts specifying a region in China, now defaulting to snowflakecomputing.cn.
  - Improved implementation of the `snowflake.connector.util_text.random_string` to reduce the likelihood of collisions.
  - Updated the log level for OCSP fail-open warning messages from ERROR to WARNING.

- v3.12.1(August 20,2024)
  - Fixed a bug that logged the session token when renewing a session.
  - Fixed a bug where disabling client telemetry did not work.
  - Fixed a bug where passing `login_timeout` as a string raised a `TypeError` during the login retry step.
  - Use `pathlib` instead of `os` for default config file location resolution.
  - Removed upper `cryptogaphy` version pin.
  - Removed reference to script `snowflake-export-certs` (its backing module was already removed long ago)
  - Enhanced retry mechanism for handling transient network failures during query result polling when no server response is received.

- v3.12.0(July 24,2024)
  - Set default connection timeout of 10 seconds and socket read timeout of 10 minutes for HTTP calls in file transfer.
  - Optimized `to_pandas()` performance by fully parallel downloading logic.
  - Fixed a bug that specifying client_session_keep_alive_heartbeat_frequency in snowflake-sqlalchemy could crash the connector.
  - Fixed incorrect type hint of connection parameter `private_key`.
  - Added support for connectivity to multiple domains.
  - Bumped keyring dependency from >=23.1.0,<25.0.0 to >=23.1.0,<26.0.0.
  - Disabled OOB Telemetry.

- v3.11.0(June 17,2024)
  - Added support for `token_file_path` connection parameter to read an OAuth token from a file when connecting to Snowflake.
  - Added support for `debug_arrow_chunk` connection parameter to allow debugging raw arrow data in case of arrow data parsing failure.
  - Added support for `disable_saml_url_check` connection parameter to disable SAML URL check in OKTA authentication.
  - Fixed a bug that OCSP certificate signed using SHA384 algorithm cannot be verified.
  - Fixed a bug that status code shown as uploaded when PUT command failed with 400 error.
  - Fixed a bug that a PermissionError was raised when the current user does not have the right permission on parent directory of config file path.
  - Fixed a bug that OCSP GET url is not encoded correctly when it contains a slash.
  - Fixed a bug that an SSO URL didn't accept `:` in a query parameter, for instance, `https://sso.abc.com/idp/startSSO.ping?PartnerSpId=https://xyz.snowflakecomputing.com/`.

- v3.10.1(May 21, 2024)

  - Removed an incorrect error log message that could occur during arrow data conversion.

- v3.10.0(April 29,2024)

  - Added support for structured types to fetch_pandas_all.
  - Fixed an issue relating to incorrectly formed China S3 endpoints.

- v3.9.1(April 22,2024)

  - Fixed an issue that caused a HTTP 400 error when connecting to a China endpoint.

- v3.9.0(April 20,2024)

  - Added easy logging configuration so that users can easily generate log file by setup log config in `$SNOWFLAKE_HOME/config.toml`.
  - Improved s3 acceleration logic when connecting to China endpoint.

- v3.8.1(April 09, 2024)

  - Reverted the change "Updated `write_pandas` to skip TABLE IF NOT EXISTS in truncate mode." introduced in v3.8.0 (yanked) as it's a breaking change. `write_pandas` will be fixed in the future in a non-breaking way.

- v3.8.0(April 04,2024)

  - Improved `externalbrowser` auth in containerized environments
    - Instruct browser to not fetch `/favicon` on success page
    - Simple retry strategy on empty socket.recv
    - Add `SNOWFLAKE_AUTH_SOCKET_REUSE_PORT` flag (usage: `SNOWFLAKE_AUTH_SOCKET_REUSE_PORT=true`) to set the underlying socket's `SO_REUSEPORT` flag (described in the [socket man page](https://man7.org/linux/man-pages/man7/socket.7.html))
      - Useful when the randomized port used in the localhost callback url is being followed before the container engine completes port forwarding to host
      - Statically map a port between your host and container and allow that port to be reused in rapid succession with:
         `SF_AUTH_SOCKET_PORT=3037 SNOWFLAKE_AUTH_SOCKET_REUSE_PORT=true poetry run python somescript.py`
    - Add `SNOWFLAKE_AUTH_SOCKET_MSG_DONTWAIT` flag (usage: `SNOWFLAKE_AUTH_SOCKET_MSG_DONTWAIT=true`) to make a non-blocking socket.recv call and retry on Error
      - Consider using this if running in a containerized environment and externalbrowser auth frequently hangs while waiting for callback
      - NOTE: this has not been tested extensively, but has been shown to improve the experience when using WSL
  - Added support for parsing structured type information in schema queries.
  - Bumped platformdirs from >=2.6.0,<4.0.0 to >=2.6.0,<5.0.0
  - Updated diagnostics to use system$allowlist instead of system$whitelist.
  - Updated `write_pandas` to skip TABLE IF NOT EXISTS in truncate mode.
  - Improved cleanup logic for connection to rely on interpreter shutdown instead of the `__del__` method.
  - Updated the logging level from INFO to DEBUG when logging the executed query using `SnowflakeCursor.execute`.
  - Fixed a bug that the truncated password in log is not masked.

- v3.7.1(February 21, 2024)

  - Bumped pandas dependency from >=1.0.0,<2.2.0 to >=1.0.0,<3.0.0.
  - Bumped cryptography dependency from <42.0.0,>=3.1.0 to >=3.1.0,<43.0.0.
  - Bumped pyOpenSSL dependency from >=16.2.0,<24.0.0 to >=16.2.0,<25.0.0.
  - Fixed a memory leak in decimal data conversion.
  - Fixed a bug where `write_pandas` wasn't truncating the target table.
  - Bumped keyring dependency lower bound to 23.1.0 to address security vulnerability.

- v3.7.0(January 25,2024)

  - Added a new boolean parameter `force_return_table` to `SnowflakeCursor.fetch_arrow_all` to force returning `pyarrow.Table` in case of zero rows.
  - Cleanup some C++ code warnings and performance issues.
  - Added support for Python 3.12
  - Make local testing more robust against implicit assumptions.
  - Fixed PyArrow Table type hinting
  - Added support for connecting using an existing connection via the session and master token.
  - Added support for connecting to Snowflake by authenticating with multiple SAML IDP using external browser.
  - Added support for structured types (OBJECT, MAP, ARRAY) to nanoarrow converters.
  - Fixed compilation issue due to missing cstdint header on gcc13.
  - Improved config permissions warning message.

- v3.6.0(December 09,2023)

  - Added support for Vector types
  - Changed urllib3 version pin to only affect Python versions < 3.10.
  - Support for `private_key_file` and `private_key_file_pwd` connection parameters
  - Added a new flag `expired` to `SnowflakeConnection` class, that keeps track of whether the connection's master token has expired.
  - Fixed a bug where date insertion failed when date format is set and qmark style binding is used.

- v3.5.0(November 13,2023)

  - Version 3.5.0 is the snowflake-connector-python purely built upon apache arrow-nanoarrow project.
    - Reduced the wheel size to ~1MB and installation size to ~5MB.
    - Removed a hard dependency on a specific version of pyarrow.
  - Deprecated the usage of the following class/variable/environment variable for the sake of pure nanoarrow converter:
    - Deprecated class `snowflake.connector.cursor.NanoarrowUsage`.
    - Deprecated environment variable `NANOARROW_USAGE`.
    - Deprecated module variable `snowflake.connector.cursor.NANOARROW_USAGE`.

- v3.4.1(November 08,2023)

  - Bumped vendored `urllib3` to 1.26.18
  - Bumped vendored `requests` to 2.31.0

- v3.4.0(November 03,2023)

  - Added support for `use_logical_type` in `write_pandas`.
  - Removed dependencies on pycryptodomex and oscrypto. All connections now go through OpenSSL via the cryptography library, which was already a dependency.
  - Fixed issue with ingesting files over 80 GB to S3.
  - Added the `backoff_policy` argument to `snowflake.connector.connect` allowing for configurable backoff policy between retries of failed requests. See available implementations in the `backoff_policies` module.
  - Added the `socket_timeout` argument to `snowflake.connector.connect` specifying socket read and connect timeout.
  - Fixed `login_timeout` and `network_timeout` behaviour. Retries of login and network requests are now properly halted after these timeouts expire.
  - Fixed bug for issue https://github.com/urllib3/urllib3/issues/1878 in vendored `urllib`.
  - Add User-Agent header for diagnostic report for tracking.

- v3.3.1(October 16,2023)

  - Added for non-Windows platforms command suggestions (chown/chmod) for insufficient file permissions of config files.
  - Fixed issue with connection diagnostics failing to complete certificate checks.
  - Fixed issue that arrow iterator causes `ImportError` when the c extensions are not compiled.

- v3.3.0(October 10,2023)

  - Updated to Apache arrow-nanoarrow project for result arrow data conversion.
  - Introduced the `NANOARROW_USAGE` environment variable to allows switching between the nanoarrow converter and the arrow converter. Valid values include:
    - `FOLLOW_SESSION_PARAMETER`, which uses the converter configured in the server.
    - `DISABLE_NANOARROW`, which uses arrow converter, overriding the server setting.
    - `ENABLE_NANOARROW`, which uses the nanoarrow converter, overriding the server setting.
  - Introduced the `snowflake.connector.cursor.NanoarrowUsage` enum, whose members include:
    - `NanoarrowUsage.FOLLOW_SESSION_PARAMETER`, which uses the converter configured in the server.
    - `NanoarrowUsage.DISABLE_NANOARROW`, which uses arrow converter, overriding the server setting.
    - `NanoarrowUsage.ENABLE_NANOARROW`, which uses the nanoarrow converter, overriding the server setting.
  - Introduced the `snowflake.connector.cursor.NANOARROW_USAGE` module variable to allow switching between the nanoarrow converter and the arrow converter. It works in conjunction with the `snowflake.connector.cursor.NanoarrowUsage` enum.
  - The newly-introduced environment variable, enum, and module variable are temporary. They will be removed in a future release when switch from arrow to nanoarrow for data conversion is complete.

- v3.2.1(September 26,2023)

  - Fixed a bug where url port and path were ignored in private link oscp retry.
  - Added thread safety in telemetry when instantiating multiple connections concurrently.
  - Bumped platformdirs dependency from >=2.6.0,<3.9.0 to >=2.6.0,<4.0.0.0 and made necessary changes to allow this.
  - Removed the deprecation warning from the vendored urllib3 about urllib3.contrib.pyopenssl deprecation.
  - Improved robustness in handling authentication response.

- v3.2.0(September 06,2023)

  - Made the ``parser`` -> ``manager`` renaming more consistent in ``snowflake.connector.config_manager`` module.
  - Added support for default values for ConfigOptions
  - Added default_connection_name to config.toml file

- v3.1.1(August 28,2023)

  - Fixed a bug in retry logic for okta authentication to refresh token.
  - Support `RSAPublicKey` when constructing `AuthByKeyPair` in addition to raw bytes.
  - Fixed a bug when connecting through SOCKS5 proxy, the attribute `proxy_header` is missing on `SOCKSProxyManager`.
  - Cherry-picked https://github.com/urllib3/urllib3/commit/fd2759aa16b12b33298900c77d29b3813c6582de onto vendored urllib3 (v1.26.15) to enable enforce_content_length by default.
  - Fixed a bug in tag generation of OOB telemetry event.

- v3.1.0(July 31,2023)

  - Added a feature that lets you add connection definitions to the `connections.toml` configuration file. A connection definition refers to a collection of connection parameters, for example, if you wanted to define a connection named `prod``:

    ```toml
    [prod]
    account = "my_account"
    user = "my_user"
    password = "my_password"
    ```
    By default, we look for the `connections.toml` file in the location specified in the `SNOWFLAKE_HOME` environment variable (default: `~/.snowflake`). If this folder does not exist, the Python connector looks for the file in the [platformdirs](https://github.com/platformdirs/platformdirs/blob/main/README.rst) location, as follows:

    - On Linux: `~/.config/snowflake/`,  but follows XDG settings
    - On Mac: `~/Library/Application Support/snowflake/`
    - On Windows: `%USERPROFILE%\AppData\Local\snowflake\`

    You can determine which file is used by running the following command:

    ```
    python -c "from snowflake.connector.constants import CONNECTIONS_FILE; print(str(CONNECTIONS_FILE))"
    ```
  - Bumped cryptography dependency from <41.0.0,>=3.1.0 to >=3.1.0,<42.0.0.
  - Improved OCSP response caching to remove tmp cache files on Windows.
  - Improved OCSP response caching to reduce the times of disk writing.
  - Added a parameter `server_session_keep_alive` in `SnowflakeConnection` that skips session deletion when client connection closes.
  - Tightened our pinning of platformdirs, to prevent their new releases breaking us.
  - Fixed a bug where SFPlatformDirs would incorrectly append application_name/version to its path.
  - Added retry reason for queries that are retried by the client.
  - Fixed a bug where `write_pandas` fails when user does not have the privilege to create stage or file format in the target schema, but has the right privilege for the current schema.
  - Remove Python 3.7 support.
  - Worked around a segfault which sometimes occurred during cache serialization in multi-threaded scenarios.
  - Improved error handling of connection reset error.
  - Fixed a bug about deleting the temporary files happened when running PUT command.
  - Allowed to pass `type_mapper` to `fetch_pandas_batches()` and `fetch_pandas_all()`.
  - Fixed a bug where pickle.dump segfaults during cache serialization in multi-threaded scenarios.
  - Improved retry logic for okta authentication to refresh token if authentication gets throttled.
  - Note that this release does not include the changes introduced in the previous 3.1.0a1 release. Those will be released at a later time.

- v3.0.4(May 23,2023)
  - Fixed a bug in which `cursor.execute()` could modify the argument statement_params dictionary object when executing a multistatement query.
  - Added the json_result_force_utf8_decoding connection parameter to force decoding JSON content in utf-8 when the result format is JSON.
  - Fixed a bug in which we cannot call `SnowflakeCursor.nextset` before fetching the result of the first query if the cursor runs an async multistatement query.
  - Bumped vendored library urllib3 to 1.26.15
  - Bumped vendored library requests to 2.29.0
  - Fixed a bug when `_prefetch_hook()` was not called before yielding results of `execute_async()`.
  - Fixed a bug where some ResultMetadata fields were marked as required when they were optional.
  - Bumped pandas dependency from <1.6.0,>=1.0.0 to >=1.0.0,<2.1.0
  - Fixed a bug where bulk insert converts date incorrectly.
  - Add support for Geometry types.

- v3.0.3(April 20, 2023)
  - Fixed a bug that prints error in logs for GET command on GCS.
  - Added a parameter that allows users to skip file uploads to stage if file exists on stage and contents of the file match.
  - Fixed a bug that occurred when writing a Pandas DataFrame with non-default index in `snowflake.connector.pandas_tool.write_pandas`.
  - Fixed a bug that occurred when writing a Pandas DataFrame with column names containing double quotes in `snowflake.connector.pandas_tool.write_pandas`.
  - Fixed a bug that occurred when writing a Pandas DataFrame with binary data in `snowflake.connector.pandas_tool.write_pandas`.
  - Improved type hint of `SnowflakeCursor.execute` method.
  - Fail instantly upon receiving `403: Forbidden` HTTP response for a login-request.
  - Improved GET logging to warn when downloading multiple files with the same name.

- v3.0.2(March 23, 2023)

  - Fixed a memory leak in the logging module of the Cython extension.
  - Fixed a bug where the `put` command on AWS raised `AttributeError` when uploading file composed of multiple parts.
  - Fixed a bug of incorrect type hints of `SnowflakeCursor.fetch_arrow_all` and `SnowflakeCursor.fetchall`.
  - Fixed a bug where `snowflake.connector.util_text.split_statements` swallows the final line break in the case when there are no space between lines.
  - Improved logging to mask tokens in case of errors.
  - Validate SSO URL before opening it in the browser for External browser authenticator.

- v3.0.1(February 28, 2023)

  - Improved the robustness of OCSP response caching to handle errors in cases of serialization and deserialization.
  - Updated async_executes method's doc-string.
  - Errors raised now have a query field that contains the SQL query that caused them when available.
  - Fixed a bug where MFA token caching would refuse to work until restarted instead of reauthenticating.
  - Replaced the dependency on setuptools in favor of packaging.
  - Fixed a bug where `AuthByKeyPair.handle_timeout` should pass keyword arguments instead of positional arguments when calling `AuthByKeyPair.prepare`.

- v3.0.0(January 26, 2023)

  - Fixed a bug where write_pandas did not use user-specified schema and database to create intermediate objects
  - Fixed a bug where HTTP response code of 429 were not retried
  - Fixed a bug where MFA token caching was not working
  - Bumped pyarrow dependency from >=8.0.0,<8.1.0 to >=10.0.1,<10.1.0
  - Bumped pyOpenSSL dependency from <23.0.0 to <24.0.0
  - During browser-based authentication, the SSO url is now printed before opening it in the browser
  - Increased the level of a log for when ArrowResult cannot be imported
  - Added a minimum MacOS version check when compiling C-extensions
  - Enabled `fetch_arrow_all` and `fetch_arrow_batches` to handle async query results

- v2.9.0(December 9, 2022)

  - Fixed a bug where the permission of the file downloaded via GET command is changed
  - Reworked authentication internals to allow users to plug custom key-pair authenticators
  - Multi-statement query execution is now supported through `cursor.execute` and `cursor.executemany`
    - The Snowflake parameter `MULTI_STATEMENT_COUNT` can be altered at the account, session, or statement level. An additional argument, `num_statements`, can be provided to `execute` to use this parameter at the statement level. It *must* be provided to `executemany` to submit a multi-statement query through the method. Note that bulk insert optimizations available through `executemany` are not available when submitting multi-statement queries.
      - By default the parameter is 1, meaning only a single query can be submitted at a time
      - Set to 0 to submit any number of statements in a multi-statement query
      - Set to >1 to submit the specified exact number of statements in a multi-statement query
    - Bindings are accepted in the same way for multi-statements as they are for single statement queries
    - Asynchronous multi-statement query execution is supported. Users should still use `get_results_from_sfqid` to retrieve results
    - To access the results of each query, users can call `SnowflakeCursor.nextset()` as specified in the DB 2.0 API (PEP-249), to iterate through each statements results
      - The first statement's results are accessible immediately after calling `execute` (or `get_results_from_sfqid` if asynchronous) through the existing `fetch*()` methods

- v2.8.3(November 28,2022)

  - Bumped cryptography dependency from <39.0.0 to <41.0.0
  - Fixed a bug where expired OCSP response cache caused infinite recursion during cache loading

- v2.8.2(November 18,2022)

  - Improved performance of OCSP response caching
  - During the execution of GET commands we no longer resolve target location on the local machine
  - Improved performance of regexes used for PUT/GET SQL statement detection. CVE-2022-42965

- v2.8.1(October 30,2022)

   - Bumped cryptography dependency from <37.0.0 to <39.0.0
   - Bumped pandas dependency from <1.5.0 to <1.6.0
   - Fixed a bug where write_pandas wouldn't write an empty DataFrame to Snowflake
   - When closing connection async query status checking is now parallelized
   - Fixed a bug where test logging would be enabled on Jenkins workers in non-Snowflake Jenkins machines
   - Enhanced the atomicity of write_pandas when overwrite is set to True

- v2.8.0(September 27,2022)

  - Fixed a bug where rowcount was deleted when the cursor was closed
  - Fixed a bug where extTypeName was used even when it was empty
  - Updated how telemetry entries are constructed
  - Added telemetry for imported root packages during run-time
  - Added telemetry for using write_pandas
  - Fixed missing dtypes when calling fetch_pandas_all() on empty result
  - The write_pandas function now supports providing additional arguments to be used by DataFrame.to_parquet
  - All optional parameters of write_pandas can now be provided to pd_writer and make_pd_writer to be used with DataFrame.to_sql

- v2.7.12(August 26,2022)

   - Fixed a bug where timestamps fetched as pandas.DataFrame or pyarrow.Table would overflow for the sake of unnecessary precision. In the case where an overflow cannot be prevented a clear error will be raised now.
   - Added in-file caching for OCSP response caching
   - The write_pandas function now supports transient tables through the new table_type argument which supersedes create_temp_table argument
   - Fixed a bug where calling fetch_pandas_batches incorrectly raised NotSupportedError after an async query was executed
   - Added support for OKTA Identity Engine

- v2.7.11(July 26,2022)

   - Added minimum version pin to typing_extensions

- v2.7.10(July 22,2022)

   - Release wheels are now built on manylinux2014
   - Bumped supported pyarrow version to >=8.0.0,<8.1.0
   - Updated vendored library versions requests to 2.28.1 and urllib3 to 1.26.10
   - Added in-memory cache to OCSP requests
   - Added overwrite option to write_pandas
   - Added attribute `lastrowid` to `SnowflakeCursor` in compliance with PEP249.
   - Fixed a bug where gzip compressed http requests might be garbled by an unflushed buffer
   - Added new connection diagnostics capabilities to snowflake-connector-python
   - Bumped numpy dependency from <1.23.0 to <1.24.0


- v2.7.9(June 26,2022)

   - Fixed a bug where errors raised during get_results_from_sfqid() were missing errno
   - Fixed a bug where empty results containing GEOGRAPHY type raised IndexError


- v2.7.8(May 28,2022)

   - Updated PyPi documentation link to python specific main page
   - Fixed an error message that appears when pandas optional dependency group is required but is not installed
   - Implemented the DB API 2 callproc() method
   - Fixed a bug where decryption took place before decompression when downloading files from stages
   - Fixed a bug where s3 accelerate configuration was handled incorrectly
   - Extra named arguments given executemany() are now forwarded to execute()
   - Automatically sets the application name to streamlit when streamlit is imported and application name was not explicitly set
   - Bumped pyopenssl dependency version to >=16.2.0,<23.0.0


- v2.7.7(April 30,2022)

   - Bumped supported pandas version to < 1.5.0
   - Fixed a bug where partner name (from SF_PARTNER environmental variable) was set after connection was established
   - Added a new _no_retry option to executing queries
   - Fixed a bug where extreme timestamps lost precision


- v2.7.6(March 17,2022)

   - Fixed missing python_requires tag in setup.cfg

- v2.7.5(March 17,2022)

   - Added an option for partners to inject their name through an environmental variable (SF_PARTNER)
   - Fixed a bug where we would not wait for input if a browser window couldn't be opened for SSO login
   - Deprecate support for Python 3.6
   - Exported a type definition for SnowflakeConnection
   - Fixed a bug where final Arrow table would contain duplicate index numbers when using fetch_pandas_all

- v2.7.4(February 05,2022)

   - Add Geography Types
   - Removing automated incident reporting code
   - Fixed a bug where circular reference would prevent garbage collection on some objects
   - Fixed a bug where `DatabaseError` was thrown when executing against a closed cursor instead of `InterfaceError`
   - Fixed a bug where calling `executemany` would crash if an iterator was supplied as args
   - Fixed a bug where violating `NOT NULL` constraint raised `DatabaseError` instead of `IntegrityError`

- v2.7.3(January 22,2022)

   - Fixed a bug where timezone was missing from retrieved Timestamp_TZ columns
   - Fixed a bug where a long running PUT/GET command could hit a Storage Credential Error while renewing credentials
   - Fixed a bug where py.typed was not being included in our release wheels
   - Fixed a bug where negative numbers were mangled when fetched with the connection parameter arrow_number_to_decimal
   - Improved the error message that is encountered when running GET for a non-existing file
   - Fixed rendering of our long description for PyPi
   - Fixed a bug where DUO authentication ran into errors if sms authentication was disabled for the user
   - Add the ability to auto-create a table when writing a pandas DataFrame to a Snowflake table
   - Bumped the maximum dependency version of numpy from <1.22.0 to <1.23.0

- v2.7.2(December 17,2021)

   - Added support for Python version 3.10.
   - Fixed an issue bug where _get_query_status failed if there was a network error.
   - Added the interpolate_empty_sequences connection parameter to control interpolating empty sequences into queries.
   - Fixed an issue where where BLOCKED was considered to be an error by is_an_error.
   - Added source field to Telemetry.
   - Increased the cryptography dependency version.
   - Increased the pyopenssl dependency version.
   - Fixed an issue where dbapi.Binary returned a string instead of bytes.
   - Increased the required version of numpy.
   - Increased the required version of keyring.
   - Fixed issue so that fetch functions now return a typed DataFrames and pyarrow Tables for empty results.
   - Added py.typed
   - Improved error messages for PUT/GET.
   - Added Cursor.query attribute for accessing last query.
   - Increased the required version of pyarrow.


- v2.7.1(November 19,2021)

   - Fixed a bug where uploading a streaming file with multiple parts did not work.
   - JWT tokens are now regenerated when a request is retired.
   - Updated URL escaping when uploading to AWS S3 to match how S3 escapes URLs.
   - Removed the unused s3_connection_pool_size connection parameter.
   - Blocked queries are now be considered to be still running.
   - Snowflake specific exceptions are now set using Exception arguments.
   - Fixed an issue where use_s3_regional_url was not set correctly by the connector.


- v2.7.0(October 25,2021)

   - Removing cloud sdks.snowflake-connector-python will not install them anymore. Recreate your virtualenv to get rid of unnecessary dependencies.
   - Include Standard C++ headers.
   - Update minimum dependency version pin of cryptography.
   - Fixed a bug where error number would not be added to Exception messages.
   - Fixed a bug where client_prefetch_threads parameter was not respected when pre-fetching results.
   - Update signature of SnowflakeCursor.execute's params argument.


- v2.6.2(September 27,2021)

   - Updated vendored urllib3 and requests versions.
   - Fixed a bug where GET commands would fail to download files from sub directories from stages.
   - Added a feature where where the connector will print the url it tried to open when it is unable to open it for external browser authentication.


- v2.6.1(September 16,2021)

   - Bump pandas version from <1.3 to <1.4
   - Fixing Python deprecation warnings.
   - Added more type-hints.
   - Marked HeartBeatTimer threads as daemon threads.
   - Force cast a column into integer in write_pandas to avoid a rare behavior that would lead to crashing.
   - Implement AWS signature V4 to new SDKless PUT and GET.
   - Removed a deprecated setuptools option from setup.py.
   - Fixed a bug where error logs would be printed for query executions that produce no results.
   - Fixed a bug where the temporary stage for bulk array inserts exists.


- v2.6.0(August 29,2021)

   - Internal change to the implementation of result fetching.
   - Upgraded Pyarrow version from 3.0 to 5.0.
   - Internal change to the implementation for PUT and GET. A new connection parameter use_new_put_get was added to toggle between implementations.
   - Fixed a bug where executemany did not detect the type of data it was inserting.
   - Updated the minimum Mac OSX build target from 10.13 to 10.14.


- v2.5.1(July 31,2021)

   - Fixes Python Connector bug that prevents the connector from using AWS S3 Regional URL. The driver currently overrides the regional URL information with the default S3 URL causing failure in PUT.


- v2.5.0(July 22,2021)

   - Fixed a bug in write_pandas when quote_identifiers is set to True the function would not actually quote column names.
   - Bumping idna dependency pin from <3,>=2.5 to >=2.5,<4
   - Fix describe method when running `insert into ...` commands


- v2.4.6(June 25,2021)

   - Fixed a potential memory leak.
   - Removed upper certifi version pin.
   - Updated vendored libraries , urllib(1.26.5) and requests(2.25.1).
   - Replace pointers with UniqueRefs.
   - Changed default value of client_session_keep_alive to None.
   - Added the ability to retrieve metadata/schema without executing the query (describe method).

- v2.4.5(June 15,2021)

   - Fix for incorrect JWT token invalidity when an account alias with a dash in it is used for regionless account URL.

- v2.4.4(May 30,2021)

   - Fixed a segfault issue when using DictCursor and arrow result format with out of range dates.
   - Adds new make_pd_writer helper function


- v2.4.3(April 29,2021)

   - Uses s3 regional URL in private links when a param is set.
   - New Arrow NUMBER to Decimal converter option.
   - Update pyopenssl requirement from <20.0.0,>=16.2.0 to >=16.2.0,<21.0.0.
   - Update pandas requirement from <1.2.0,>=1.0.0 to >=1.0.0,<1.3.0.
   - Update numpy requirement from <1.20.0 to <1.21.0.


- v2.4.2(April 03,2021)

   - PUT statements are now thread-safe.


- v2.4.1(March 04,2021)

   - Make connection object exit() aware of status of parameter `autocommit`


- v2.4.0(March 04,2021)

   - Added support for Python 3.9 and PyArrow 3.0.x.
   - Added support for the upcoming multipart PUT threshold keyword.
   - Added support for using the PUT command with a file-like object.
   - Added some compilation flags to ease building conda community package.
   - Removed the pytz pin because it doesn't follow semantic versioning release format.
   - Added support for optimizing batch inserts through bulk array binding.


- v2.3.10(February 01,2021)

   - Improved query ID logging and added request GUID logging.
   - For dependency checking, increased the version condition for the pyjwt package from <2.0.0 to <3.0.0.


- v2.3.9(January 27,2021)

   - The fix to add proper proxy CONNECT headers for connections made over proxies.


- v2.3.8(January 14,2021)

   - Arrow result conversion speed up.
   - Send all Python Connector exceptions to in-band or out-of-band telemetry.
   - Vendoring requests and urllib3 to contain OCSP monkey patching to our library only.
   - Declare dependency on setuptools.


- v2.3.7(December 10,2020)

   - Added support for upcoming downscoped GCS credentials.
   - Tightened the pyOpenSSL dependency pin.
   - Relaxed the boto3 dependency pin up to the next major release.
   - Relaxed the cffi dependency pin up to the next major release.
   - Added support for executing asynchronous queries.
   - Dropped support for Python 3.5.

- v2.3.6(November 16,2020)

   - Fixed a bug that was preventing the connector from working on Windows with Python 3.8.
   - Improved the string formatting in exception messages.
   - For dependency checking, increased the version condition for the cryptography package from <3.0.0 to <4.0.0.
   - For dependency checking, increased the version condition for the pandas package from <1.1 to <1.2.

- v2.3.5(November 03,2020)

   - Updated the dependency on the cryptography package from version 2.9.2 to 3.2.1.

- v2.3.4(October 26,2020)

   - Added an optional parameter to the write_pandas function to specify that identifiers should not be quoted before being sent to the server.
   - The write_pandas function now honors default and auto-increment values for columns when inserting new rows.
   - Updated the Python Connector OCSP error messages and accompanying telemetry Information.
   - Enabled the runtime pyarrow version verification to fail gracefully. Fixed a bug with AWS glue environment.
   - Upgraded the version of boto3 from 1.14.47 to 1.15.9.
   - Upgraded the version of idna from 2.9 to 2.10.

- v2.3.3(October 05,2020)

   - Simplified the configuration files by consolidating test settings.
   - In the Connection object, the execute_stream and execute_string methods now filter out empty lines from their inputs.

- v2.3.2(September 14,2020)

   - Fixed a bug where a file handler was not closed properly.
   - Fixed various documentation typos.

- v2.3.1(August 25,2020)

   - Fixed a bug where 2 constants were removed by mistake.

- v2.3.0(August 24,2020)

   - When the log level is set to DEBUG, log the OOB telemetry entries that are sent to Snowflake.
   - Fixed a bug in the PUT command where long running PUTs would fail to re-authenticate to GCP for storage.
   - Updated the minimum build target MacOS version to 10.13.

- v2.2.10(August 03,2020)

    - Improved an error message for when "pandas" optional dependency group is not installed and user tries to fetch data into a pandas DataFrame. It'll now point user to our online documentation.

- v2.2.9(July 13,2020)

    - Connection parameter validate_default_parameters now verifies known connection parameter names and types. It emits warnings for anything unexpected types or names.
    - Correct logging messages for compiled C++ code.
    - Fixed an issue in write_pandas with location determination when database, or schema name was included.
    - Bumped boto3 dependency version.
    - Fixed an issue where uploading a file with special UTF-8 characters in their names corrupted file.

- v2.2.8(June 22,2020)

    - Switched docstring style to Google from Epydoc and added automated tests to enforce the standard.
    - Fixed a memory leak in DictCursor's Arrow format code.

- v2.2.7(June 1,2020)

    - Support azure-storage-blob v12 as well as v2 (for Python 3.5.0-3.5.1) by Python Connector
    - Fixed a bug where temporary directory path was not Windows compatible in write_pandas function
    - Added out of band telemetry error reporting of unknown errors

- v2.2.6(May 11,2020)

    - Update Pyarrow version from 0.16.0 to 0.17.0 for Python connector
    - Remove more restrictive application name enforcement.
    - Missing keyring dependency will not raise an exception, only emit a debug log from now on.
    - Bumping boto3 to <1.14
    - Fix flake8 3.8.0 new issues
    - Implement Python log interceptor

- v2.2.5(April 30,2020)

    - Added more efficient way to ingest a pandas.Dataframe into Snowflake, located in snowflake.connector.pandas_tools
    - More restrictive application name enforcement and standardizing it with other Snowflake drivers
    - Added checking and warning for users when they have a wrong version of pyarrow installed

- v2.2.4(April 10,2020)

    - Emit warning only if trying to set different setting of use_openssl_only parameter

- v2.2.3(March 30,2020)

    - Secure SSO ID Token
    - Add use_openssl_only connection parameter, which disables the usage of pure Python cryptographic libraries for FIPS
    - Add manylinux1 as well as manylinux2010
    - Fix a bug where a certificate file was opened and never closed in snowflake-connector-python.
    - Fix python connector skips validating GCP URLs
    - Adds additional client driver config information to in band telemetry.

- v2.2.2(March 9,2020)

    - Fix retry with chunck_downloader.py for stability.
    - Support Python 3.8 for Linux and Mac.

- v2.2.1(February 18,2020)

    - Fix use DictCursor with execute_string #248

- v2.2.0(January 27,2020)

    - Drop Python 2.7 support
    - AWS: When OVERWRITE is false, which is set by default, the file is uploaded if no same file name exists in the stage. This used to check the content signature but it will no longer check. Azure and GCP already work this way.
    - Document Python connector dependencies on our GitHub page in addition to Snowflake docs.
    - Fix sqlalchemy and possibly python-connector warnings.
    - Fix GCP exception using the Python connector to PUT a file in a stage with auto_compress=false.
    - Bump up botocore requirements to 1.14.
    - Fix uppercaseing authenticator breaks Okta URL which may include case-sensitive elements(#257).
    - Fix wrong result bug while using fetch_pandas_all() to get fixed numbers with large scales.
    - Increase multi part upload threshold for S3 to 64MB.

- v2.1.3(January 06,2020)

    - Fix GCP Put failed after hours

- v2.1.2(December 16,2019)

    - Fix the arrow bundling issue for python connector on mac.
    - Fix the arrow dll bundle issue on windows.Add more logging.

- v2.1.1(December 12,2019)

    - Fix GZIP uncompressed content for Azure GET command.
    - Add support for GCS PUT and GET for private preview.
    - Support fetch as numpy value in arrow result format.
    - Fix NameError: name 'EmptyPyArrowIterator' is not defined for Mac.
    - Return empty dataframe for fetch_pandas_all() api if result set is empty.

- v2.1.0(December 2,2019)

    - Fix default `ssl_context` options
    - Pin more dependencies for Python Connector
    - Fix import of SnowflakeOCSPAsn1Crypto crashes Python on MacOS Catalina
    - Update the release note that 1.9.0 was removed
    - Support DictCursor for arrow result format
    - Upgrade Python's arrow lib to 0.15.1
    - Raise Exception when PUT fails to Upload Data
    - Handle year out of range correctly in arrow result format

- v2.0.4(November 13,2019)

    - Increase OCSP Cache expiry time from 24 hours to 120 hours.
    - Fix pyarrow cxx11 abi compatibility issue
    - Use new query result format parameter in python tests

- v2.0.3(November 1,2019)

    - Fix for ,Pandas fetch API did not handle the case that first chunk is empty correctly.
    - Updated with botocore, boto3 and requests packages to the latest version.
    - Pinned stable versions of Azure urllib3 packages.

- v2.0.2(October 21,2019)

    - Fix sessions remaining open even if they are disposed manually. Retry deleting session if the connection is explicitly closed.
    - Fix memory leak in the new fetch pandas API
    - Fix Auditwheel failed with python37
    - Reduce the footprint of Python Connector
    - Support asn1crypto 1.1.x
    - Ensure that the cython components are present for Conda package

- v2.0.1(October 04,2019)

    - Add asn1crypto requirement to mitigate incompatibility change

- v2.0.0(September 30,2019)

    - Release Python Connector 2.0.0 for Arrow format change.
    - Fix SF_OCSP_RESPONSE_CACHE_DIR referring to the OCSP cache response file directory and not the top level of directory.
    - Fix Malformed certificate ID key causes uncaught KeyError.
    - No retry for certificate errors.
    - Fix In-Memory OCSP Response Cache - PythonConnector
    - Move AWS_ID and AWS_SECRET_KEY to their newer versions in the Python client
    - Fix result set downloader for ijson 2.5
    - Make authenticator field case insensitive earlier
    - Update USER-AGENT to be consistent with new format
    - Update Python Driver URL Whitelist to support US Gov domain
    - Fix memory leak in python connector panda df fetch API

- v1.9.1(October 4,2019)

    - Add asn1crypto requirement to mitigate incompatibility change.

- v1.9.0(August 26,2019) **REMOVED from pypi due to dependency compatibility issues**

    - Implement converter for all arrow data types in python connector extension
    - Fix arrow error when returning empty result using python connecter
    - Fix OCSP responder hang, AttributeError: 'ReadTimeout' object has no attribute 'message'
    - Update OCSP Connection timeout.
    - Fix RevokedCertificateError OOB Telemetry events are not sent
    - Uncaught RevocationCheckError for FAIL_OPEN in create_pair_issuer_subject
    - Fix uncaught exception in generate_telemetry_data function
    - Fix connector looses context after connection drop/restore by retrying IncompleteRead error.
    - Make tzinfo class at the module level instead of inlining

- v1.8.7(August 12,2019)

    - Rewrote validateDefaultParameters to validate the database, schema and warehouse at connection time. False by default.
    - Fix OCSP Server URL problem in multithreaded env
    - Fix Azure Gov PUT and GET issue

- v1.8.6(July 29,2019)

    - Reduce retries for OCSP from Python Driver
    - Azure PUT issue: ValueError: I/O operation on closed file
    - Add client information to USER-AGENT HTTP header - PythonConnector
    - Better handling of OCSP cache download failure

- v1.8.5(July 15,2019)

    - Drop Python 3.4 support for Python Connector

- v1.8.4(July 01,2019)

    - Update Python Connector to discard invalid OCSP Responses while merging caches

- v1.8.3(June 17,2019)

    - Update Client Driver OCSP Endpoint URL for Private Link Customers
    - Ignore session gone 390111 when closing
    - Python3.4 using requests 2.21.0 needs older version of urllib3
    - Use Account Name for Global URL

- v1.8.2 (June 03,2019)

    - Pendulum datatype support

- v1.8.1 (May 20,2019)

    - Revoked OCSP Responses persists in Driver Cache + Logging Fix
    - Fixed DeprecationWarning: Using or importing the ABCs from 'collections' instead of from 'collections.abc' is deprecated

- v1.8.0 (May 10, 2019)

    - support ``numpy.bool_`` in binding type
    - Add Option to Skip Request Pooling
    - Add OCSP_MODE metric
    - Fixed PUT URI issue for Windows path
    - OCSP SoftFail

- v1.7.11 (April 22, 2019)

    - numpy timestamp with timezone support
    - qmark not binding None

- v1.7.10 (April 8, 2019)

    - Fix the incorrect custom Server URL in Python Driver for Privatelink

- v1.7.9 (March 25,2019)

    - Python Interim Solution for Custom Cache Server URL
    - Internal change for pending feature

- v1.7.8 (March 12,2019)

    - Add OCSP signing certificate validity check

- v1.7.7 (February 22,2019)

    - Skip HEAD operation when OVERWRITE=true for PUT
    - Update copyright year from 2018 to 2019 for Python

- v1.7.6 (February 08,2019)

    - Adjusted pyasn1 and pyasn1-module requirements for Python Connector
    - Added idna to setup.py. made pyasn1 optional for Python2

- v1.7.5 (January 25, 2019)

    - Incorporate "kwargs" style group of key-value pairs in connection's "execute_string" function.

- v1.7.4 (January 3, 2019)

    - Invalidate outdated OCSP response when checking cache hit
    - Made keyring use optional in Python Connector
    - Added SnowflakeNullConverter for Python Connector to skip all client side conversions
    - Honor ``CLIENT_PREFETCH_THREADS`` to download the result set.
    - Fixed the hang when region=us-west-2 is specified.
    - Added Python 3.7 tests

- v1.7.3 (December 11, 2018)

    - Improved the progress bar control for SnowSQL
    - Fixed PUT/GET progress bar for Azure

- v1.7.2 (December 4, 2018)

    - Refactored OCSP checks
    - Adjusted log level to mitigate confusions

- v1.7.1 (November 27, 2018)

    - Fixed regex pattern warning in cursor.py
    - Fixed 403 error for EU deployment
    - Fixed the epoch time to datetime object converter for Windoww

- v1.7.0 (November 13, 2018)

    - Internal change for pending feature.

- v1.6.12 (October 30, 2018)

    - Updated ``boto3`` and ``botocore`` version dependeny.
    - Catch socket.EAI_NONAME for localhost socket and raise a better error message
    - Added ``client_session_keep_alive_heartbeat_frequency`` to control heartbeat timings for ``client_session_keep_alive``.

- v1.6.11 (October 23, 2018)

    - Fixed exit_on_error=true didn't work if PUT / GET error occurs
    - Fixed a backslash followed by a quote in a literal was not taken into account.
    - Added ``request_guid`` to each HTTP request for tracing.

- v1.6.10 (September 25, 2018)

    - Added ``client_session_keep_alive`` support.
    - Fixed multiline double quote expressions PR #117 (@bensowden)
    - Fixed binding ``datetime`` for TIMESTAMP type in ``qmark`` binding mode. PR #118 (@rhlahuja)
    - Retry HTTP 405 to mitigate Nginx bug.
    - Accept consent response for id token cache. WIP.

- v1.6.9 (September 13, 2018)

    - Changed most INFO logs to DEBUG. Added INFO for key operations.
    - Fixed the URL query parser to get multiple values.

- v1.6.8 (August 30, 2018)

    - Updated ``boto3`` and ``botocore`` version dependeny.

- v1.6.7 (August 22, 2018)

    - Enforce virtual host URL for PUT and GET.
    - Added retryCount, clientStarTime for query-request for better service.

- v1.6.6 (August 9, 2018)

    - Replaced ``pycryptodome`` with ``pycryptodomex`` to avoid namespace conflict with ``PyCrypto``.
    - Fixed hang if the connection is not explicitly closed since 1.6.4.
    - Reauthenticate for externalbrowser while running a query.
    - Fixed remove_comments option for SnowSQL.

- v1.6.5 (July 13, 2018)

    - Fixed the current object cache in the connection for id token use.
    - Added no OCSP cache server use option.

- v1.6.4 (July 5, 2018)

    - Fixed div by zero for Azure PUT command.
    - Cache id token for SSO. This feature is WIP.
    - Added telemetry client and job timings by @dsouzam.

- v1.6.3 (June 14, 2018)

    - Fixed binding long value for Python 2.

- v1.6.2 (June 7, 2018)

    - Removes username restriction for OAuth. PR 86(@tjj5036)
    - Retry OpenSSL.SysError in tests
    - Updated concurrent insert test as the server improved.

- v1.6.1 (May 17, 2018)

    - Enable OCSP Dynamic Cache server for privatelink.
    - Ensure the type of ``login_timeout`` attribute is ``int``.

- v1.6.0 (May 3, 2018)

    - Enable OCSP Cache server by default.

- v1.5.8 (April 26, 2018)

    - Fixed PUT command error 'Server failed to authenticate the request. Make sure the value of Authorization header is formed correctly including the signature.' for Azure deployment.

- v1.5.7 (April 19, 2018)

    - Fixed object has no attribute errors in Python3 for Azure deployment.
    - Removed ContentEncoding=gzip from the header for PUT command. This caused COPY failure if autocompress=false.

- v1.5.6 (April 5, 2018)

    - Updated ``boto3`` and ``botocore`` version dependeny.

- v1.5.5 (March 22, 2018)

    - Fixed TypeError: list indices must be integers or slices, not str. PR/Issue 75 (@daniel-sali).
    - Updated ``cryptography`` dependency.

- v1.5.4 (March 15, 2018)

    - Tightened ``pyasn`` and ``pyasn1-modules`` version requirements
    - Added OS and OS_VERSION session info.
    - Relaxed ``pycryptodome`` version requirements. No 3.5.0 should be used.

- v1.5.3 (March 9, 2018)

    - Pulled back ``pyasn1`` for OCSP check in Python 2. Python 3 continue using ``asn1crypto`` for better performance.
    - Limit the upper bound of ``pycryptodome`` version to less than 3.5.0 for Issue 65.

- v1.5.2 (March 1, 2018)

    - Fixed failue in case HOME/USERPROFILE is not set.
    - Updated ``boto3`` and ``botocore`` version dependeny.

- v1.5.1 (February 15, 2018)

    - Prototyped oauth. Won't work without the server change.
    - Retry OCSP data parse failure
    - Fixed paramstyle=qmark binding for SQLAlchemy

- v1.5.0 (January 26, 2018)

    - Removed ``pyasn1`` and ``pyasn1-modules`` from the dependency.
    - Prototyped key pair authentication.
    - Fixed OCSP response cache expiration check.

- v1.4.17 (January 19, 2018)

    - Adjusted ``pyasn1`` and ``pyasn1-modules`` version dependency. PR 48 (@baxen)
    - Started replacing ``pyasn1`` with ``asn1crypto`` Not activated yet.

- v1.4.16 (January 16, 2018)

    - Added OCSP cache related tools.

- v1.4.15 (January 11, 2018)

    - Added OCSP cache server option.

- v1.4.14 (December 14, 2017)

    - Improved OCSP response dump util.

- v1.4.13 (November 30, 2017)

    - Updated ``boto3`` and ``botocore`` version dependeny.

- v1.4.12 (November 16, 2017)

    - Added ``qmark`` and ``numeric`` paramstyle support for server side binding.
    - Added ``timezone`` session parameter support to connections.
    - Fixed a file handler leak in OCSP checks.

- v1.4.11 (November 9, 2017)

    - Fixed Azure PUT command to use AES CBC key encryption.
    - Added retry for intermittent PyAsn1Error.

- v1.4.10 (October 26, 2017)

    - Added Azure support for PUT and GET commands.
    - Updated ``cryptography``, ``boto3`` and ``botocore`` version dependeny.

- v1.4.9 (October 10, 2017)

    - Fixed a regression caused by ``pyasn1`` upgrade.

- v1.4.8 (October 5, 2017)

    - Updated Fed/SSO parameters. The production version of Fed/SSO from Python Connector requires this version.
    - Refactored for Azure support
    - Set CLIENT_APP_ID and CLIENT_APP_VERSION in all requests
    - Support new behaviors of newer version of ``pyasn1``. Relaxed the dependency.
    - Making socket timeout same as the login time
    - Fixed the case where no error message is attached.

- v1.4.7 (September 20, 2017)

    - Refresh AWS token in PUT command if S3UploadFailedError includes the ExpiredToken error
    - Retry all of 5xx in connection

- v1.4.6 (September 14, 2017)

    - Mitigated sigint handler config failure for SQLAlchemy
    - Improved the message for invalid SSL certificate error
    - Retry forever for query to mitigate 500 errors

- v1.4.5 (August 31, 2017)

    - Fixed regression in #34 by rewriting SAML 2.0 compliant service application support.
    - Cleaned up logger by moving instance to module.

- v1.4.4 (August 24, 2017)

    - Fixed Azure blob certificate issue. OCSP response structure bug fix
    - Added SAML 2.0 compliant service application support. preview feature.
    - Upgraded SSL wrapper with the latest urllib3 pyopenssl glue module. It uses kqueue, epoll or poll in replacement of select to read data from socket if available.

- v1.4.3 (August 17, 2017)

    - Changed the log levels for some messages from ERROR to DEBUG to address confusion as real incidents. In fact, they are not real issues but signals for connection retry.
    - Added ``certifi`` to the dependent component list to mitigate CA root certificate out of date issue.
    - Set the maximum versions of dependent components ``boto3`` and ``botocore``.
    - Updated ``cryptography`` and ``pyOpenSSL`` version dependeny change.
    - Added a connection parameter ``validate_default_parameters`` to validate the default database, schema and warehouse. If the specified object doesn't exist, it raises an error.

- v1.4.2 (August 3, 2017)

    - Fixed retry HTTP 400 in upload file when AWS token expires
    - Relaxed the version of dependent components ``pyasn1`` and ``pyasn1-modules``

- v1.4.1 (July 26, 2017)

    - Pinned ``pyasn1`` and ``pyasn1-modules`` versions to 0.2.3 and 0.0.9, respectively

- v1.4.0 (July 6, 2017)

    - Relaxed the versions of dependent components ``boto3``, ``botocore``, ``cffi`` and ``cryptography`` and ``pyOpenSSL``
    - Minor improvements in OCSP response file cache

- v1.3.18 (June 15, 2017)

    - Fixed OCSP response cache file not found issue on Windows. Drive letter was taken off
    - Use less restrictive cryptography>=1.7,<1.8
    - Added ORC detection in PUT command

- v1.3.17 (June 1, 2017)

    - Timeout OCSP request in 60 seconds and retry
    - Set autocommit and abort_detached_query session parameters in authentication time if specified
    - Fixed cross region stage issue. Could not get files in us-west-2 region S3 bucket from us-east-1

- v1.3.16 (April 20, 2017)

    - Fixed issue in fetching ``DATE`` causing [Error 22] Invalid argument on Windows
    - Retry on ``RuntimeError`` in requests

- v1.3.15 (March 30, 2017)

    - Refactored data converters in fetch to improve performance
    - Fixed timestamp format FF to honor the scale of data type
    - Improved the security of OKTA authentication with hostname verifications
    - Retry PUT on the error ``OpenSSL.SSL.SysCallError`` 10053 with lower concurrency
    - Added ``raw_msg`` attribute to ``Error`` class
    - Refactored session managements

- v1.3.14 (February 24, 2017)

    - Improved PUT and GET error handler.
    - Added proxy support to OCSP checks.
    - Use proxy parameters for PUT and GET commands.
    - Added ``sfqid`` and ``sqlstate`` to the results from query results.
    - Fixed the connection timeout calculation based on ``login_timeout`` and ``network_timeout``.
    - Improved error messages in case of 403, 502 and 504 HTTP reponse code.
    - Upgraded ``cryptography`` to 1.7.2, ``boto3`` to 1.4.4 and ``botocore`` to 1.5.14.
    - Removed explicit DNS lookup for OCSP URL.

- v1.3.13 (February 9, 2017)

    - Fixed AWS SQS connection error with OCSP checks
    - Added ``login_timeout`` and ``network_timeout`` parameters to the ``Connection`` objects.
    - Fixed forbidden access error handing

- v1.3.12 (February 2, 2017)

    - Fixed ``region`` parameter. One character was truncated from the tail of account name
    - Improved performance of fetching data by refactoring fetchone method

- v1.3.11 (January 27, 2017)

    - Fixed the regression in 1.3.8 that caused intermittent 504 errors

- v1.3.10 (January 26, 2017)

    - Compress data in HTTP requests at all times except empty data or OKTA request
    - Refactored FIXED, REAL and TIMESTAMP data fetch to improve performance. This mainly impacts SnowSQL
    - Added ``region`` option to support EU deployments better
    - Increased the retry counter for OCSP servers to mitigate intermittent failure
    - Refactored HTTP access retry logic

- v1.3.9 (January 16, 2017)

    - Upgraded ``botocore`` to 1.4.93 to fix and ``boto3`` to 1.4.3 to fix the HTTPS request failure in Python 3.6
    - Fixed python2 incomaptible import http.client
    - Retry OCSP validation in case of non-200 HTTP code returned

- v1.3.8 (January 12, 2017)

    - Convert non-UTF-8 data in the large result set chunk to Unicode replacement characters to avoid decode error.
    - Updated copyright year to 2017.
    - Use `six` package to support both PY2 and PY3 for some functions
    - Upgraded ``cryptography`` to 1.7.1 to address MacOS Python 3.6 build issue.
    - Fixed OverflowError caused by invalid range of timetamp data for SnowSQL.

- v1.3.7 (December 8, 2016)

    - Increased the validity date acceptance window to prevent OCSP returning invalid responses due to out-of-scope validity dates for certificates.
    - Enabled OCSP response cache file by default.

- v1.3.6 (December 1, 2016)

    - Upgraded ``cryptography`` to 1.5.3, ``pyOpenSSL`` to 16.2.0 and ``cffi`` to 1.9.1.

- v1.3.5 (November 17, 2016)

    - Fixed CA list cache race condition
    - Added retry intermittent 400 HTTP ``Bad Request`` error

- v1.3.4 (November 3, 2016)

    - Added ``quoted_name`` data type support for binding by SQLAlchemy
    - Not to compress ``parquiet`` file in PUT command

- v1.3.3 (October 20, 2016)

    - Downgraded ``botocore`` to 1.4.37 due to potential regression.
    - Increased the stability of PUT and GET commands

- v1.3.2 (October 12, 2016)

    - Upgraded ``botocore`` to 1.4.52.
    - Set the signature version to v4 to AWS client. This impacts ``PUT``, ``GET`` commands and fetching large result set.

- v1.3.1 (September 30, 2016)

    - Added an account name including subdomain.

- v1.3.0 (September 26, 2016)

    - Added support for the ``BINARY`` data type, which enables support for more Python data types:

        - Python 3:

            - ``bytes`` and ``bytearray`` can be used for binding.
            - ``bytes`` is also used for fetching ``BINARY`` data type.

        - Python 2:

            - ``bytearray`` can be used for binding
            - ``str`` is used for fetching ``BINARY`` data type.

    - Added ``proxy_user`` and ``proxy_password`` connection parameters for proxy servers that require authentication.

- v1.2.8 (August 16, 2016)

    - Upgraded ``botocore`` to 1.4.37.
    - Added ``Connection.execute_string`` and ``Connection.execute_stream`` to run multiple statements in a string and stream.
    - Increased the stability of fetching data for Python 2.
    - Refactored memory usage in fetching large result set (Work in Progress).

- v1.2.7 (July 31, 2016)

    - Fixed ``snowflake.cursor.rowcount`` for INSERT ALL.
    - Force OCSP cache invalidation after 24 hours for better security.
    - Use ``use_accelerate_endpoint`` in PUT and GET if Transfer acceleration is enabled for the S3 bucket.
    - Fixed the side effect of ``python-future`` that loads ``test.py`` in the current directory.

- v1.2.6 (July 13, 2016)

    - Fixed the AWS token renewal issue with PUT command when uploading uncompressed large files.

- v1.2.5 (July 8, 2016)

    - Added retry for errors ``S3UploadFailedError`` and ``RetriesExceededError`` in PUT and GET, respectively.

- v1.2.4 (July 6, 2016)

    - Added ``max_connection_pool`` parameter to Connection so that you can specify the maximum number of HTTP/HTTPS connections in the pool.
    - Minor enhancements for SnowSQL.

- v1.2.3 (June 29, 2016)

    - Fixed 404 issue in GET command. An extra slash character changed the S3 path and failed to identify the file to download.

- v1.2.2 (June 21, 2016)

    - Upgraded ``botocore`` to 1.4.26.
    - Added retry for 403 error when accessing S3.

- v1.2.1 (June 13, 2016)

    - Improved fetch performance for data types (part 2): DATE, TIME, TIMESTAMP, TIMESTAMP_LTZ, TIMESTAMP_NTZ and TIMESTAMP_TZ.

- v1.2.0 (June 10, 2016)

    - Improved fetch performance for data types (part 1): FIXED, REAL, STRING.

- v1.1.5 (June 2, 2016)

    - Upgraded ``boto3`` to 1.3.1 and ``botocore`` and 1.4.22.
    - Fixed ``snowflake.cursor.rowcount`` for DML by ``snowflake.cursor.executemany``.
    - Added ``numpy`` data type binding support. ``numpy.intN``, ``numpy.floatN`` and ``numpy.datetime64`` can be bound and fetched.

- v1.1.4 (May 21, 2016)

    - Upgraded ``cffi`` to 1.6.0.
    - Minor enhancements to SnowSQL.

- v1.1.3 (May 5, 2016)

    - Upgraded ``cryptography`` to 1.3.2.

- v1.1.2 (May 4, 2016)

    - Changed the dependency of ``tzlocal`` optional.
    - Fixed charmap error in OCSP checks.

- v1.1.1 (Apr 11, 2016)

    - Fixed OCSP revocation check issue with the new certificate and AWS S3.
    - Upgraded ``cryptography`` to 1.3.1 and ``pyOpenSSL`` to 16.0.0.

- v1.1.0 (Apr 4, 2016)

    - Added ``bzip2`` support in ``PUT`` command. This feature requires a server upgrade.
    - Replaced the self contained packages in ``snowflake._vendor`` with the dependency of ``boto3`` 1.3.0 and ``botocore`` 1.4.2.

- v1.0.7 (Mar 21, 2016)

    - Keep ``pyOpenSSL`` at 0.15.1.

- v1.0.6 (Mar 15, 2016)

    - Upgraded ``cryptography`` to 1.2.3.
    - Added support for ``TIME`` data type, which is now a Snowflake supported data type. This feature requires a server upgrade.
    - Added ``snowflake.connector.DistCursor`` to fetch the results in ``dict`` instead of ``tuple``.
    - Added compression to the SQL text and commands.

- v1.0.5 (Mar 1, 2016)

    - Upgraded ``cryptography`` to 1.2.2 and ``cffi`` to 1.5.2.
    - Fixed the conversion from ``TIMESTAMP_LTZ`` to datetime in queries.

- v1.0.4 (Feb 15, 2016)

    - Fixed the truncated parallel large result set.
    - Added retry OpenSSL low level errors ``ETIMEDOUT`` and ``ECONNRESET``.
    - Time out all HTTPS requests so that the Python Connector can retry the job or recheck the status.
    - Fixed the location of encrypted data for ``PUT`` command. They used to be in the same directory as the source data files.
    - Added support for renewing the AWS token used in ``PUT`` commands if the token expires.

- v1.0.3 (Jan 13, 2016)

    - Added support for the ``BOOLEAN`` data type (i.e. ``TRUE`` or ``FALSE``). This changes the behavior of the binding for the ``bool`` type object:

        - Previously, ``bool`` was bound as a numeric value (i.e. ``1`` for ``True``, ``0`` for ``False``).
        - Now, ``bool`` is bound as native SQL data (i.e. ``TRUE`` or ``FALSE``).

    - Added the ``autocommit`` method to the ``Connection`` object:

        - By default, ``autocommit`` mode is ON (i.e. each DML statement commits the change).
        - If ``autocommit`` mode is OFF, the ``commit`` and ``rollback`` methods are enabled.

    - Avoid segfault issue for ``cryptography`` 1.2 in Mac OSX by using 1.1 until resolved.

- v1.0.2 (Dec 15, 2015)

    - Upgraded ``boto3`` 1.2.2, ``botocore`` 1.3.12.
    - Removed ``SSLv3`` mapping from the initial table.

- v1.0.1 (Dec 8, 2015)

    - Minor bug fixes.

- v1.0.0 (Dec 1, 2015)

    - General Availability release.<|MERGE_RESOLUTION|>--- conflicted
+++ resolved
@@ -9,11 +9,8 @@
 # Release Notes
 - v3.16(TBD)
   - Added basic arrow support for Interval types.
-<<<<<<< HEAD
   - Added `infer_schema` parameter to `write_pandas` to perform schema inference on the passed data.
-=======
   - Fix `write_pandas` special characters usage in the location name.
->>>>>>> ecd5d9f7
 
 - v3.15.0(Apr 29,2025)
   - Bumped up min boto and botocore version to 1.24.
