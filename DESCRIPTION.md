This package includes the Snowflake Connector for Python, which conforms to the Python DB API 2.0 specification:
https://www.python.org/dev/peps/pep-0249/

Snowflake Documentation is available at:
https://docs.snowflake.com/

Source code is also available at: https://github.com/snowflakedb/snowflake-connector-python

# Release Notes
- v3.16.1(TBD)
  - Added in-band OCSP exception telemetry.
<<<<<<< HEAD
  - Fix OAuth authenticator values.
=======
  - Added `APPLICATION_PATH` within `CLIENT_ENVIRONMENT` to distinguish between multiple scripts using the PythonConnector in the same environment.
  - Disabled token caching for OAuth Client Credentials authentication
  - Added in-band HTTP exception telemetry.
  - Fixed a bug where timezoned timestamps fetched as pandas.DataFrame or pyarrow.Table would overflow for the sake of unnecessary precision. In the case where an overflow cannot be prevented a clear error will be raised now.
>>>>>>> 2228456a

- v3.16.0(July 04,2025)
  - Bumped numpy dependency from <2.1.0 to <=2.2.4.
  - Added Windows support for Python 3.13.
  - Added `bulk_upload_chunks` parameter to `write_pandas` function. Setting this parameter to True changes the behaviour of write_pandas function to first write all the data chunks to the local disk and then perform the wildcard upload of the chunks folder to the stage. In default behaviour the chunks are being saved, uploaded and deleted one by one.
  - Added support for new authentication mechanism PAT with external session ID.
  - Added `client_fetch_use_mp` parameter that enables multiprocessed fetching of result batches.
  - Added basic arrow support for Interval types.
  - Fixed `write_pandas` special characters usage in the location name.
  - Fixed usage of `use_virtual_url` when building the location for gcs storage client.
  - Added support for Snowflake OAuth for local applications.

- v3.15.0(Apr 29,2025)
  - Bumped up min boto and botocore version to 1.24.
  - OCSP: terminate certificates chain traversal if a trusted certificate already reached.
  - Added new authentication methods support for programmatic access tokens (PATs), OAuth 2.0 Authorization Code Flow, OAuth 2.0 Client Credentials Flow, and OAuth Token caching.
    - For OAuth 2.0 Authorization Code Flow:
      - Added the `oauth_client_id`, `oauth_client_secret`, `oauth_authorization_url`, `oauth_token_request_url`, `oauth_redirect_uri`, `oauth_scope`, `oauth_disable_pkce`, `oauth_enable_refresh_tokens` and `oauth_enable_single_use_refresh_tokens` parameters.
      - Added the `OAUTH_AUTHORIZATION_CODE` value for the parameter authenticator.
    - For OAuth 2.0 Client Credentials Flow:
      - Added the `oauth_client_id`, `oauth_client_secret`, `oauth_token_request_url`, and `oauth_scope` parameters.
      - Added the `OAUTH_CLIENT_CREDENTIALS` value for the parameter authenticator.
    - For OAuth Token caching: Passing a username to driver configuration is required, and the `client_store_temporary_credential property` is to be set to `true`.

- v3.14.1(April 21, 2025)
  - Added support for Python 3.13.
    - NOTE: Windows 64 support is still experimental and should not yet be used for production environments.
  - Dropped support for Python 3.8.
  - Added basic decimal floating-point type support.
  - Added experimental authentication methods.
  - Added support of GCS regional endpoints.
  - Added support of GCS virtual urls. See more: https://cloud.google.com/storage/docs/request-endpoints#xml-api
  - Added `client_fetch_threads` experimental parameter to better utilize threads for fetching query results.
  - Added `check_arrow_conversion_error_on_every_column` connection property that can be set to `False` to restore previous behaviour in which driver will ignore errors until it occurs in the last column. This flag's purpose is to unblock workflows that may be impacted by the bugfix and will be removed in later releases.
  - Lowered log levels from info to debug for some of the messages to make the output easier to follow.
  - Allowed the connector to inherit a UUID4 generated upstream, provided in statement parameters (field: `requestId`), rather than automatically generate a UUID4 to use for the HTTP Request ID.
  - Improved logging in urllib3, boto3, botocore - assured data masking even after migration to the external owned library in the future.
  - Improved error message for client-side query cancellations due to timeouts.
  - Improved security and robustness for the temporary credentials cache storage.
  - Fixed a bug that caused driver to fail silently on `TO_DATE` arrow to python conversion when invalid date was followed by the correct one.
  - Fixed expired S3 credentials update and increment retry when expired credentials are found.
  - Deprecated `insecure_mode` connection property and replaced it with `disable_ocsp_checks` with the same behavior as the former property.

- v3.14.0(March 03, 2025)
  - Bumped pyOpenSSL dependency upper boundary from <25.0.0 to <26.0.0.
  - Added a <19.0.0 pin to pyarrow as a workaround to a bug affecting Azure Batch.
  - Optimized distribution package lookup to speed up import.
  - Fixed a bug where privatelink OCSP Cache url could not be determined if privatelink account name was specified in uppercase.
  - Added support for iceberg tables to `write_pandas`.
  - Fixed base64 encoded private key tests.
  - Fixed a bug where file permission check happened on Windows.
  - Added support for File types.
  - Added `unsafe_file_write` connection parameter that restores the previous behaviour of saving files downloaded with GET with 644 permissions.

- v3.13.2(January 29, 2025)
  - Changed not to use scoped temporary objects.

- v3.13.1(January 29, 2025)
  - Remedied SQL injection vulnerability in snowflake.connector.pandas_tools.write_pandas. See more https://github.com/snowflakedb/snowflake-connector-python/security/advisories/GHSA-2vpq-fh52-j3wv
  - Remedied vulnerability in deserialization of the OCSP response cache. See more: https://github.com/snowflakedb/snowflake-connector-python/security/advisories/GHSA-m4f6-vcj4-w5mx
  - Remedied vulnerability connected to cache files permissions. See more: https://github.com/snowflakedb/snowflake-connector-python/security/advisories/GHSA-r2x6-cjg7-8r43

- v3.13.0(January 23,2025)
  - Added a feature to limit the sizes of IO-bound ThreadPoolExecutors during PUT and GET commands.
  - Updated README.md to include instructions on how to verify package signatures using `cosign`.
  - Updated the log level for cursor's chunk rowcount from INFO to DEBUG.
  - Added a feature to verify if the connection is still good enough to send queries over.
  - Added support for base64-encoded DER private key strings in the `private_key` authentication type.

- v3.12.4(December 3,2024)
  - Fixed a bug where multipart uploads to Azure would be missing their MD5 hashes.
  - Fixed a bug where OpenTelemetry header injection would sometimes cause Exceptions to be thrown.
  - Fixed a bug where OCSP checks would throw TypeError and make mainly GCP blob storage unreachable.
  - Bumped pyOpenSSL dependency from >=16.2.0,<25.0.0 to >=22.0.0,<25.0.0.

- v3.12.3(October 25,2024)
  - Improved the error message for SSL-related issues to provide clearer guidance when an SSL error occurs.
  - Improved error message for SQL execution cancellations caused by timeout.

- v3.12.2(September 11,2024)
  - Improved error handling for asynchronous queries, providing more detailed and informative error messages when an async query fails.
  - Improved inference of top-level domains for accounts specifying a region in China, now defaulting to snowflakecomputing.cn.
  - Improved implementation of the `snowflake.connector.util_text.random_string` to reduce the likelihood of collisions.
  - Updated the log level for OCSP fail-open warning messages from ERROR to WARNING.

- v3.12.1(August 20,2024)
  - Fixed a bug that logged the session token when renewing a session.
  - Fixed a bug where disabling client telemetry did not work.
  - Fixed a bug where passing `login_timeout` as a string raised a `TypeError` during the login retry step.
  - Use `pathlib` instead of `os` for default config file location resolution.
  - Removed upper `cryptogaphy` version pin.
  - Removed reference to script `snowflake-export-certs` (its backing module was already removed long ago)
  - Enhanced retry mechanism for handling transient network failures during query result polling when no server response is received.

- v3.12.0(July 24,2024)
  - Set default connection timeout of 10 seconds and socket read timeout of 10 minutes for HTTP calls in file transfer.
  - Optimized `to_pandas()` performance by fully parallel downloading logic.
  - Fixed a bug that specifying client_session_keep_alive_heartbeat_frequency in snowflake-sqlalchemy could crash the connector.
  - Fixed incorrect type hint of connection parameter `private_key`.
  - Added support for connectivity to multiple domains.
  - Bumped keyring dependency from >=23.1.0,<25.0.0 to >=23.1.0,<26.0.0.
  - Disabled OOB Telemetry.

- v3.11.0(June 17,2024)
  - Added support for `token_file_path` connection parameter to read an OAuth token from a file when connecting to Snowflake.
  - Added support for `debug_arrow_chunk` connection parameter to allow debugging raw arrow data in case of arrow data parsing failure.
  - Added support for `disable_saml_url_check` connection parameter to disable SAML URL check in OKTA authentication.
  - Fixed a bug that OCSP certificate signed using SHA384 algorithm cannot be verified.
  - Fixed a bug that status code shown as uploaded when PUT command failed with 400 error.
  - Fixed a bug that a PermissionError was raised when the current user does not have the right permission on parent directory of config file path.
  - Fixed a bug that OCSP GET url is not encoded correctly when it contains a slash.
  - Fixed a bug that an SSO URL didn't accept `:` in a query parameter, for instance, `https://sso.abc.com/idp/startSSO.ping?PartnerSpId=https://xyz.snowflakecomputing.com/`.

- v3.10.1(May 21, 2024)

  - Removed an incorrect error log message that could occur during arrow data conversion.

- v3.10.0(April 29,2024)

  - Added support for structured types to fetch_pandas_all.
  - Fixed an issue relating to incorrectly formed China S3 endpoints.

- v3.9.1(April 22,2024)

  - Fixed an issue that caused a HTTP 400 error when connecting to a China endpoint.

- v3.9.0(April 20,2024)

  - Added easy logging configuration so that users can easily generate log file by setup log config in `$SNOWFLAKE_HOME/config.toml`.
  - Improved s3 acceleration logic when connecting to China endpoint.

- v3.8.1(April 09, 2024)

  - Reverted the change "Updated `write_pandas` to skip TABLE IF NOT EXISTS in truncate mode." introduced in v3.8.0 (yanked) as it's a breaking change. `write_pandas` will be fixed in the future in a non-breaking way.

- v3.8.0(April 04,2024)

  - Improved `externalbrowser` auth in containerized environments
    - Instruct browser to not fetch `/favicon` on success page
    - Simple retry strategy on empty socket.recv
    - Add `SNOWFLAKE_AUTH_SOCKET_REUSE_PORT` flag (usage: `SNOWFLAKE_AUTH_SOCKET_REUSE_PORT=true`) to set the underlying socket's `SO_REUSEPORT` flag (described in the [socket man page](https://man7.org/linux/man-pages/man7/socket.7.html))
      - Useful when the randomized port used in the localhost callback url is being followed before the container engine completes port forwarding to host
      - Statically map a port between your host and container and allow that port to be reused in rapid succession with:
         `SF_AUTH_SOCKET_PORT=3037 SNOWFLAKE_AUTH_SOCKET_REUSE_PORT=true poetry run python somescript.py`
    - Add `SNOWFLAKE_AUTH_SOCKET_MSG_DONTWAIT` flag (usage: `SNOWFLAKE_AUTH_SOCKET_MSG_DONTWAIT=true`) to make a non-blocking socket.recv call and retry on Error
      - Consider using this if running in a containerized environment and externalbrowser auth frequently hangs while waiting for callback
      - NOTE: this has not been tested extensively, but has been shown to improve the experience when using WSL
  - Added support for parsing structured type information in schema queries.
  - Bumped platformdirs from >=2.6.0,<4.0.0 to >=2.6.0,<5.0.0
  - Updated diagnostics to use system$allowlist instead of system$whitelist.
  - Updated `write_pandas` to skip TABLE IF NOT EXISTS in truncate mode.
  - Improved cleanup logic for connection to rely on interpreter shutdown instead of the `__del__` method.
  - Updated the logging level from INFO to DEBUG when logging the executed query using `SnowflakeCursor.execute`.
  - Fixed a bug that the truncated password in log is not masked.

- v3.7.1(February 21, 2024)

  - Bumped pandas dependency from >=1.0.0,<2.2.0 to >=1.0.0,<3.0.0.
  - Bumped cryptography dependency from <42.0.0,>=3.1.0 to >=3.1.0,<43.0.0.
  - Bumped pyOpenSSL dependency from >=16.2.0,<24.0.0 to >=16.2.0,<25.0.0.
  - Fixed a memory leak in decimal data conversion.
  - Fixed a bug where `write_pandas` wasn't truncating the target table.
  - Bumped keyring dependency lower bound to 23.1.0 to address security vulnerability.

- v3.7.0(January 25,2024)

  - Added a new boolean parameter `force_return_table` to `SnowflakeCursor.fetch_arrow_all` to force returning `pyarrow.Table` in case of zero rows.
  - Cleanup some C++ code warnings and performance issues.
  - Added support for Python 3.12
  - Make local testing more robust against implicit assumptions.
  - Fixed PyArrow Table type hinting
  - Added support for connecting using an existing connection via the session and master token.
  - Added support for connecting to Snowflake by authenticating with multiple SAML IDP using external browser.
  - Added support for structured types (OBJECT, MAP, ARRAY) to nanoarrow converters.
  - Fixed compilation issue due to missing cstdint header on gcc13.
  - Improved config permissions warning message.

- v3.6.0(December 09,2023)

  - Added support for Vector types
  - Changed urllib3 version pin to only affect Python versions < 3.10.
  - Support for `private_key_file` and `private_key_file_pwd` connection parameters
  - Added a new flag `expired` to `SnowflakeConnection` class, that keeps track of whether the connection's master token has expired.
  - Fixed a bug where date insertion failed when date format is set and qmark style binding is used.

- v3.5.0(November 13,2023)

  - Version 3.5.0 is the snowflake-connector-python purely built upon apache arrow-nanoarrow project.
    - Reduced the wheel size to ~1MB and installation size to ~5MB.
    - Removed a hard dependency on a specific version of pyarrow.
  - Deprecated the usage of the following class/variable/environment variable for the sake of pure nanoarrow converter:
    - Deprecated class `snowflake.connector.cursor.NanoarrowUsage`.
    - Deprecated environment variable `NANOARROW_USAGE`.
    - Deprecated module variable `snowflake.connector.cursor.NANOARROW_USAGE`.

- v3.4.1(November 08,2023)

  - Bumped vendored `urllib3` to 1.26.18
  - Bumped vendored `requests` to 2.31.0

- v3.4.0(November 03,2023)

  - Added support for `use_logical_type` in `write_pandas`.
  - Removed dependencies on pycryptodomex and oscrypto. All connections now go through OpenSSL via the cryptography library, which was already a dependency.
  - Fixed issue with ingesting files over 80 GB to S3.
  - Added the `backoff_policy` argument to `snowflake.connector.connect` allowing for configurable backoff policy between retries of failed requests. See available implementations in the `backoff_policies` module.
  - Added the `socket_timeout` argument to `snowflake.connector.connect` specifying socket read and connect timeout.
  - Fixed `login_timeout` and `network_timeout` behaviour. Retries of login and network requests are now properly halted after these timeouts expire.
  - Fixed bug for issue https://github.com/urllib3/urllib3/issues/1878 in vendored `urllib`.
  - Add User-Agent header for diagnostic report for tracking.

- v3.3.1(October 16,2023)

  - Added for non-Windows platforms command suggestions (chown/chmod) for insufficient file permissions of config files.
  - Fixed issue with connection diagnostics failing to complete certificate checks.
  - Fixed issue that arrow iterator causes `ImportError` when the c extensions are not compiled.

- v3.3.0(October 10,2023)

  - Updated to Apache arrow-nanoarrow project for result arrow data conversion.
  - Introduced the `NANOARROW_USAGE` environment variable to allows switching between the nanoarrow converter and the arrow converter. Valid values include:
    - `FOLLOW_SESSION_PARAMETER`, which uses the converter configured in the server.
    - `DISABLE_NANOARROW`, which uses arrow converter, overriding the server setting.
    - `ENABLE_NANOARROW`, which uses the nanoarrow converter, overriding the server setting.
  - Introduced the `snowflake.connector.cursor.NanoarrowUsage` enum, whose members include:
    - `NanoarrowUsage.FOLLOW_SESSION_PARAMETER`, which uses the converter configured in the server.
    - `NanoarrowUsage.DISABLE_NANOARROW`, which uses arrow converter, overriding the server setting.
    - `NanoarrowUsage.ENABLE_NANOARROW`, which uses the nanoarrow converter, overriding the server setting.
  - Introduced the `snowflake.connector.cursor.NANOARROW_USAGE` module variable to allow switching between the nanoarrow converter and the arrow converter. It works in conjunction with the `snowflake.connector.cursor.NanoarrowUsage` enum.
  - The newly-introduced environment variable, enum, and module variable are temporary. They will be removed in a future release when switch from arrow to nanoarrow for data conversion is complete.

- v3.2.1(September 26,2023)

  - Fixed a bug where url port and path were ignored in private link oscp retry.
  - Added thread safety in telemetry when instantiating multiple connections concurrently.
  - Bumped platformdirs dependency from >=2.6.0,<3.9.0 to >=2.6.0,<4.0.0.0 and made necessary changes to allow this.
  - Removed the deprecation warning from the vendored urllib3 about urllib3.contrib.pyopenssl deprecation.
  - Improved robustness in handling authentication response.

- v3.2.0(September 06,2023)

  - Made the ``parser`` -> ``manager`` renaming more consistent in ``snowflake.connector.config_manager`` module.
  - Added support for default values for ConfigOptions
  - Added default_connection_name to config.toml file

- v3.1.1(August 28,2023)

  - Fixed a bug in retry logic for okta authentication to refresh token.
  - Support `RSAPublicKey` when constructing `AuthByKeyPair` in addition to raw bytes.
  - Fixed a bug when connecting through SOCKS5 proxy, the attribute `proxy_header` is missing on `SOCKSProxyManager`.
  - Cherry-picked https://github.com/urllib3/urllib3/commit/fd2759aa16b12b33298900c77d29b3813c6582de onto vendored urllib3 (v1.26.15) to enable enforce_content_length by default.
  - Fixed a bug in tag generation of OOB telemetry event.

- v3.1.0(July 31,2023)

  - Added a feature that lets you add connection definitions to the `connections.toml` configuration file. A connection definition refers to a collection of connection parameters, for example, if you wanted to define a connection named `prod``:

    ```toml
    [prod]
    account = "my_account"
    user = "my_user"
    password = "my_password"
    ```
    By default, we look for the `connections.toml` file in the location specified in the `SNOWFLAKE_HOME` environment variable (default: `~/.snowflake`). If this folder does not exist, the Python connector looks for the file in the [platformdirs](https://github.com/platformdirs/platformdirs/blob/main/README.rst) location, as follows:

    - On Linux: `~/.config/snowflake/`,  but follows XDG settings
    - On Mac: `~/Library/Application Support/snowflake/`
    - On Windows: `%USERPROFILE%\AppData\Local\snowflake\`

    You can determine which file is used by running the following command:

    ```
    python -c "from snowflake.connector.constants import CONNECTIONS_FILE; print(str(CONNECTIONS_FILE))"
    ```
  - Bumped cryptography dependency from <41.0.0,>=3.1.0 to >=3.1.0,<42.0.0.
  - Improved OCSP response caching to remove tmp cache files on Windows.
  - Improved OCSP response caching to reduce the times of disk writing.
  - Added a parameter `server_session_keep_alive` in `SnowflakeConnection` that skips session deletion when client connection closes.
  - Tightened our pinning of platformdirs, to prevent their new releases breaking us.
  - Fixed a bug where SFPlatformDirs would incorrectly append application_name/version to its path.
  - Added retry reason for queries that are retried by the client.
  - Fixed a bug where `write_pandas` fails when user does not have the privilege to create stage or file format in the target schema, but has the right privilege for the current schema.
  - Remove Python 3.7 support.
  - Worked around a segfault which sometimes occurred during cache serialization in multi-threaded scenarios.
  - Improved error handling of connection reset error.
  - Fixed a bug about deleting the temporary files happened when running PUT command.
  - Allowed to pass `type_mapper` to `fetch_pandas_batches()` and `fetch_pandas_all()`.
  - Fixed a bug where pickle.dump segfaults during cache serialization in multi-threaded scenarios.
  - Improved retry logic for okta authentication to refresh token if authentication gets throttled.
  - Note that this release does not include the changes introduced in the previous 3.1.0a1 release. Those will be released at a later time.

- v3.0.4(May 23,2023)
  - Fixed a bug in which `cursor.execute()` could modify the argument statement_params dictionary object when executing a multistatement query.
  - Added the json_result_force_utf8_decoding connection parameter to force decoding JSON content in utf-8 when the result format is JSON.
  - Fixed a bug in which we cannot call `SnowflakeCursor.nextset` before fetching the result of the first query if the cursor runs an async multistatement query.
  - Bumped vendored library urllib3 to 1.26.15
  - Bumped vendored library requests to 2.29.0
  - Fixed a bug when `_prefetch_hook()` was not called before yielding results of `execute_async()`.
  - Fixed a bug where some ResultMetadata fields were marked as required when they were optional.
  - Bumped pandas dependency from <1.6.0,>=1.0.0 to >=1.0.0,<2.1.0
  - Fixed a bug where bulk insert converts date incorrectly.
  - Add support for Geometry types.

- v3.0.3(April 20, 2023)
  - Fixed a bug that prints error in logs for GET command on GCS.
  - Added a parameter that allows users to skip file uploads to stage if file exists on stage and contents of the file match.
  - Fixed a bug that occurred when writing a Pandas DataFrame with non-default index in `snowflake.connector.pandas_tool.write_pandas`.
  - Fixed a bug that occurred when writing a Pandas DataFrame with column names containing double quotes in `snowflake.connector.pandas_tool.write_pandas`.
  - Fixed a bug that occurred when writing a Pandas DataFrame with binary data in `snowflake.connector.pandas_tool.write_pandas`.
  - Improved type hint of `SnowflakeCursor.execute` method.
  - Fail instantly upon receiving `403: Forbidden` HTTP response for a login-request.
  - Improved GET logging to warn when downloading multiple files with the same name.

- v3.0.2(March 23, 2023)

  - Fixed a memory leak in the logging module of the Cython extension.
  - Fixed a bug where the `put` command on AWS raised `AttributeError` when uploading file composed of multiple parts.
  - Fixed a bug of incorrect type hints of `SnowflakeCursor.fetch_arrow_all` and `SnowflakeCursor.fetchall`.
  - Fixed a bug where `snowflake.connector.util_text.split_statements` swallows the final line break in the case when there are no space between lines.
  - Improved logging to mask tokens in case of errors.
  - Validate SSO URL before opening it in the browser for External browser authenticator.

- v3.0.1(February 28, 2023)

  - Improved the robustness of OCSP response caching to handle errors in cases of serialization and deserialization.
  - Updated async_executes method's doc-string.
  - Errors raised now have a query field that contains the SQL query that caused them when available.
  - Fixed a bug where MFA token caching would refuse to work until restarted instead of reauthenticating.
  - Replaced the dependency on setuptools in favor of packaging.
  - Fixed a bug where `AuthByKeyPair.handle_timeout` should pass keyword arguments instead of positional arguments when calling `AuthByKeyPair.prepare`.

- v3.0.0(January 26, 2023)

  - Fixed a bug where write_pandas did not use user-specified schema and database to create intermediate objects
  - Fixed a bug where HTTP response code of 429 were not retried
  - Fixed a bug where MFA token caching was not working
  - Bumped pyarrow dependency from >=8.0.0,<8.1.0 to >=10.0.1,<10.1.0
  - Bumped pyOpenSSL dependency from <23.0.0 to <24.0.0
  - During browser-based authentication, the SSO url is now printed before opening it in the browser
  - Increased the level of a log for when ArrowResult cannot be imported
  - Added a minimum MacOS version check when compiling C-extensions
  - Enabled `fetch_arrow_all` and `fetch_arrow_batches` to handle async query results

- v2.9.0(December 9, 2022)

  - Fixed a bug where the permission of the file downloaded via GET command is changed
  - Reworked authentication internals to allow users to plug custom key-pair authenticators
  - Multi-statement query execution is now supported through `cursor.execute` and `cursor.executemany`
    - The Snowflake parameter `MULTI_STATEMENT_COUNT` can be altered at the account, session, or statement level. An additional argument, `num_statements`, can be provided to `execute` to use this parameter at the statement level. It *must* be provided to `executemany` to submit a multi-statement query through the method. Note that bulk insert optimizations available through `executemany` are not available when submitting multi-statement queries.
      - By default the parameter is 1, meaning only a single query can be submitted at a time
      - Set to 0 to submit any number of statements in a multi-statement query
      - Set to >1 to submit the specified exact number of statements in a multi-statement query
    - Bindings are accepted in the same way for multi-statements as they are for single statement queries
    - Asynchronous multi-statement query execution is supported. Users should still use `get_results_from_sfqid` to retrieve results
    - To access the results of each query, users can call `SnowflakeCursor.nextset()` as specified in the DB 2.0 API (PEP-249), to iterate through each statements results
      - The first statement's results are accessible immediately after calling `execute` (or `get_results_from_sfqid` if asynchronous) through the existing `fetch*()` methods

- v2.8.3(November 28,2022)

  - Bumped cryptography dependency from <39.0.0 to <41.0.0
  - Fixed a bug where expired OCSP response cache caused infinite recursion during cache loading

- v2.8.2(November 18,2022)

  - Improved performance of OCSP response caching
  - During the execution of GET commands we no longer resolve target location on the local machine
  - Improved performance of regexes used for PUT/GET SQL statement detection. CVE-2022-42965

- v2.8.1(October 30,2022)

   - Bumped cryptography dependency from <37.0.0 to <39.0.0
   - Bumped pandas dependency from <1.5.0 to <1.6.0
   - Fixed a bug where write_pandas wouldn't write an empty DataFrame to Snowflake
   - When closing connection async query status checking is now parallelized
   - Fixed a bug where test logging would be enabled on Jenkins workers in non-Snowflake Jenkins machines
   - Enhanced the atomicity of write_pandas when overwrite is set to True

- v2.8.0(September 27,2022)

  - Fixed a bug where rowcount was deleted when the cursor was closed
  - Fixed a bug where extTypeName was used even when it was empty
  - Updated how telemetry entries are constructed
  - Added telemetry for imported root packages during run-time
  - Added telemetry for using write_pandas
  - Fixed missing dtypes when calling fetch_pandas_all() on empty result
  - The write_pandas function now supports providing additional arguments to be used by DataFrame.to_parquet
  - All optional parameters of write_pandas can now be provided to pd_writer and make_pd_writer to be used with DataFrame.to_sql

- v2.7.12(August 26,2022)

   - Fixed a bug where timestamps fetched as pandas.DataFrame or pyarrow.Table would overflow for the sake of unnecessary precision. In the case where an overflow cannot be prevented a clear error will be raised now.
   - Added in-file caching for OCSP response caching
   - The write_pandas function now supports transient tables through the new table_type argument which supersedes create_temp_table argument
   - Fixed a bug where calling fetch_pandas_batches incorrectly raised NotSupportedError after an async query was executed
   - Added support for OKTA Identity Engine

- v2.7.11(July 26,2022)

   - Added minimum version pin to typing_extensions

- v2.7.10(July 22,2022)

   - Release wheels are now built on manylinux2014
   - Bumped supported pyarrow version to >=8.0.0,<8.1.0
   - Updated vendored library versions requests to 2.28.1 and urllib3 to 1.26.10
   - Added in-memory cache to OCSP requests
   - Added overwrite option to write_pandas
   - Added attribute `lastrowid` to `SnowflakeCursor` in compliance with PEP249.
   - Fixed a bug where gzip compressed http requests might be garbled by an unflushed buffer
   - Added new connection diagnostics capabilities to snowflake-connector-python
   - Bumped numpy dependency from <1.23.0 to <1.24.0


- v2.7.9(June 26,2022)

   - Fixed a bug where errors raised during get_results_from_sfqid() were missing errno
   - Fixed a bug where empty results containing GEOGRAPHY type raised IndexError


- v2.7.8(May 28,2022)

   - Updated PyPi documentation link to python specific main page
   - Fixed an error message that appears when pandas optional dependency group is required but is not installed
   - Implemented the DB API 2 callproc() method
   - Fixed a bug where decryption took place before decompression when downloading files from stages
   - Fixed a bug where s3 accelerate configuration was handled incorrectly
   - Extra named arguments given executemany() are now forwarded to execute()
   - Automatically sets the application name to streamlit when streamlit is imported and application name was not explicitly set
   - Bumped pyopenssl dependency version to >=16.2.0,<23.0.0


- v2.7.7(April 30,2022)

   - Bumped supported pandas version to < 1.5.0
   - Fixed a bug where partner name (from SF_PARTNER environmental variable) was set after connection was established
   - Added a new _no_retry option to executing queries
   - Fixed a bug where extreme timestamps lost precision


- v2.7.6(March 17,2022)

   - Fixed missing python_requires tag in setup.cfg

- v2.7.5(March 17,2022)

   - Added an option for partners to inject their name through an environmental variable (SF_PARTNER)
   - Fixed a bug where we would not wait for input if a browser window couldn't be opened for SSO login
   - Deprecate support for Python 3.6
   - Exported a type definition for SnowflakeConnection
   - Fixed a bug where final Arrow table would contain duplicate index numbers when using fetch_pandas_all

- v2.7.4(February 05,2022)

   - Add Geography Types
   - Removing automated incident reporting code
   - Fixed a bug where circular reference would prevent garbage collection on some objects
   - Fixed a bug where `DatabaseError` was thrown when executing against a closed cursor instead of `InterfaceError`
   - Fixed a bug where calling `executemany` would crash if an iterator was supplied as args
   - Fixed a bug where violating `NOT NULL` constraint raised `DatabaseError` instead of `IntegrityError`

- v2.7.3(January 22,2022)

   - Fixed a bug where timezone was missing from retrieved Timestamp_TZ columns
   - Fixed a bug where a long running PUT/GET command could hit a Storage Credential Error while renewing credentials
   - Fixed a bug where py.typed was not being included in our release wheels
   - Fixed a bug where negative numbers were mangled when fetched with the connection parameter arrow_number_to_decimal
   - Improved the error message that is encountered when running GET for a non-existing file
   - Fixed rendering of our long description for PyPi
   - Fixed a bug where DUO authentication ran into errors if sms authentication was disabled for the user
   - Add the ability to auto-create a table when writing a pandas DataFrame to a Snowflake table
   - Bumped the maximum dependency version of numpy from <1.22.0 to <1.23.0

- v2.7.2(December 17,2021)

   - Added support for Python version 3.10.
   - Fixed an issue bug where _get_query_status failed if there was a network error.
   - Added the interpolate_empty_sequences connection parameter to control interpolating empty sequences into queries.
   - Fixed an issue where where BLOCKED was considered to be an error by is_an_error.
   - Added source field to Telemetry.
   - Increased the cryptography dependency version.
   - Increased the pyopenssl dependency version.
   - Fixed an issue where dbapi.Binary returned a string instead of bytes.
   - Increased the required version of numpy.
   - Increased the required version of keyring.
   - Fixed issue so that fetch functions now return a typed DataFrames and pyarrow Tables for empty results.
   - Added py.typed
   - Improved error messages for PUT/GET.
   - Added Cursor.query attribute for accessing last query.
   - Increased the required version of pyarrow.


- v2.7.1(November 19,2021)

   - Fixed a bug where uploading a streaming file with multiple parts did not work.
   - JWT tokens are now regenerated when a request is retired.
   - Updated URL escaping when uploading to AWS S3 to match how S3 escapes URLs.
   - Removed the unused s3_connection_pool_size connection parameter.
   - Blocked queries are now be considered to be still running.
   - Snowflake specific exceptions are now set using Exception arguments.
   - Fixed an issue where use_s3_regional_url was not set correctly by the connector.


- v2.7.0(October 25,2021)

   - Removing cloud sdks.snowflake-connector-python will not install them anymore. Recreate your virtualenv to get rid of unnecessary dependencies.
   - Include Standard C++ headers.
   - Update minimum dependency version pin of cryptography.
   - Fixed a bug where error number would not be added to Exception messages.
   - Fixed a bug where client_prefetch_threads parameter was not respected when pre-fetching results.
   - Update signature of SnowflakeCursor.execute's params argument.


- v2.6.2(September 27,2021)

   - Updated vendored urllib3 and requests versions.
   - Fixed a bug where GET commands would fail to download files from sub directories from stages.
   - Added a feature where where the connector will print the url it tried to open when it is unable to open it for external browser authentication.


- v2.6.1(September 16,2021)

   - Bump pandas version from <1.3 to <1.4
   - Fixing Python deprecation warnings.
   - Added more type-hints.
   - Marked HeartBeatTimer threads as daemon threads.
   - Force cast a column into integer in write_pandas to avoid a rare behavior that would lead to crashing.
   - Implement AWS signature V4 to new SDKless PUT and GET.
   - Removed a deprecated setuptools option from setup.py.
   - Fixed a bug where error logs would be printed for query executions that produce no results.
   - Fixed a bug where the temporary stage for bulk array inserts exists.


- v2.6.0(August 29,2021)

   - Internal change to the implementation of result fetching.
   - Upgraded Pyarrow version from 3.0 to 5.0.
   - Internal change to the implementation for PUT and GET. A new connection parameter use_new_put_get was added to toggle between implementations.
   - Fixed a bug where executemany did not detect the type of data it was inserting.
   - Updated the minimum Mac OSX build target from 10.13 to 10.14.


- v2.5.1(July 31,2021)

   - Fixes Python Connector bug that prevents the connector from using AWS S3 Regional URL. The driver currently overrides the regional URL information with the default S3 URL causing failure in PUT.


- v2.5.0(July 22,2021)

   - Fixed a bug in write_pandas when quote_identifiers is set to True the function would not actually quote column names.
   - Bumping idna dependency pin from <3,>=2.5 to >=2.5,<4
   - Fix describe method when running `insert into ...` commands


- v2.4.6(June 25,2021)

   - Fixed a potential memory leak.
   - Removed upper certifi version pin.
   - Updated vendored libraries , urllib(1.26.5) and requests(2.25.1).
   - Replace pointers with UniqueRefs.
   - Changed default value of client_session_keep_alive to None.
   - Added the ability to retrieve metadata/schema without executing the query (describe method).

- v2.4.5(June 15,2021)

   - Fix for incorrect JWT token invalidity when an account alias with a dash in it is used for regionless account URL.

- v2.4.4(May 30,2021)

   - Fixed a segfault issue when using DictCursor and arrow result format with out of range dates.
   - Adds new make_pd_writer helper function


- v2.4.3(April 29,2021)

   - Uses s3 regional URL in private links when a param is set.
   - New Arrow NUMBER to Decimal converter option.
   - Update pyopenssl requirement from <20.0.0,>=16.2.0 to >=16.2.0,<21.0.0.
   - Update pandas requirement from <1.2.0,>=1.0.0 to >=1.0.0,<1.3.0.
   - Update numpy requirement from <1.20.0 to <1.21.0.


- v2.4.2(April 03,2021)

   - PUT statements are now thread-safe.


- v2.4.1(March 04,2021)

   - Make connection object exit() aware of status of parameter `autocommit`


- v2.4.0(March 04,2021)

   - Added support for Python 3.9 and PyArrow 3.0.x.
   - Added support for the upcoming multipart PUT threshold keyword.
   - Added support for using the PUT command with a file-like object.
   - Added some compilation flags to ease building conda community package.
   - Removed the pytz pin because it doesn't follow semantic versioning release format.
   - Added support for optimizing batch inserts through bulk array binding.


- v2.3.10(February 01,2021)

   - Improved query ID logging and added request GUID logging.
   - For dependency checking, increased the version condition for the pyjwt package from <2.0.0 to <3.0.0.


- v2.3.9(January 27,2021)

   - The fix to add proper proxy CONNECT headers for connections made over proxies.


- v2.3.8(January 14,2021)

   - Arrow result conversion speed up.
   - Send all Python Connector exceptions to in-band or out-of-band telemetry.
   - Vendoring requests and urllib3 to contain OCSP monkey patching to our library only.
   - Declare dependency on setuptools.


- v2.3.7(December 10,2020)

   - Added support for upcoming downscoped GCS credentials.
   - Tightened the pyOpenSSL dependency pin.
   - Relaxed the boto3 dependency pin up to the next major release.
   - Relaxed the cffi dependency pin up to the next major release.
   - Added support for executing asynchronous queries.
   - Dropped support for Python 3.5.

- v2.3.6(November 16,2020)

   - Fixed a bug that was preventing the connector from working on Windows with Python 3.8.
   - Improved the string formatting in exception messages.
   - For dependency checking, increased the version condition for the cryptography package from <3.0.0 to <4.0.0.
   - For dependency checking, increased the version condition for the pandas package from <1.1 to <1.2.

- v2.3.5(November 03,2020)

   - Updated the dependency on the cryptography package from version 2.9.2 to 3.2.1.

- v2.3.4(October 26,2020)

   - Added an optional parameter to the write_pandas function to specify that identifiers should not be quoted before being sent to the server.
   - The write_pandas function now honors default and auto-increment values for columns when inserting new rows.
   - Updated the Python Connector OCSP error messages and accompanying telemetry Information.
   - Enabled the runtime pyarrow version verification to fail gracefully. Fixed a bug with AWS glue environment.
   - Upgraded the version of boto3 from 1.14.47 to 1.15.9.
   - Upgraded the version of idna from 2.9 to 2.10.

- v2.3.3(October 05,2020)

   - Simplified the configuration files by consolidating test settings.
   - In the Connection object, the execute_stream and execute_string methods now filter out empty lines from their inputs.

- v2.3.2(September 14,2020)

   - Fixed a bug where a file handler was not closed properly.
   - Fixed various documentation typos.

- v2.3.1(August 25,2020)

   - Fixed a bug where 2 constants were removed by mistake.

- v2.3.0(August 24,2020)

   - When the log level is set to DEBUG, log the OOB telemetry entries that are sent to Snowflake.
   - Fixed a bug in the PUT command where long running PUTs would fail to re-authenticate to GCP for storage.
   - Updated the minimum build target MacOS version to 10.13.

- v2.2.10(August 03,2020)

    - Improved an error message for when "pandas" optional dependency group is not installed and user tries to fetch data into a pandas DataFrame. It'll now point user to our online documentation.

- v2.2.9(July 13,2020)

    - Connection parameter validate_default_parameters now verifies known connection parameter names and types. It emits warnings for anything unexpected types or names.
    - Correct logging messages for compiled C++ code.
    - Fixed an issue in write_pandas with location determination when database, or schema name was included.
    - Bumped boto3 dependency version.
    - Fixed an issue where uploading a file with special UTF-8 characters in their names corrupted file.

- v2.2.8(June 22,2020)

    - Switched docstring style to Google from Epydoc and added automated tests to enforce the standard.
    - Fixed a memory leak in DictCursor's Arrow format code.

- v2.2.7(June 1,2020)

    - Support azure-storage-blob v12 as well as v2 (for Python 3.5.0-3.5.1) by Python Connector
    - Fixed a bug where temporary directory path was not Windows compatible in write_pandas function
    - Added out of band telemetry error reporting of unknown errors

- v2.2.6(May 11,2020)

    - Update Pyarrow version from 0.16.0 to 0.17.0 for Python connector
    - Remove more restrictive application name enforcement.
    - Missing keyring dependency will not raise an exception, only emit a debug log from now on.
    - Bumping boto3 to <1.14
    - Fix flake8 3.8.0 new issues
    - Implement Python log interceptor

- v2.2.5(April 30,2020)

    - Added more efficient way to ingest a pandas.Dataframe into Snowflake, located in snowflake.connector.pandas_tools
    - More restrictive application name enforcement and standardizing it with other Snowflake drivers
    - Added checking and warning for users when they have a wrong version of pyarrow installed

- v2.2.4(April 10,2020)

    - Emit warning only if trying to set different setting of use_openssl_only parameter

- v2.2.3(March 30,2020)

    - Secure SSO ID Token
    - Add use_openssl_only connection parameter, which disables the usage of pure Python cryptographic libraries for FIPS
    - Add manylinux1 as well as manylinux2010
    - Fix a bug where a certificate file was opened and never closed in snowflake-connector-python.
    - Fix python connector skips validating GCP URLs
    - Adds additional client driver config information to in band telemetry.

- v2.2.2(March 9,2020)

    - Fix retry with chunck_downloader.py for stability.
    - Support Python 3.8 for Linux and Mac.

- v2.2.1(February 18,2020)

    - Fix use DictCursor with execute_string #248

- v2.2.0(January 27,2020)

    - Drop Python 2.7 support
    - AWS: When OVERWRITE is false, which is set by default, the file is uploaded if no same file name exists in the stage. This used to check the content signature but it will no longer check. Azure and GCP already work this way.
    - Document Python connector dependencies on our GitHub page in addition to Snowflake docs.
    - Fix sqlalchemy and possibly python-connector warnings.
    - Fix GCP exception using the Python connector to PUT a file in a stage with auto_compress=false.
    - Bump up botocore requirements to 1.14.
    - Fix uppercaseing authenticator breaks Okta URL which may include case-sensitive elements(#257).
    - Fix wrong result bug while using fetch_pandas_all() to get fixed numbers with large scales.
    - Increase multi part upload threshold for S3 to 64MB.

- v2.1.3(January 06,2020)

    - Fix GCP Put failed after hours

- v2.1.2(December 16,2019)

    - Fix the arrow bundling issue for python connector on mac.
    - Fix the arrow dll bundle issue on windows.Add more logging.

- v2.1.1(December 12,2019)

    - Fix GZIP uncompressed content for Azure GET command.
    - Add support for GCS PUT and GET for private preview.
    - Support fetch as numpy value in arrow result format.
    - Fix NameError: name 'EmptyPyArrowIterator' is not defined for Mac.
    - Return empty dataframe for fetch_pandas_all() api if result set is empty.

- v2.1.0(December 2,2019)

    - Fix default `ssl_context` options
    - Pin more dependencies for Python Connector
    - Fix import of SnowflakeOCSPAsn1Crypto crashes Python on MacOS Catalina
    - Update the release note that 1.9.0 was removed
    - Support DictCursor for arrow result format
    - Upgrade Python's arrow lib to 0.15.1
    - Raise Exception when PUT fails to Upload Data
    - Handle year out of range correctly in arrow result format

- v2.0.4(November 13,2019)

    - Increase OCSP Cache expiry time from 24 hours to 120 hours.
    - Fix pyarrow cxx11 abi compatibility issue
    - Use new query result format parameter in python tests

- v2.0.3(November 1,2019)

    - Fix for ,Pandas fetch API did not handle the case that first chunk is empty correctly.
    - Updated with botocore, boto3 and requests packages to the latest version.
    - Pinned stable versions of Azure urllib3 packages.

- v2.0.2(October 21,2019)

    - Fix sessions remaining open even if they are disposed manually. Retry deleting session if the connection is explicitly closed.
    - Fix memory leak in the new fetch pandas API
    - Fix Auditwheel failed with python37
    - Reduce the footprint of Python Connector
    - Support asn1crypto 1.1.x
    - Ensure that the cython components are present for Conda package

- v2.0.1(October 04,2019)

    - Add asn1crypto requirement to mitigate incompatibility change

- v2.0.0(September 30,2019)

    - Release Python Connector 2.0.0 for Arrow format change.
    - Fix SF_OCSP_RESPONSE_CACHE_DIR referring to the OCSP cache response file directory and not the top level of directory.
    - Fix Malformed certificate ID key causes uncaught KeyError.
    - No retry for certificate errors.
    - Fix In-Memory OCSP Response Cache - PythonConnector
    - Move AWS_ID and AWS_SECRET_KEY to their newer versions in the Python client
    - Fix result set downloader for ijson 2.5
    - Make authenticator field case insensitive earlier
    - Update USER-AGENT to be consistent with new format
    - Update Python Driver URL Whitelist to support US Gov domain
    - Fix memory leak in python connector panda df fetch API

- v1.9.1(October 4,2019)

    - Add asn1crypto requirement to mitigate incompatibility change.

- v1.9.0(August 26,2019) **REMOVED from pypi due to dependency compatibility issues**

    - Implement converter for all arrow data types in python connector extension
    - Fix arrow error when returning empty result using python connecter
    - Fix OCSP responder hang, AttributeError: 'ReadTimeout' object has no attribute 'message'
    - Update OCSP Connection timeout.
    - Fix RevokedCertificateError OOB Telemetry events are not sent
    - Uncaught RevocationCheckError for FAIL_OPEN in create_pair_issuer_subject
    - Fix uncaught exception in generate_telemetry_data function
    - Fix connector looses context after connection drop/restore by retrying IncompleteRead error.
    - Make tzinfo class at the module level instead of inlining

- v1.8.7(August 12,2019)

    - Rewrote validateDefaultParameters to validate the database, schema and warehouse at connection time. False by default.
    - Fix OCSP Server URL problem in multithreaded env
    - Fix Azure Gov PUT and GET issue

- v1.8.6(July 29,2019)

    - Reduce retries for OCSP from Python Driver
    - Azure PUT issue: ValueError: I/O operation on closed file
    - Add client information to USER-AGENT HTTP header - PythonConnector
    - Better handling of OCSP cache download failure

- v1.8.5(July 15,2019)

    - Drop Python 3.4 support for Python Connector

- v1.8.4(July 01,2019)

    - Update Python Connector to discard invalid OCSP Responses while merging caches

- v1.8.3(June 17,2019)

    - Update Client Driver OCSP Endpoint URL for Private Link Customers
    - Ignore session gone 390111 when closing
    - Python3.4 using requests 2.21.0 needs older version of urllib3
    - Use Account Name for Global URL

- v1.8.2 (June 03,2019)

    - Pendulum datatype support

- v1.8.1 (May 20,2019)

    - Revoked OCSP Responses persists in Driver Cache + Logging Fix
    - Fixed DeprecationWarning: Using or importing the ABCs from 'collections' instead of from 'collections.abc' is deprecated

- v1.8.0 (May 10, 2019)

    - support ``numpy.bool_`` in binding type
    - Add Option to Skip Request Pooling
    - Add OCSP_MODE metric
    - Fixed PUT URI issue for Windows path
    - OCSP SoftFail

- v1.7.11 (April 22, 2019)

    - numpy timestamp with timezone support
    - qmark not binding None

- v1.7.10 (April 8, 2019)

    - Fix the incorrect custom Server URL in Python Driver for Privatelink

- v1.7.9 (March 25,2019)

    - Python Interim Solution for Custom Cache Server URL
    - Internal change for pending feature

- v1.7.8 (March 12,2019)

    - Add OCSP signing certificate validity check

- v1.7.7 (February 22,2019)

    - Skip HEAD operation when OVERWRITE=true for PUT
    - Update copyright year from 2018 to 2019 for Python

- v1.7.6 (February 08,2019)

    - Adjusted pyasn1 and pyasn1-module requirements for Python Connector
    - Added idna to setup.py. made pyasn1 optional for Python2

- v1.7.5 (January 25, 2019)

    - Incorporate "kwargs" style group of key-value pairs in connection's "execute_string" function.

- v1.7.4 (January 3, 2019)

    - Invalidate outdated OCSP response when checking cache hit
    - Made keyring use optional in Python Connector
    - Added SnowflakeNullConverter for Python Connector to skip all client side conversions
    - Honor ``CLIENT_PREFETCH_THREADS`` to download the result set.
    - Fixed the hang when region=us-west-2 is specified.
    - Added Python 3.7 tests

- v1.7.3 (December 11, 2018)

    - Improved the progress bar control for SnowSQL
    - Fixed PUT/GET progress bar for Azure

- v1.7.2 (December 4, 2018)

    - Refactored OCSP checks
    - Adjusted log level to mitigate confusions

- v1.7.1 (November 27, 2018)

    - Fixed regex pattern warning in cursor.py
    - Fixed 403 error for EU deployment
    - Fixed the epoch time to datetime object converter for Windoww

- v1.7.0 (November 13, 2018)

    - Internal change for pending feature.

- v1.6.12 (October 30, 2018)

    - Updated ``boto3`` and ``botocore`` version dependeny.
    - Catch socket.EAI_NONAME for localhost socket and raise a better error message
    - Added ``client_session_keep_alive_heartbeat_frequency`` to control heartbeat timings for ``client_session_keep_alive``.

- v1.6.11 (October 23, 2018)

    - Fixed exit_on_error=true didn't work if PUT / GET error occurs
    - Fixed a backslash followed by a quote in a literal was not taken into account.
    - Added ``request_guid`` to each HTTP request for tracing.

- v1.6.10 (September 25, 2018)

    - Added ``client_session_keep_alive`` support.
    - Fixed multiline double quote expressions PR #117 (@bensowden)
    - Fixed binding ``datetime`` for TIMESTAMP type in ``qmark`` binding mode. PR #118 (@rhlahuja)
    - Retry HTTP 405 to mitigate Nginx bug.
    - Accept consent response for id token cache. WIP.

- v1.6.9 (September 13, 2018)

    - Changed most INFO logs to DEBUG. Added INFO for key operations.
    - Fixed the URL query parser to get multiple values.

- v1.6.8 (August 30, 2018)

    - Updated ``boto3`` and ``botocore`` version dependeny.

- v1.6.7 (August 22, 2018)

    - Enforce virtual host URL for PUT and GET.
    - Added retryCount, clientStarTime for query-request for better service.

- v1.6.6 (August 9, 2018)

    - Replaced ``pycryptodome`` with ``pycryptodomex`` to avoid namespace conflict with ``PyCrypto``.
    - Fixed hang if the connection is not explicitly closed since 1.6.4.
    - Reauthenticate for externalbrowser while running a query.
    - Fixed remove_comments option for SnowSQL.

- v1.6.5 (July 13, 2018)

    - Fixed the current object cache in the connection for id token use.
    - Added no OCSP cache server use option.

- v1.6.4 (July 5, 2018)

    - Fixed div by zero for Azure PUT command.
    - Cache id token for SSO. This feature is WIP.
    - Added telemetry client and job timings by @dsouzam.

- v1.6.3 (June 14, 2018)

    - Fixed binding long value for Python 2.

- v1.6.2 (June 7, 2018)

    - Removes username restriction for OAuth. PR 86(@tjj5036)
    - Retry OpenSSL.SysError in tests
    - Updated concurrent insert test as the server improved.

- v1.6.1 (May 17, 2018)

    - Enable OCSP Dynamic Cache server for privatelink.
    - Ensure the type of ``login_timeout`` attribute is ``int``.

- v1.6.0 (May 3, 2018)

    - Enable OCSP Cache server by default.

- v1.5.8 (April 26, 2018)

    - Fixed PUT command error 'Server failed to authenticate the request. Make sure the value of Authorization header is formed correctly including the signature.' for Azure deployment.

- v1.5.7 (April 19, 2018)

    - Fixed object has no attribute errors in Python3 for Azure deployment.
    - Removed ContentEncoding=gzip from the header for PUT command. This caused COPY failure if autocompress=false.

- v1.5.6 (April 5, 2018)

    - Updated ``boto3`` and ``botocore`` version dependeny.

- v1.5.5 (March 22, 2018)

    - Fixed TypeError: list indices must be integers or slices, not str. PR/Issue 75 (@daniel-sali).
    - Updated ``cryptography`` dependency.

- v1.5.4 (March 15, 2018)

    - Tightened ``pyasn`` and ``pyasn1-modules`` version requirements
    - Added OS and OS_VERSION session info.
    - Relaxed ``pycryptodome`` version requirements. No 3.5.0 should be used.

- v1.5.3 (March 9, 2018)

    - Pulled back ``pyasn1`` for OCSP check in Python 2. Python 3 continue using ``asn1crypto`` for better performance.
    - Limit the upper bound of ``pycryptodome`` version to less than 3.5.0 for Issue 65.

- v1.5.2 (March 1, 2018)

    - Fixed failue in case HOME/USERPROFILE is not set.
    - Updated ``boto3`` and ``botocore`` version dependeny.

- v1.5.1 (February 15, 2018)

    - Prototyped oauth. Won't work without the server change.
    - Retry OCSP data parse failure
    - Fixed paramstyle=qmark binding for SQLAlchemy

- v1.5.0 (January 26, 2018)

    - Removed ``pyasn1`` and ``pyasn1-modules`` from the dependency.
    - Prototyped key pair authentication.
    - Fixed OCSP response cache expiration check.

- v1.4.17 (January 19, 2018)

    - Adjusted ``pyasn1`` and ``pyasn1-modules`` version dependency. PR 48 (@baxen)
    - Started replacing ``pyasn1`` with ``asn1crypto`` Not activated yet.

- v1.4.16 (January 16, 2018)

    - Added OCSP cache related tools.

- v1.4.15 (January 11, 2018)

    - Added OCSP cache server option.

- v1.4.14 (December 14, 2017)

    - Improved OCSP response dump util.

- v1.4.13 (November 30, 2017)

    - Updated ``boto3`` and ``botocore`` version dependeny.

- v1.4.12 (November 16, 2017)

    - Added ``qmark`` and ``numeric`` paramstyle support for server side binding.
    - Added ``timezone`` session parameter support to connections.
    - Fixed a file handler leak in OCSP checks.

- v1.4.11 (November 9, 2017)

    - Fixed Azure PUT command to use AES CBC key encryption.
    - Added retry for intermittent PyAsn1Error.

- v1.4.10 (October 26, 2017)

    - Added Azure support for PUT and GET commands.
    - Updated ``cryptography``, ``boto3`` and ``botocore`` version dependeny.

- v1.4.9 (October 10, 2017)

    - Fixed a regression caused by ``pyasn1`` upgrade.

- v1.4.8 (October 5, 2017)

    - Updated Fed/SSO parameters. The production version of Fed/SSO from Python Connector requires this version.
    - Refactored for Azure support
    - Set CLIENT_APP_ID and CLIENT_APP_VERSION in all requests
    - Support new behaviors of newer version of ``pyasn1``. Relaxed the dependency.
    - Making socket timeout same as the login time
    - Fixed the case where no error message is attached.

- v1.4.7 (September 20, 2017)

    - Refresh AWS token in PUT command if S3UploadFailedError includes the ExpiredToken error
    - Retry all of 5xx in connection

- v1.4.6 (September 14, 2017)

    - Mitigated sigint handler config failure for SQLAlchemy
    - Improved the message for invalid SSL certificate error
    - Retry forever for query to mitigate 500 errors

- v1.4.5 (August 31, 2017)

    - Fixed regression in #34 by rewriting SAML 2.0 compliant service application support.
    - Cleaned up logger by moving instance to module.

- v1.4.4 (August 24, 2017)

    - Fixed Azure blob certificate issue. OCSP response structure bug fix
    - Added SAML 2.0 compliant service application support. preview feature.
    - Upgraded SSL wrapper with the latest urllib3 pyopenssl glue module. It uses kqueue, epoll or poll in replacement of select to read data from socket if available.

- v1.4.3 (August 17, 2017)

    - Changed the log levels for some messages from ERROR to DEBUG to address confusion as real incidents. In fact, they are not real issues but signals for connection retry.
    - Added ``certifi`` to the dependent component list to mitigate CA root certificate out of date issue.
    - Set the maximum versions of dependent components ``boto3`` and ``botocore``.
    - Updated ``cryptography`` and ``pyOpenSSL`` version dependeny change.
    - Added a connection parameter ``validate_default_parameters`` to validate the default database, schema and warehouse. If the specified object doesn't exist, it raises an error.

- v1.4.2 (August 3, 2017)

    - Fixed retry HTTP 400 in upload file when AWS token expires
    - Relaxed the version of dependent components ``pyasn1`` and ``pyasn1-modules``

- v1.4.1 (July 26, 2017)

    - Pinned ``pyasn1`` and ``pyasn1-modules`` versions to 0.2.3 and 0.0.9, respectively

- v1.4.0 (July 6, 2017)

    - Relaxed the versions of dependent components ``boto3``, ``botocore``, ``cffi`` and ``cryptography`` and ``pyOpenSSL``
    - Minor improvements in OCSP response file cache

- v1.3.18 (June 15, 2017)

    - Fixed OCSP response cache file not found issue on Windows. Drive letter was taken off
    - Use less restrictive cryptography>=1.7,<1.8
    - Added ORC detection in PUT command

- v1.3.17 (June 1, 2017)

    - Timeout OCSP request in 60 seconds and retry
    - Set autocommit and abort_detached_query session parameters in authentication time if specified
    - Fixed cross region stage issue. Could not get files in us-west-2 region S3 bucket from us-east-1

- v1.3.16 (April 20, 2017)

    - Fixed issue in fetching ``DATE`` causing [Error 22] Invalid argument on Windows
    - Retry on ``RuntimeError`` in requests

- v1.3.15 (March 30, 2017)

    - Refactored data converters in fetch to improve performance
    - Fixed timestamp format FF to honor the scale of data type
    - Improved the security of OKTA authentication with hostname verifications
    - Retry PUT on the error ``OpenSSL.SSL.SysCallError`` 10053 with lower concurrency
    - Added ``raw_msg`` attribute to ``Error`` class
    - Refactored session managements

- v1.3.14 (February 24, 2017)

    - Improved PUT and GET error handler.
    - Added proxy support to OCSP checks.
    - Use proxy parameters for PUT and GET commands.
    - Added ``sfqid`` and ``sqlstate`` to the results from query results.
    - Fixed the connection timeout calculation based on ``login_timeout`` and ``network_timeout``.
    - Improved error messages in case of 403, 502 and 504 HTTP reponse code.
    - Upgraded ``cryptography`` to 1.7.2, ``boto3`` to 1.4.4 and ``botocore`` to 1.5.14.
    - Removed explicit DNS lookup for OCSP URL.

- v1.3.13 (February 9, 2017)

    - Fixed AWS SQS connection error with OCSP checks
    - Added ``login_timeout`` and ``network_timeout`` parameters to the ``Connection`` objects.
    - Fixed forbidden access error handing

- v1.3.12 (February 2, 2017)

    - Fixed ``region`` parameter. One character was truncated from the tail of account name
    - Improved performance of fetching data by refactoring fetchone method

- v1.3.11 (January 27, 2017)

    - Fixed the regression in 1.3.8 that caused intermittent 504 errors

- v1.3.10 (January 26, 2017)

    - Compress data in HTTP requests at all times except empty data or OKTA request
    - Refactored FIXED, REAL and TIMESTAMP data fetch to improve performance. This mainly impacts SnowSQL
    - Added ``region`` option to support EU deployments better
    - Increased the retry counter for OCSP servers to mitigate intermittent failure
    - Refactored HTTP access retry logic

- v1.3.9 (January 16, 2017)

    - Upgraded ``botocore`` to 1.4.93 to fix and ``boto3`` to 1.4.3 to fix the HTTPS request failure in Python 3.6
    - Fixed python2 incomaptible import http.client
    - Retry OCSP validation in case of non-200 HTTP code returned

- v1.3.8 (January 12, 2017)

    - Convert non-UTF-8 data in the large result set chunk to Unicode replacement characters to avoid decode error.
    - Updated copyright year to 2017.
    - Use `six` package to support both PY2 and PY3 for some functions
    - Upgraded ``cryptography`` to 1.7.1 to address MacOS Python 3.6 build issue.
    - Fixed OverflowError caused by invalid range of timetamp data for SnowSQL.

- v1.3.7 (December 8, 2016)

    - Increased the validity date acceptance window to prevent OCSP returning invalid responses due to out-of-scope validity dates for certificates.
    - Enabled OCSP response cache file by default.

- v1.3.6 (December 1, 2016)

    - Upgraded ``cryptography`` to 1.5.3, ``pyOpenSSL`` to 16.2.0 and ``cffi`` to 1.9.1.

- v1.3.5 (November 17, 2016)

    - Fixed CA list cache race condition
    - Added retry intermittent 400 HTTP ``Bad Request`` error

- v1.3.4 (November 3, 2016)

    - Added ``quoted_name`` data type support for binding by SQLAlchemy
    - Not to compress ``parquiet`` file in PUT command

- v1.3.3 (October 20, 2016)

    - Downgraded ``botocore`` to 1.4.37 due to potential regression.
    - Increased the stability of PUT and GET commands

- v1.3.2 (October 12, 2016)

    - Upgraded ``botocore`` to 1.4.52.
    - Set the signature version to v4 to AWS client. This impacts ``PUT``, ``GET`` commands and fetching large result set.

- v1.3.1 (September 30, 2016)

    - Added an account name including subdomain.

- v1.3.0 (September 26, 2016)

    - Added support for the ``BINARY`` data type, which enables support for more Python data types:

        - Python 3:

            - ``bytes`` and ``bytearray`` can be used for binding.
            - ``bytes`` is also used for fetching ``BINARY`` data type.

        - Python 2:

            - ``bytearray`` can be used for binding
            - ``str`` is used for fetching ``BINARY`` data type.

    - Added ``proxy_user`` and ``proxy_password`` connection parameters for proxy servers that require authentication.

- v1.2.8 (August 16, 2016)

    - Upgraded ``botocore`` to 1.4.37.
    - Added ``Connection.execute_string`` and ``Connection.execute_stream`` to run multiple statements in a string and stream.
    - Increased the stability of fetching data for Python 2.
    - Refactored memory usage in fetching large result set (Work in Progress).

- v1.2.7 (July 31, 2016)

    - Fixed ``snowflake.cursor.rowcount`` for INSERT ALL.
    - Force OCSP cache invalidation after 24 hours for better security.
    - Use ``use_accelerate_endpoint`` in PUT and GET if Transfer acceleration is enabled for the S3 bucket.
    - Fixed the side effect of ``python-future`` that loads ``test.py`` in the current directory.

- v1.2.6 (July 13, 2016)

    - Fixed the AWS token renewal issue with PUT command when uploading uncompressed large files.

- v1.2.5 (July 8, 2016)

    - Added retry for errors ``S3UploadFailedError`` and ``RetriesExceededError`` in PUT and GET, respectively.

- v1.2.4 (July 6, 2016)

    - Added ``max_connection_pool`` parameter to Connection so that you can specify the maximum number of HTTP/HTTPS connections in the pool.
    - Minor enhancements for SnowSQL.

- v1.2.3 (June 29, 2016)

    - Fixed 404 issue in GET command. An extra slash character changed the S3 path and failed to identify the file to download.

- v1.2.2 (June 21, 2016)

    - Upgraded ``botocore`` to 1.4.26.
    - Added retry for 403 error when accessing S3.

- v1.2.1 (June 13, 2016)

    - Improved fetch performance for data types (part 2): DATE, TIME, TIMESTAMP, TIMESTAMP_LTZ, TIMESTAMP_NTZ and TIMESTAMP_TZ.

- v1.2.0 (June 10, 2016)

    - Improved fetch performance for data types (part 1): FIXED, REAL, STRING.

- v1.1.5 (June 2, 2016)

    - Upgraded ``boto3`` to 1.3.1 and ``botocore`` and 1.4.22.
    - Fixed ``snowflake.cursor.rowcount`` for DML by ``snowflake.cursor.executemany``.
    - Added ``numpy`` data type binding support. ``numpy.intN``, ``numpy.floatN`` and ``numpy.datetime64`` can be bound and fetched.

- v1.1.4 (May 21, 2016)

    - Upgraded ``cffi`` to 1.6.0.
    - Minor enhancements to SnowSQL.

- v1.1.3 (May 5, 2016)

    - Upgraded ``cryptography`` to 1.3.2.

- v1.1.2 (May 4, 2016)

    - Changed the dependency of ``tzlocal`` optional.
    - Fixed charmap error in OCSP checks.

- v1.1.1 (Apr 11, 2016)

    - Fixed OCSP revocation check issue with the new certificate and AWS S3.
    - Upgraded ``cryptography`` to 1.3.1 and ``pyOpenSSL`` to 16.0.0.

- v1.1.0 (Apr 4, 2016)

    - Added ``bzip2`` support in ``PUT`` command. This feature requires a server upgrade.
    - Replaced the self contained packages in ``snowflake._vendor`` with the dependency of ``boto3`` 1.3.0 and ``botocore`` 1.4.2.

- v1.0.7 (Mar 21, 2016)

    - Keep ``pyOpenSSL`` at 0.15.1.

- v1.0.6 (Mar 15, 2016)

    - Upgraded ``cryptography`` to 1.2.3.
    - Added support for ``TIME`` data type, which is now a Snowflake supported data type. This feature requires a server upgrade.
    - Added ``snowflake.connector.DistCursor`` to fetch the results in ``dict`` instead of ``tuple``.
    - Added compression to the SQL text and commands.

- v1.0.5 (Mar 1, 2016)

    - Upgraded ``cryptography`` to 1.2.2 and ``cffi`` to 1.5.2.
    - Fixed the conversion from ``TIMESTAMP_LTZ`` to datetime in queries.

- v1.0.4 (Feb 15, 2016)

    - Fixed the truncated parallel large result set.
    - Added retry OpenSSL low level errors ``ETIMEDOUT`` and ``ECONNRESET``.
    - Time out all HTTPS requests so that the Python Connector can retry the job or recheck the status.
    - Fixed the location of encrypted data for ``PUT`` command. They used to be in the same directory as the source data files.
    - Added support for renewing the AWS token used in ``PUT`` commands if the token expires.

- v1.0.3 (Jan 13, 2016)

    - Added support for the ``BOOLEAN`` data type (i.e. ``TRUE`` or ``FALSE``). This changes the behavior of the binding for the ``bool`` type object:

        - Previously, ``bool`` was bound as a numeric value (i.e. ``1`` for ``True``, ``0`` for ``False``).
        - Now, ``bool`` is bound as native SQL data (i.e. ``TRUE`` or ``FALSE``).

    - Added the ``autocommit`` method to the ``Connection`` object:

        - By default, ``autocommit`` mode is ON (i.e. each DML statement commits the change).
        - If ``autocommit`` mode is OFF, the ``commit`` and ``rollback`` methods are enabled.

    - Avoid segfault issue for ``cryptography`` 1.2 in Mac OSX by using 1.1 until resolved.

- v1.0.2 (Dec 15, 2015)

    - Upgraded ``boto3`` 1.2.2, ``botocore`` 1.3.12.
    - Removed ``SSLv3`` mapping from the initial table.

- v1.0.1 (Dec 8, 2015)

    - Minor bug fixes.

- v1.0.0 (Dec 1, 2015)

    - General Availability release.<|MERGE_RESOLUTION|>--- conflicted
+++ resolved
@@ -9,14 +9,11 @@
 # Release Notes
 - v3.16.1(TBD)
   - Added in-band OCSP exception telemetry.
-<<<<<<< HEAD
-  - Fix OAuth authenticator values.
-=======
   - Added `APPLICATION_PATH` within `CLIENT_ENVIRONMENT` to distinguish between multiple scripts using the PythonConnector in the same environment.
   - Disabled token caching for OAuth Client Credentials authentication
   - Added in-band HTTP exception telemetry.
   - Fixed a bug where timezoned timestamps fetched as pandas.DataFrame or pyarrow.Table would overflow for the sake of unnecessary precision. In the case where an overflow cannot be prevented a clear error will be raised now.
->>>>>>> 2228456a
+  - Fix OAuth authenticator values.
 
 - v3.16.0(July 04,2025)
   - Bumped numpy dependency from <2.1.0 to <=2.2.4.
