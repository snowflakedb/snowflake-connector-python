This package includes the Snowflake Connector for Python, which conforms to the Python DB API 2.0 specification:
https://www.python.org/dev/peps/pep-0249/

Snowflake Documentation is available at:
https://docs.snowflake.com/

Source code is also available at: https://github.com/snowflakedb/snowflake-connector-python

# Release Notes
- v3.14.1(TBD)
  - Added support for Python 3.13.
    - NOTE: Windows 64 support is still experimental and should not yet be used for production environments.
  - Dropped support for Python 3.8.
  - Basic decimal floating-point type support.
  - Added handling of PAT provided in `password` field.
  - Improved error message for client-side query cancellations due to timeouts.
  - Added support of GCS regional endpoints.
  - Added `gcs_use_virtual_endpoints` connection property that forces the usage of the virtual GCS usage. Thanks to this it should be possible to set up private DNS entry for the GCS endpoint. See more: https://cloud.google.com/storage/docs/request-endpoints#xml-api
  - Fixed a bug that caused driver to fail silently on `TO_DATE` arrow to python conversion when invalid date was followed by the correct one.
  - Added `check_arrow_conversion_error_on_every_column` connection property that can be set to `False` to restore previous behaviour in which driver will ignore errors until it occurs in the last column. This flag's purpose is to unblock workflows that may be impacted by the bugfix and will be removed in later releases.
  - Lower log levels from info to debug for some of the messages to make the output easier to follow.
  - Allow the connector to inherit a UUID4 generated upstream, provided in statement parameters (field: `requestId`), rather than automatically generate a UUID4 to use for the HTTP Request ID.
<<<<<<< HEAD
  - Improved logging in urllib3, boto3, botocore - assured data masking even after migration to the external owned library in the future.
=======
  - Fix expired S3 credentials update and increment retry when expired credentials are found.
>>>>>>> b33def00

- v3.14.0(March 03, 2025)
  - Bumped pyOpenSSL dependency upper boundary from <25.0.0 to <26.0.0.
  - Added a <19.0.0 pin to pyarrow as a workaround to a bug affecting Azure Batch.
  - Optimized distribution package lookup to speed up import.
  - Fixed a bug where privatelink OCSP Cache url could not be determined if privatelink account name was specified in uppercase.
  - Added support for iceberg tables to `write_pandas`.
  - Fixed base64 encoded private key tests.
  - Fixed a bug where file permission check happened on Windows.
  - Added support for File types.
  - Added `unsafe_file_write` connection parameter that restores the previous behaviour of saving files downloaded with GET with 644 permissions.
  - Deprecated `insecure_mode` connection property and replaced it with `disable_ocsp_checks` with the same behavior as the former property.

- v3.13.2(January 29, 2025)
  - Changed not to use scoped temporary objects.

- v3.13.1(January 29, 2025)
  - Remedied SQL injection vulnerability in snowflake.connector.pandas_tools.write_pandas. See more https://github.com/snowflakedb/snowflake-connector-python/security/advisories/GHSA-2vpq-fh52-j3wv
  - Remedied vulnerability in deserialization of the OCSP response cache. See more: https://github.com/snowflakedb/snowflake-connector-python/security/advisories/GHSA-m4f6-vcj4-w5mx
  - Remedied vulnerability connected to cache files permissions. See more: https://github.com/snowflakedb/snowflake-connector-python/security/advisories/GHSA-r2x6-cjg7-8r43

- v3.13.0(January 23,2025)
  - Added a feature to limit the sizes of IO-bound ThreadPoolExecutors during PUT and GET commands.
  - Updated README.md to include instructions on how to verify package signatures using `cosign`.
  - Updated the log level for cursor's chunk rowcount from INFO to DEBUG.
  - Added a feature to verify if the connection is still good enough to send queries over.
  - Added support for base64-encoded DER private key strings in the `private_key` authentication type.

- v3.12.4(December 3,2024)
  - Fixed a bug where multipart uploads to Azure would be missing their MD5 hashes.
  - Fixed a bug where OpenTelemetry header injection would sometimes cause Exceptions to be thrown.
  - Fixed a bug where OCSP checks would throw TypeError and make mainly GCP blob storage unreachable.
  - Bumped pyOpenSSL dependency from >=16.2.0,<25.0.0 to >=22.0.0,<25.0.0.

- v3.12.3(October 25,2024)
  - Improved the error message for SSL-related issues to provide clearer guidance when an SSL error occurs.
  - Improved error message for SQL execution cancellations caused by timeout.

- v3.12.2(September 11,2024)
  - Improved error handling for asynchronous queries, providing more detailed and informative error messages when an async query fails.
  - Improved inference of top-level domains for accounts specifying a region in China, now defaulting to snowflakecomputing.cn.
  - Improved implementation of the `snowflake.connector.util_text.random_string` to reduce the likelihood of collisions.
  - Updated the log level for OCSP fail-open warning messages from ERROR to WARNING.

- v3.12.1(August 20,2024)
  - Fixed a bug that logged the session token when renewing a session.
  - Fixed a bug where disabling client telemetry did not work.
  - Fixed a bug where passing `login_timeout` as a string raised a `TypeError` during the login retry step.
  - Use `pathlib` instead of `os` for default config file location resolution.
  - Removed upper `cryptogaphy` version pin.
  - Removed reference to script `snowflake-export-certs` (its backing module was already removed long ago)
  - Enhanced retry mechanism for handling transient network failures during query result polling when no server response is received.

- v3.12.0(July 24,2024)
  - Set default connection timeout of 10 seconds and socket read timeout of 10 minutes for HTTP calls in file transfer.
  - Optimized `to_pandas()` performance by fully parallel downloading logic.
  - Fixed a bug that specifying client_session_keep_alive_heartbeat_frequency in snowflake-sqlalchemy could crash the connector.
  - Fixed incorrect type hint of connection parameter `private_key`.
  - Added support for connectivity to multiple domains.
  - Bumped keyring dependency from >=23.1.0,<25.0.0 to >=23.1.0,<26.0.0.
  - Disabled OOB Telemetry.

- v3.11.0(June 17,2024)
  - Added support for `token_file_path` connection parameter to read an OAuth token from a file when connecting to Snowflake.
  - Added support for `debug_arrow_chunk` connection parameter to allow debugging raw arrow data in case of arrow data parsing failure.
  - Added support for `disable_saml_url_check` connection parameter to disable SAML URL check in OKTA authentication.
  - Fixed a bug that OCSP certificate signed using SHA384 algorithm cannot be verified.
  - Fixed a bug that status code shown as uploaded when PUT command failed with 400 error.
  - Fixed a bug that a PermissionError was raised when the current user does not have the right permission on parent directory of config file path.
  - Fixed a bug that OCSP GET url is not encoded correctly when it contains a slash.
  - Fixed a bug that an SSO URL didn't accept `:` in a query parameter, for instance, `https://sso.abc.com/idp/startSSO.ping?PartnerSpId=https://xyz.snowflakecomputing.com/`.

- v3.10.1(May 21, 2024)

  - Removed an incorrect error log message that could occur during arrow data conversion.

- v3.10.0(April 29,2024)

  - Added support for structured types to fetch_pandas_all.
  - Fixed an issue relating to incorrectly formed China S3 endpoints.

- v3.9.1(April 22,2024)

  - Fixed an issue that caused a HTTP 400 error when connecting to a China endpoint.

- v3.9.0(April 20,2024)

  - Added easy logging configuration so that users can easily generate log file by setup log config in `$SNOWFLAKE_HOME/config.toml`.
  - Improved s3 acceleration logic when connecting to China endpoint.

- v3.8.1(April 09, 2024)

  - Reverted the change "Updated `write_pandas` to skip TABLE IF NOT EXISTS in truncate mode." introduced in v3.8.0 (yanked) as it's a breaking change. `write_pandas` will be fixed in the future in a non-breaking way.

- v3.8.0(April 04,2024)

  - Improved `externalbrowser` auth in containerized environments
    - Instruct browser to not fetch `/favicon` on success page
    - Simple retry strategy on empty socket.recv
    - Add `SNOWFLAKE_AUTH_SOCKET_REUSE_PORT` flag (usage: `SNOWFLAKE_AUTH_SOCKET_REUSE_PORT=true`) to set the underlying socket's `SO_REUSEPORT` flag (described in the [socket man page](https://man7.org/linux/man-pages/man7/socket.7.html))
      - Useful when the randomized port used in the localhost callback url is being followed before the container engine completes port forwarding to host
      - Statically map a port between your host and container and allow that port to be reused in rapid succession with:
         `SF_AUTH_SOCKET_PORT=3037 SNOWFLAKE_AUTH_SOCKET_REUSE_PORT=true poetry run python somescript.py`
    - Add `SNOWFLAKE_AUTH_SOCKET_MSG_DONTWAIT` flag (usage: `SNOWFLAKE_AUTH_SOCKET_MSG_DONTWAIT=true`) to make a non-blocking socket.recv call and retry on Error
      - Consider using this if running in a containerized environment and externalbrowser auth frequently hangs while waiting for callback
      - NOTE: this has not been tested extensively, but has been shown to improve the experience when using WSL
  - Added support for parsing structured type information in schema queries.
  - Bumped platformdirs from >=2.6.0,<4.0.0 to >=2.6.0,<5.0.0
  - Updated diagnostics to use system$allowlist instead of system$whitelist.
  - Updated `write_pandas` to skip TABLE IF NOT EXISTS in truncate mode.
  - Improved cleanup logic for connection to rely on interpreter shutdown instead of the `__del__` method.
  - Updated the logging level from INFO to DEBUG when logging the executed query using `SnowflakeCursor.execute`.
  - Fixed a bug that the truncated password in log is not masked.

- v3.7.1(February 21, 2024)

  - Bumped pandas dependency from >=1.0.0,<2.2.0 to >=1.0.0,<3.0.0.
  - Bumped cryptography dependency from <42.0.0,>=3.1.0 to >=3.1.0,<43.0.0.
  - Bumped pyOpenSSL dependency from >=16.2.0,<24.0.0 to >=16.2.0,<25.0.0.
  - Fixed a memory leak in decimal data conversion.
  - Fixed a bug where `write_pandas` wasn't truncating the target table.
  - Bumped keyring dependency lower bound to 23.1.0 to address security vulnerability.

- v3.7.0(January 25,2024)

  - Added a new boolean parameter `force_return_table` to `SnowflakeCursor.fetch_arrow_all` to force returning `pyarrow.Table` in case of zero rows.
  - Cleanup some C++ code warnings and performance issues.
  - Added support for Python 3.12
  - Make local testing more robust against implicit assumptions.
  - Fixed PyArrow Table type hinting
  - Added support for connecting using an existing connection via the session and master token.
  - Added support for connecting to Snowflake by authenticating with multiple SAML IDP using external browser.
  - Added support for structured types (OBJECT, MAP, ARRAY) to nanoarrow converters.
  - Fixed compilation issue due to missing cstdint header on gcc13.
  - Improved config permissions warning message.

- v3.6.0(December 09,2023)

  - Added support for Vector types
  - Changed urllib3 version pin to only affect Python versions < 3.10.
  - Support for `private_key_file` and `private_key_file_pwd` connection parameters
  - Added a new flag `expired` to `SnowflakeConnection` class, that keeps track of whether the connection's master token has expired.
  - Fixed a bug where date insertion failed when date format is set and qmark style binding is used.

- v3.5.0(November 13,2023)

  - Version 3.5.0 is the snowflake-connector-python purely built upon apache arrow-nanoarrow project.
    - Reduced the wheel size to ~1MB and installation size to ~5MB.
    - Removed a hard dependency on a specific version of pyarrow.
  - Deprecated the usage of the following class/variable/environment variable for the sake of pure nanoarrow converter:
    - Deprecated class `snowflake.connector.cursor.NanoarrowUsage`.
    - Deprecated environment variable `NANOARROW_USAGE`.
    - Deprecated module variable `snowflake.connector.cursor.NANOARROW_USAGE`.

- v3.4.1(November 08,2023)

  - Bumped vendored `urllib3` to 1.26.18
  - Bumped vendored `requests` to 2.31.0

- v3.4.0(November 03,2023)

  - Added support for `use_logical_type` in `write_pandas`.
  - Removed dependencies on pycryptodomex and oscrypto. All connections now go through OpenSSL via the cryptography library, which was already a dependency.
  - Fixed issue with ingesting files over 80 GB to S3.
  - Added the `backoff_policy` argument to `snowflake.connector.connect` allowing for configurable backoff policy between retries of failed requests. See available implementations in the `backoff_policies` module.
  - Added the `socket_timeout` argument to `snowflake.connector.connect` specifying socket read and connect timeout.
  - Fixed `login_timeout` and `network_timeout` behaviour. Retries of login and network requests are now properly halted after these timeouts expire.
  - Fixed bug for issue https://github.com/urllib3/urllib3/issues/1878 in vendored `urllib`.
  - Add User-Agent header for diagnostic report for tracking.

- v3.3.1(October 16,2023)

  - Added for non-Windows platforms command suggestions (chown/chmod) for insufficient file permissions of config files.
  - Fixed issue with connection diagnostics failing to complete certificate checks.
  - Fixed issue that arrow iterator causes `ImportError` when the c extensions are not compiled.

- v3.3.0(October 10,2023)

  - Updated to Apache arrow-nanoarrow project for result arrow data conversion.
  - Introduced the `NANOARROW_USAGE` environment variable to allows switching between the nanoarrow converter and the arrow converter. Valid values include:
    - `FOLLOW_SESSION_PARAMETER`, which uses the converter configured in the server.
    - `DISABLE_NANOARROW`, which uses arrow converter, overriding the server setting.
    - `ENABLE_NANOARROW`, which uses the nanoarrow converter, overriding the server setting.
  - Introduced the `snowflake.connector.cursor.NanoarrowUsage` enum, whose members include:
    - `NanoarrowUsage.FOLLOW_SESSION_PARAMETER`, which uses the converter configured in the server.
    - `NanoarrowUsage.DISABLE_NANOARROW`, which uses arrow converter, overriding the server setting.
    - `NanoarrowUsage.ENABLE_NANOARROW`, which uses the nanoarrow converter, overriding the server setting.
  - Introduced the `snowflake.connector.cursor.NANOARROW_USAGE` module variable to allow switching between the nanoarrow converter and the arrow converter. It works in conjunction with the `snowflake.connector.cursor.NanoarrowUsage` enum.
  - The newly-introduced environment variable, enum, and module variable are temporary. They will be removed in a future release when switch from arrow to nanoarrow for data conversion is complete.

- v3.2.1(September 26,2023)

  - Fixed a bug where url port and path were ignored in private link oscp retry.
  - Added thread safety in telemetry when instantiating multiple connections concurrently.
  - Bumped platformdirs dependency from >=2.6.0,<3.9.0 to >=2.6.0,<4.0.0.0 and made necessary changes to allow this.
  - Removed the deprecation warning from the vendored urllib3 about urllib3.contrib.pyopenssl deprecation.
  - Improved robustness in handling authentication response.

- v3.2.0(September 06,2023)

  - Made the ``parser`` -> ``manager`` renaming more consistent in ``snowflake.connector.config_manager`` module.
  - Added support for default values for ConfigOptions
  - Added default_connection_name to config.toml file

- v3.1.1(August 28,2023)

  - Fixed a bug in retry logic for okta authentication to refresh token.
  - Support `RSAPublicKey` when constructing `AuthByKeyPair` in addition to raw bytes.
  - Fixed a bug when connecting through SOCKS5 proxy, the attribute `proxy_header` is missing on `SOCKSProxyManager`.
  - Cherry-picked https://github.com/urllib3/urllib3/commit/fd2759aa16b12b33298900c77d29b3813c6582de onto vendored urllib3 (v1.26.15) to enable enforce_content_length by default.
  - Fixed a bug in tag generation of OOB telemetry event.

- v3.1.0(July 31,2023)

  - Added a feature that lets you add connection definitions to the `connections.toml` configuration file. A connection definition refers to a collection of connection parameters, for example, if you wanted to define a connection named `prod``:

    ```toml
    [prod]
    account = "my_account"
    user = "my_user"
    password = "my_password"
    ```
    By default, we look for the `connections.toml` file in the location specified in the `SNOWFLAKE_HOME` environment variable (default: `~/.snowflake`). If this folder does not exist, the Python connector looks for the file in the [platformdirs](https://github.com/platformdirs/platformdirs/blob/main/README.rst) location, as follows:

    - On Linux: `~/.config/snowflake/`,  but follows XDG settings
    - On Mac: `~/Library/Application Support/snowflake/`
    - On Windows: `%USERPROFILE%\AppData\Local\snowflake\`

    You can determine which file is used by running the following command:

    ```
    python -c "from snowflake.connector.constants import CONNECTIONS_FILE; print(str(CONNECTIONS_FILE))"
    ```
  - Bumped cryptography dependency from <41.0.0,>=3.1.0 to >=3.1.0,<42.0.0.
  - Improved OCSP response caching to remove tmp cache files on Windows.
  - Improved OCSP response caching to reduce the times of disk writing.
  - Added a parameter `server_session_keep_alive` in `SnowflakeConnection` that skips session deletion when client connection closes.
  - Tightened our pinning of platformdirs, to prevent their new releases breaking us.
  - Fixed a bug where SFPlatformDirs would incorrectly append application_name/version to its path.
  - Added retry reason for queries that are retried by the client.
  - Fixed a bug where `write_pandas` fails when user does not have the privilege to create stage or file format in the target schema, but has the right privilege for the current schema.
  - Remove Python 3.7 support.
  - Worked around a segfault which sometimes occurred during cache serialization in multi-threaded scenarios.
  - Improved error handling of connection reset error.
  - Fixed a bug about deleting the temporary files happened when running PUT command.
  - Allowed to pass `type_mapper` to `fetch_pandas_batches()` and `fetch_pandas_all()`.
  - Fixed a bug where pickle.dump segfaults during cache serialization in multi-threaded scenarios.
  - Improved retry logic for okta authentication to refresh token if authentication gets throttled.
  - Note that this release does not include the changes introduced in the previous 3.1.0a1 release. Those will be released at a later time.

- v3.0.4(May 23,2023)
  - Fixed a bug in which `cursor.execute()` could modify the argument statement_params dictionary object when executing a multistatement query.
  - Added the json_result_force_utf8_decoding connection parameter to force decoding JSON content in utf-8 when the result format is JSON.
  - Fixed a bug in which we cannot call `SnowflakeCursor.nextset` before fetching the result of the first query if the cursor runs an async multistatement query.
  - Bumped vendored library urllib3 to 1.26.15
  - Bumped vendored library requests to 2.29.0
  - Fixed a bug when `_prefetch_hook()` was not called before yielding results of `execute_async()`.
  - Fixed a bug where some ResultMetadata fields were marked as required when they were optional.
  - Bumped pandas dependency from <1.6.0,>=1.0.0 to >=1.0.0,<2.1.0
  - Fixed a bug where bulk insert converts date incorrectly.
  - Add support for Geometry types.

- v3.0.3(April 20, 2023)
  - Fixed a bug that prints error in logs for GET command on GCS.
  - Added a parameter that allows users to skip file uploads to stage if file exists on stage and contents of the file match.
  - Fixed a bug that occurred when writing a Pandas DataFrame with non-default index in `snowflake.connector.pandas_tool.write_pandas`.
  - Fixed a bug that occurred when writing a Pandas DataFrame with column names containing double quotes in `snowflake.connector.pandas_tool.write_pandas`.
  - Fixed a bug that occurred when writing a Pandas DataFrame with binary data in `snowflake.connector.pandas_tool.write_pandas`.
  - Improved type hint of `SnowflakeCursor.execute` method.
  - Fail instantly upon receiving `403: Forbidden` HTTP response for a login-request.
  - Improved GET logging to warn when downloading multiple files with the same name.

- v3.0.2(March 23, 2023)

  - Fixed a memory leak in the logging module of the Cython extension.
  - Fixed a bug where the `put` command on AWS raised `AttributeError` when uploading file composed of multiple parts.
  - Fixed a bug of incorrect type hints of `SnowflakeCursor.fetch_arrow_all` and `SnowflakeCursor.fetchall`.
  - Fixed a bug where `snowflake.connector.util_text.split_statements` swallows the final line break in the case when there are no space between lines.
  - Improved logging to mask tokens in case of errors.
  - Validate SSO URL before opening it in the browser for External browser authenticator.

- v3.0.1(February 28, 2023)

  - Improved the robustness of OCSP response caching to handle errors in cases of serialization and deserialization.
  - Updated async_executes method's doc-string.
  - Errors raised now have a query field that contains the SQL query that caused them when available.
  - Fixed a bug where MFA token caching would refuse to work until restarted instead of reauthenticating.
  - Replaced the dependency on setuptools in favor of packaging.
  - Fixed a bug where `AuthByKeyPair.handle_timeout` should pass keyword arguments instead of positional arguments when calling `AuthByKeyPair.prepare`.

- v3.0.0(January 26, 2023)

  - Fixed a bug where write_pandas did not use user-specified schema and database to create intermediate objects
  - Fixed a bug where HTTP response code of 429 were not retried
  - Fixed a bug where MFA token caching was not working
  - Bumped pyarrow dependency from >=8.0.0,<8.1.0 to >=10.0.1,<10.1.0
  - Bumped pyOpenSSL dependency from <23.0.0 to <24.0.0
  - During browser-based authentication, the SSO url is now printed before opening it in the browser
  - Increased the level of a log for when ArrowResult cannot be imported
  - Added a minimum MacOS version check when compiling C-extensions
  - Enabled `fetch_arrow_all` and `fetch_arrow_batches` to handle async query results

- v2.9.0(December 9, 2022)

  - Fixed a bug where the permission of the file downloaded via GET command is changed
  - Reworked authentication internals to allow users to plug custom key-pair authenticators
  - Multi-statement query execution is now supported through `cursor.execute` and `cursor.executemany`
    - The Snowflake parameter `MULTI_STATEMENT_COUNT` can be altered at the account, session, or statement level. An additional argument, `num_statements`, can be provided to `execute` to use this parameter at the statement level. It *must* be provided to `executemany` to submit a multi-statement query through the method. Note that bulk insert optimizations available through `executemany` are not available when submitting multi-statement queries.
      - By default the parameter is 1, meaning only a single query can be submitted at a time
      - Set to 0 to submit any number of statements in a multi-statement query
      - Set to >1 to submit the specified exact number of statements in a multi-statement query
    - Bindings are accepted in the same way for multi-statements as they are for single statement queries
    - Asynchronous multi-statement query execution is supported. Users should still use `get_results_from_sfqid` to retrieve results
    - To access the results of each query, users can call `SnowflakeCursor.nextset()` as specified in the DB 2.0 API (PEP-249), to iterate through each statements results
      - The first statement's results are accessible immediately after calling `execute` (or `get_results_from_sfqid` if asynchronous) through the existing `fetch*()` methods

- v2.8.3(November 28,2022)

  - Bumped cryptography dependency from <39.0.0 to <41.0.0
  - Fixed a bug where expired OCSP response cache caused infinite recursion during cache loading

- v2.8.2(November 18,2022)

  - Improved performance of OCSP response caching
  - During the execution of GET commands we no longer resolve target location on the local machine
  - Improved performance of regexes used for PUT/GET SQL statement detection. CVE-2022-42965

- v2.8.1(October 30,2022)

   - Bumped cryptography dependency from <37.0.0 to <39.0.0
   - Bumped pandas dependency from <1.5.0 to <1.6.0
   - Fixed a bug where write_pandas wouldn't write an empty DataFrame to Snowflake
   - When closing connection async query status checking is now parallelized
   - Fixed a bug where test logging would be enabled on Jenkins workers in non-Snowflake Jenkins machines
   - Enhanced the atomicity of write_pandas when overwrite is set to True

- v2.8.0(September 27,2022)

  - Fixed a bug where rowcount was deleted when the cursor was closed
  - Fixed a bug where extTypeName was used even when it was empty
  - Updated how telemetry entries are constructed
  - Added telemetry for imported root packages during run-time
  - Added telemetry for using write_pandas
  - Fixed missing dtypes when calling fetch_pandas_all() on empty result
  - The write_pandas function now supports providing additional arguments to be used by DataFrame.to_parquet
  - All optional parameters of write_pandas can now be provided to pd_writer and make_pd_writer to be used with DataFrame.to_sql

- v2.7.12(August 26,2022)

   - Fixed a bug where timestamps fetched as pandas.DataFrame or pyarrow.Table would overflow for the sake of unnecessary precision. In the case where an overflow cannot be prevented a clear error will be raised now.
   - Added in-file caching for OCSP response caching
   - The write_pandas function now supports transient tables through the new table_type argument which supersedes create_temp_table argument
   - Fixed a bug where calling fetch_pandas_batches incorrectly raised NotSupportedError after an async query was executed
   - Added support for OKTA Identity Engine

- v2.7.11(July 26,2022)

   - Added minimum version pin to typing_extensions

- v2.7.10(July 22,2022)

   - Release wheels are now built on manylinux2014
   - Bumped supported pyarrow version to >=8.0.0,<8.1.0
   - Updated vendored library versions requests to 2.28.1 and urllib3 to 1.26.10
   - Added in-memory cache to OCSP requests
   - Added overwrite option to write_pandas
   - Added attribute `lastrowid` to `SnowflakeCursor` in compliance with PEP249.
   - Fixed a bug where gzip compressed http requests might be garbled by an unflushed buffer
   - Added new connection diagnostics capabilities to snowflake-connector-python
   - Bumped numpy dependency from <1.23.0 to <1.24.0


- v2.7.9(June 26,2022)

   - Fixed a bug where errors raised during get_results_from_sfqid() were missing errno
   - Fixed a bug where empty results containing GEOGRAPHY type raised IndexError


- v2.7.8(May 28,2022)

   - Updated PyPi documentation link to python specific main page
   - Fixed an error message that appears when pandas optional dependency group is required but is not installed
   - Implemented the DB API 2 callproc() method
   - Fixed a bug where decryption took place before decompression when downloading files from stages
   - Fixed a bug where s3 accelerate configuration was handled incorrectly
   - Extra named arguments given executemany() are now forwarded to execute()
   - Automatically sets the application name to streamlit when streamlit is imported and application name was not explicitly set
   - Bumped pyopenssl dependency version to >=16.2.0,<23.0.0


- v2.7.7(April 30,2022)

   - Bumped supported pandas version to < 1.5.0
   - Fixed a bug where partner name (from SF_PARTNER environmental variable) was set after connection was established
   - Added a new _no_retry option to executing queries
   - Fixed a bug where extreme timestamps lost precision


- v2.7.6(March 17,2022)

   - Fixed missing python_requires tag in setup.cfg

- v2.7.5(March 17,2022)

   - Added an option for partners to inject their name through an environmental variable (SF_PARTNER)
   - Fixed a bug where we would not wait for input if a browser window couldn't be opened for SSO login
   - Deprecate support for Python 3.6
   - Exported a type definition for SnowflakeConnection
   - Fixed a bug where final Arrow table would contain duplicate index numbers when using fetch_pandas_all

- v2.7.4(February 05,2022)

   - Add Geography Types
   - Removing automated incident reporting code
   - Fixed a bug where circular reference would prevent garbage collection on some objects
   - Fixed a bug where `DatabaseError` was thrown when executing against a closed cursor instead of `InterfaceError`
   - Fixed a bug where calling `executemany` would crash if an iterator was supplied as args
   - Fixed a bug where violating `NOT NULL` constraint raised `DatabaseError` instead of `IntegrityError`

- v2.7.3(January 22,2022)

   - Fixed a bug where timezone was missing from retrieved Timestamp_TZ columns
   - Fixed a bug where a long running PUT/GET command could hit a Storage Credential Error while renewing credentials
   - Fixed a bug where py.typed was not being included in our release wheels
   - Fixed a bug where negative numbers were mangled when fetched with the connection parameter arrow_number_to_decimal
   - Improved the error message that is encountered when running GET for a non-existing file
   - Fixed rendering of our long description for PyPi
   - Fixed a bug where DUO authentication ran into errors if sms authentication was disabled for the user
   - Add the ability to auto-create a table when writing a pandas DataFrame to a Snowflake table
   - Bumped the maximum dependency version of numpy from <1.22.0 to <1.23.0

- v2.7.2(December 17,2021)

   - Added support for Python version 3.10.
   - Fixed an issue bug where _get_query_status failed if there was a network error.
   - Added the interpolate_empty_sequences connection parameter to control interpolating empty sequences into queries.
   - Fixed an issue where where BLOCKED was considered to be an error by is_an_error.
   - Added source field to Telemetry.
   - Increased the cryptography dependency version.
   - Increased the pyopenssl dependency version.
   - Fixed an issue where dbapi.Binary returned a string instead of bytes.
   - Increased the required version of numpy.
   - Increased the required version of keyring.
   - Fixed issue so that fetch functions now return a typed DataFrames and pyarrow Tables for empty results.
   - Added py.typed
   - Improved error messages for PUT/GET.
   - Added Cursor.query attribute for accessing last query.
   - Increased the required version of pyarrow.


- v2.7.1(November 19,2021)

   - Fixed a bug where uploading a streaming file with multiple parts did not work.
   - JWT tokens are now regenerated when a request is retired.
   - Updated URL escaping when uploading to AWS S3 to match how S3 escapes URLs.
   - Removed the unused s3_connection_pool_size connection parameter.
   - Blocked queries are now be considered to be still running.
   - Snowflake specific exceptions are now set using Exception arguments.
   - Fixed an issue where use_s3_regional_url was not set correctly by the connector.


- v2.7.0(October 25,2021)

   - Removing cloud sdks.snowflake-connector-python will not install them anymore. Recreate your virtualenv to get rid of unnecessary dependencies.
   - Include Standard C++ headers.
   - Update minimum dependency version pin of cryptography.
   - Fixed a bug where error number would not be added to Exception messages.
   - Fixed a bug where client_prefetch_threads parameter was not respected when pre-fetching results.
   - Update signature of SnowflakeCursor.execute's params argument.


- v2.6.2(September 27,2021)

   - Updated vendored urllib3 and requests versions.
   - Fixed a bug where GET commands would fail to download files from sub directories from stages.
   - Added a feature where where the connector will print the url it tried to open when it is unable to open it for external browser authentication.


- v2.6.1(September 16,2021)

   - Bump pandas version from <1.3 to <1.4
   - Fixing Python deprecation warnings.
   - Added more type-hints.
   - Marked HeartBeatTimer threads as daemon threads.
   - Force cast a column into integer in write_pandas to avoid a rare behavior that would lead to crashing.
   - Implement AWS signature V4 to new SDKless PUT and GET.
   - Removed a deprecated setuptools option from setup.py.
   - Fixed a bug where error logs would be printed for query executions that produce no results.
   - Fixed a bug where the temporary stage for bulk array inserts exists.


- v2.6.0(August 29,2021)

   - Internal change to the implementation of result fetching.
   - Upgraded Pyarrow version from 3.0 to 5.0.
   - Internal change to the implementation for PUT and GET. A new connection parameter use_new_put_get was added to toggle between implementations.
   - Fixed a bug where executemany did not detect the type of data it was inserting.
   - Updated the minimum Mac OSX build target from 10.13 to 10.14.


- v2.5.1(July 31,2021)

   - Fixes Python Connector bug that prevents the connector from using AWS S3 Regional URL. The driver currently overrides the regional URL information with the default S3 URL causing failure in PUT.


- v2.5.0(July 22,2021)

   - Fixed a bug in write_pandas when quote_identifiers is set to True the function would not actually quote column names.
   - Bumping idna dependency pin from <3,>=2.5 to >=2.5,<4
   - Fix describe method when running `insert into ...` commands


- v2.4.6(June 25,2021)

   - Fixed a potential memory leak.
   - Removed upper certifi version pin.
   - Updated vendored libraries , urllib(1.26.5) and requests(2.25.1).
   - Replace pointers with UniqueRefs.
   - Changed default value of client_session_keep_alive to None.
   - Added the ability to retrieve metadata/schema without executing the query (describe method).

- v2.4.5(June 15,2021)

   - Fix for incorrect JWT token invalidity when an account alias with a dash in it is used for regionless account URL.

- v2.4.4(May 30,2021)

   - Fixed a segfault issue when using DictCursor and arrow result format with out of range dates.
   - Adds new make_pd_writer helper function


- v2.4.3(April 29,2021)

   - Uses s3 regional URL in private links when a param is set.
   - New Arrow NUMBER to Decimal converter option.
   - Update pyopenssl requirement from <20.0.0,>=16.2.0 to >=16.2.0,<21.0.0.
   - Update pandas requirement from <1.2.0,>=1.0.0 to >=1.0.0,<1.3.0.
   - Update numpy requirement from <1.20.0 to <1.21.0.


- v2.4.2(April 03,2021)

   - PUT statements are now thread-safe.


- v2.4.1(March 04,2021)

   - Make connection object exit() aware of status of parameter `autocommit`


- v2.4.0(March 04,2021)

   - Added support for Python 3.9 and PyArrow 3.0.x.
   - Added support for the upcoming multipart PUT threshold keyword.
   - Added support for using the PUT command with a file-like object.
   - Added some compilation flags to ease building conda community package.
   - Removed the pytz pin because it doesn't follow semantic versioning release format.
   - Added support for optimizing batch inserts through bulk array binding.


- v2.3.10(February 01,2021)

   - Improved query ID logging and added request GUID logging.
   - For dependency checking, increased the version condition for the pyjwt package from <2.0.0 to <3.0.0.


- v2.3.9(January 27,2021)

   - The fix to add proper proxy CONNECT headers for connections made over proxies.


- v2.3.8(January 14,2021)

   - Arrow result conversion speed up.
   - Send all Python Connector exceptions to in-band or out-of-band telemetry.
   - Vendoring requests and urllib3 to contain OCSP monkey patching to our library only.
   - Declare dependency on setuptools.


- v2.3.7(December 10,2020)

   - Added support for upcoming downscoped GCS credentials.
   - Tightened the pyOpenSSL dependency pin.
   - Relaxed the boto3 dependency pin up to the next major release.
   - Relaxed the cffi dependency pin up to the next major release.
   - Added support for executing asynchronous queries.
   - Dropped support for Python 3.5.

- v2.3.6(November 16,2020)

   - Fixed a bug that was preventing the connector from working on Windows with Python 3.8.
   - Improved the string formatting in exception messages.
   - For dependency checking, increased the version condition for the cryptography package from <3.0.0 to <4.0.0.
   - For dependency checking, increased the version condition for the pandas package from <1.1 to <1.2.

- v2.3.5(November 03,2020)

   - Updated the dependency on the cryptography package from version 2.9.2 to 3.2.1.

- v2.3.4(October 26,2020)

   - Added an optional parameter to the write_pandas function to specify that identifiers should not be quoted before being sent to the server.
   - The write_pandas function now honors default and auto-increment values for columns when inserting new rows.
   - Updated the Python Connector OCSP error messages and accompanying telemetry Information.
   - Enabled the runtime pyarrow version verification to fail gracefully. Fixed a bug with AWS glue environment.
   - Upgraded the version of boto3 from 1.14.47 to 1.15.9.
   - Upgraded the version of idna from 2.9 to 2.10.

- v2.3.3(October 05,2020)

   - Simplified the configuration files by consolidating test settings.
   - In the Connection object, the execute_stream and execute_string methods now filter out empty lines from their inputs.

- v2.3.2(September 14,2020)

   - Fixed a bug where a file handler was not closed properly.
   - Fixed various documentation typos.

- v2.3.1(August 25,2020)

   - Fixed a bug where 2 constants were removed by mistake.

- v2.3.0(August 24,2020)

   - When the log level is set to DEBUG, log the OOB telemetry entries that are sent to Snowflake.
   - Fixed a bug in the PUT command where long running PUTs would fail to re-authenticate to GCP for storage.
   - Updated the minimum build target MacOS version to 10.13.

- v2.2.10(August 03,2020)

    - Improved an error message for when "pandas" optional dependency group is not installed and user tries to fetch data into a pandas DataFrame. It'll now point user to our online documentation.

- v2.2.9(July 13,2020)

    - Connection parameter validate_default_parameters now verifies known connection parameter names and types. It emits warnings for anything unexpected types or names.
    - Correct logging messages for compiled C++ code.
    - Fixed an issue in write_pandas with location determination when database, or schema name was included.
    - Bumped boto3 dependency version.
    - Fixed an issue where uploading a file with special UTF-8 characters in their names corrupted file.

- v2.2.8(June 22,2020)

    - Switched docstring style to Google from Epydoc and added automated tests to enforce the standard.
    - Fixed a memory leak in DictCursor's Arrow format code.

- v2.2.7(June 1,2020)

    - Support azure-storage-blob v12 as well as v2 (for Python 3.5.0-3.5.1) by Python Connector
    - Fixed a bug where temporary directory path was not Windows compatible in write_pandas function
    - Added out of band telemetry error reporting of unknown errors

- v2.2.6(May 11,2020)

    - Update Pyarrow version from 0.16.0 to 0.17.0 for Python connector
    - Remove more restrictive application name enforcement.
    - Missing keyring dependency will not raise an exception, only emit a debug log from now on.
    - Bumping boto3 to <1.14
    - Fix flake8 3.8.0 new issues
    - Implement Python log interceptor

- v2.2.5(April 30,2020)

    - Added more efficient way to ingest a pandas.Dataframe into Snowflake, located in snowflake.connector.pandas_tools
    - More restrictive application name enforcement and standardizing it with other Snowflake drivers
    - Added checking and warning for users when they have a wrong version of pyarrow installed

- v2.2.4(April 10,2020)

    - Emit warning only if trying to set different setting of use_openssl_only parameter

- v2.2.3(March 30,2020)

    - Secure SSO ID Token
    - Add use_openssl_only connection parameter, which disables the usage of pure Python cryptographic libraries for FIPS
    - Add manylinux1 as well as manylinux2010
    - Fix a bug where a certificate file was opened and never closed in snowflake-connector-python.
    - Fix python connector skips validating GCP URLs
    - Adds additional client driver config information to in band telemetry.

- v2.2.2(March 9,2020)

    - Fix retry with chunck_downloader.py for stability.
    - Support Python 3.8 for Linux and Mac.

- v2.2.1(February 18,2020)

    - Fix use DictCursor with execute_string #248

- v2.2.0(January 27,2020)

    - Drop Python 2.7 support
    - AWS: When OVERWRITE is false, which is set by default, the file is uploaded if no same file name exists in the stage. This used to check the content signature but it will no longer check. Azure and GCP already work this way.
    - Document Python connector dependencies on our GitHub page in addition to Snowflake docs.
    - Fix sqlalchemy and possibly python-connector warnings.
    - Fix GCP exception using the Python connector to PUT a file in a stage with auto_compress=false.
    - Bump up botocore requirements to 1.14.
    - Fix uppercaseing authenticator breaks Okta URL which may include case-sensitive elements(#257).
    - Fix wrong result bug while using fetch_pandas_all() to get fixed numbers with large scales.
    - Increase multi part upload threshold for S3 to 64MB.

- v2.1.3(January 06,2020)

    - Fix GCP Put failed after hours

- v2.1.2(December 16,2019)

    - Fix the arrow bundling issue for python connector on mac.
    - Fix the arrow dll bundle issue on windows.Add more logging.

- v2.1.1(December 12,2019)

    - Fix GZIP uncompressed content for Azure GET command.
    - Add support for GCS PUT and GET for private preview.
    - Support fetch as numpy value in arrow result format.
    - Fix NameError: name 'EmptyPyArrowIterator' is not defined for Mac.
    - Return empty dataframe for fetch_pandas_all() api if result set is empty.

- v2.1.0(December 2,2019)

    - Fix default `ssl_context` options
    - Pin more dependencies for Python Connector
    - Fix import of SnowflakeOCSPAsn1Crypto crashes Python on MacOS Catalina
    - Update the release note that 1.9.0 was removed
    - Support DictCursor for arrow result format
    - Upgrade Python's arrow lib to 0.15.1
    - Raise Exception when PUT fails to Upload Data
    - Handle year out of range correctly in arrow result format

- v2.0.4(November 13,2019)

    - Increase OCSP Cache expiry time from 24 hours to 120 hours.
    - Fix pyarrow cxx11 abi compatibility issue
    - Use new query result format parameter in python tests

- v2.0.3(November 1,2019)

    - Fix for ,Pandas fetch API did not handle the case that first chunk is empty correctly.
    - Updated with botocore, boto3 and requests packages to the latest version.
    - Pinned stable versions of Azure urllib3 packages.

- v2.0.2(October 21,2019)

    - Fix sessions remaining open even if they are disposed manually. Retry deleting session if the connection is explicitly closed.
    - Fix memory leak in the new fetch pandas API
    - Fix Auditwheel failed with python37
    - Reduce the footprint of Python Connector
    - Support asn1crypto 1.1.x
    - Ensure that the cython components are present for Conda package

- v2.0.1(October 04,2019)

    - Add asn1crypto requirement to mitigate incompatibility change

- v2.0.0(September 30,2019)

    - Release Python Connector 2.0.0 for Arrow format change.
    - Fix SF_OCSP_RESPONSE_CACHE_DIR referring to the OCSP cache response file directory and not the top level of directory.
    - Fix Malformed certificate ID key causes uncaught KeyError.
    - No retry for certificate errors.
    - Fix In-Memory OCSP Response Cache - PythonConnector
    - Move AWS_ID and AWS_SECRET_KEY to their newer versions in the Python client
    - Fix result set downloader for ijson 2.5
    - Make authenticator field case insensitive earlier
    - Update USER-AGENT to be consistent with new format
    - Update Python Driver URL Whitelist to support US Gov domain
    - Fix memory leak in python connector panda df fetch API

- v1.9.1(October 4,2019)

    - Add asn1crypto requirement to mitigate incompatibility change.

- v1.9.0(August 26,2019) **REMOVED from pypi due to dependency compatibility issues**

    - Implement converter for all arrow data types in python connector extension
    - Fix arrow error when returning empty result using python connecter
    - Fix OCSP responder hang, AttributeError: 'ReadTimeout' object has no attribute 'message'
    - Update OCSP Connection timeout.
    - Fix RevokedCertificateError OOB Telemetry events are not sent
    - Uncaught RevocationCheckError for FAIL_OPEN in create_pair_issuer_subject
    - Fix uncaught exception in generate_telemetry_data function
    - Fix connector looses context after connection drop/restore by retrying IncompleteRead error.
    - Make tzinfo class at the module level instead of inlining

- v1.8.7(August 12,2019)

    - Rewrote validateDefaultParameters to validate the database, schema and warehouse at connection time. False by default.
    - Fix OCSP Server URL problem in multithreaded env
    - Fix Azure Gov PUT and GET issue

- v1.8.6(July 29,2019)

    - Reduce retries for OCSP from Python Driver
    - Azure PUT issue: ValueError: I/O operation on closed file
    - Add client information to USER-AGENT HTTP header - PythonConnector
    - Better handling of OCSP cache download failure

- v1.8.5(July 15,2019)

    - Drop Python 3.4 support for Python Connector

- v1.8.4(July 01,2019)

    - Update Python Connector to discard invalid OCSP Responses while merging caches

- v1.8.3(June 17,2019)

    - Update Client Driver OCSP Endpoint URL for Private Link Customers
    - Ignore session gone 390111 when closing
    - Python3.4 using requests 2.21.0 needs older version of urllib3
    - Use Account Name for Global URL

- v1.8.2 (June 03,2019)

    - Pendulum datatype support

- v1.8.1 (May 20,2019)

    - Revoked OCSP Responses persists in Driver Cache + Logging Fix
    - Fixed DeprecationWarning: Using or importing the ABCs from 'collections' instead of from 'collections.abc' is deprecated

- v1.8.0 (May 10, 2019)

    - support ``numpy.bool_`` in binding type
    - Add Option to Skip Request Pooling
    - Add OCSP_MODE metric
    - Fixed PUT URI issue for Windows path
    - OCSP SoftFail

- v1.7.11 (April 22, 2019)

    - numpy timestamp with timezone support
    - qmark not binding None

- v1.7.10 (April 8, 2019)

    - Fix the incorrect custom Server URL in Python Driver for Privatelink

- v1.7.9 (March 25,2019)

    - Python Interim Solution for Custom Cache Server URL
    - Internal change for pending feature

- v1.7.8 (March 12,2019)

    - Add OCSP signing certificate validity check

- v1.7.7 (February 22,2019)

    - Skip HEAD operation when OVERWRITE=true for PUT
    - Update copyright year from 2018 to 2019 for Python

- v1.7.6 (February 08,2019)

    - Adjusted pyasn1 and pyasn1-module requirements for Python Connector
    - Added idna to setup.py. made pyasn1 optional for Python2

- v1.7.5 (January 25, 2019)

    - Incorporate "kwargs" style group of key-value pairs in connection's "execute_string" function.

- v1.7.4 (January 3, 2019)

    - Invalidate outdated OCSP response when checking cache hit
    - Made keyring use optional in Python Connector
    - Added SnowflakeNullConverter for Python Connector to skip all client side conversions
    - Honor ``CLIENT_PREFETCH_THREADS`` to download the result set.
    - Fixed the hang when region=us-west-2 is specified.
    - Added Python 3.7 tests

- v1.7.3 (December 11, 2018)

    - Improved the progress bar control for SnowSQL
    - Fixed PUT/GET progress bar for Azure

- v1.7.2 (December 4, 2018)

    - Refactored OCSP checks
    - Adjusted log level to mitigate confusions

- v1.7.1 (November 27, 2018)

    - Fixed regex pattern warning in cursor.py
    - Fixed 403 error for EU deployment
    - Fixed the epoch time to datetime object converter for Windoww

- v1.7.0 (November 13, 2018)

    - Internal change for pending feature.

- v1.6.12 (October 30, 2018)

    - Updated ``boto3`` and ``botocore`` version dependeny.
    - Catch socket.EAI_NONAME for localhost socket and raise a better error message
    - Added ``client_session_keep_alive_heartbeat_frequency`` to control heartbeat timings for ``client_session_keep_alive``.

- v1.6.11 (October 23, 2018)

    - Fixed exit_on_error=true didn't work if PUT / GET error occurs
    - Fixed a backslash followed by a quote in a literal was not taken into account.
    - Added ``request_guid`` to each HTTP request for tracing.

- v1.6.10 (September 25, 2018)

    - Added ``client_session_keep_alive`` support.
    - Fixed multiline double quote expressions PR #117 (@bensowden)
    - Fixed binding ``datetime`` for TIMESTAMP type in ``qmark`` binding mode. PR #118 (@rhlahuja)
    - Retry HTTP 405 to mitigate Nginx bug.
    - Accept consent response for id token cache. WIP.

- v1.6.9 (September 13, 2018)

    - Changed most INFO logs to DEBUG. Added INFO for key operations.
    - Fixed the URL query parser to get multiple values.

- v1.6.8 (August 30, 2018)

    - Updated ``boto3`` and ``botocore`` version dependeny.

- v1.6.7 (August 22, 2018)

    - Enforce virtual host URL for PUT and GET.
    - Added retryCount, clientStarTime for query-request for better service.

- v1.6.6 (August 9, 2018)

    - Replaced ``pycryptodome`` with ``pycryptodomex`` to avoid namespace conflict with ``PyCrypto``.
    - Fixed hang if the connection is not explicitly closed since 1.6.4.
    - Reauthenticate for externalbrowser while running a query.
    - Fixed remove_comments option for SnowSQL.

- v1.6.5 (July 13, 2018)

    - Fixed the current object cache in the connection for id token use.
    - Added no OCSP cache server use option.

- v1.6.4 (July 5, 2018)

    - Fixed div by zero for Azure PUT command.
    - Cache id token for SSO. This feature is WIP.
    - Added telemetry client and job timings by @dsouzam.

- v1.6.3 (June 14, 2018)

    - Fixed binding long value for Python 2.

- v1.6.2 (June 7, 2018)

    - Removes username restriction for OAuth. PR 86(@tjj5036)
    - Retry OpenSSL.SysError in tests
    - Updated concurrent insert test as the server improved.

- v1.6.1 (May 17, 2018)

    - Enable OCSP Dynamic Cache server for privatelink.
    - Ensure the type of ``login_timeout`` attribute is ``int``.

- v1.6.0 (May 3, 2018)

    - Enable OCSP Cache server by default.

- v1.5.8 (April 26, 2018)

    - Fixed PUT command error 'Server failed to authenticate the request. Make sure the value of Authorization header is formed correctly including the signature.' for Azure deployment.

- v1.5.7 (April 19, 2018)

    - Fixed object has no attribute errors in Python3 for Azure deployment.
    - Removed ContentEncoding=gzip from the header for PUT command. This caused COPY failure if autocompress=false.

- v1.5.6 (April 5, 2018)

    - Updated ``boto3`` and ``botocore`` version dependeny.

- v1.5.5 (March 22, 2018)

    - Fixed TypeError: list indices must be integers or slices, not str. PR/Issue 75 (@daniel-sali).
    - Updated ``cryptography`` dependency.

- v1.5.4 (March 15, 2018)

    - Tightened ``pyasn`` and ``pyasn1-modules`` version requirements
    - Added OS and OS_VERSION session info.
    - Relaxed ``pycryptodome`` version requirements. No 3.5.0 should be used.

- v1.5.3 (March 9, 2018)

    - Pulled back ``pyasn1`` for OCSP check in Python 2. Python 3 continue using ``asn1crypto`` for better performance.
    - Limit the upper bound of ``pycryptodome`` version to less than 3.5.0 for Issue 65.

- v1.5.2 (March 1, 2018)

    - Fixed failue in case HOME/USERPROFILE is not set.
    - Updated ``boto3`` and ``botocore`` version dependeny.

- v1.5.1 (February 15, 2018)

    - Prototyped oauth. Won't work without the server change.
    - Retry OCSP data parse failure
    - Fixed paramstyle=qmark binding for SQLAlchemy

- v1.5.0 (January 26, 2018)

    - Removed ``pyasn1`` and ``pyasn1-modules`` from the dependency.
    - Prototyped key pair authentication.
    - Fixed OCSP response cache expiration check.

- v1.4.17 (January 19, 2018)

    - Adjusted ``pyasn1`` and ``pyasn1-modules`` version dependency. PR 48 (@baxen)
    - Started replacing ``pyasn1`` with ``asn1crypto`` Not activated yet.

- v1.4.16 (January 16, 2018)

    - Added OCSP cache related tools.

- v1.4.15 (January 11, 2018)

    - Added OCSP cache server option.

- v1.4.14 (December 14, 2017)

    - Improved OCSP response dump util.

- v1.4.13 (November 30, 2017)

    - Updated ``boto3`` and ``botocore`` version dependeny.

- v1.4.12 (November 16, 2017)

    - Added ``qmark`` and ``numeric`` paramstyle support for server side binding.
    - Added ``timezone`` session parameter support to connections.
    - Fixed a file handler leak in OCSP checks.

- v1.4.11 (November 9, 2017)

    - Fixed Azure PUT command to use AES CBC key encryption.
    - Added retry for intermittent PyAsn1Error.

- v1.4.10 (October 26, 2017)

    - Added Azure support for PUT and GET commands.
    - Updated ``cryptography``, ``boto3`` and ``botocore`` version dependeny.

- v1.4.9 (October 10, 2017)

    - Fixed a regression caused by ``pyasn1`` upgrade.

- v1.4.8 (October 5, 2017)

    - Updated Fed/SSO parameters. The production version of Fed/SSO from Python Connector requires this version.
    - Refactored for Azure support
    - Set CLIENT_APP_ID and CLIENT_APP_VERSION in all requests
    - Support new behaviors of newer version of ``pyasn1``. Relaxed the dependency.
    - Making socket timeout same as the login time
    - Fixed the case where no error message is attached.

- v1.4.7 (September 20, 2017)

    - Refresh AWS token in PUT command if S3UploadFailedError includes the ExpiredToken error
    - Retry all of 5xx in connection

- v1.4.6 (September 14, 2017)

    - Mitigated sigint handler config failure for SQLAlchemy
    - Improved the message for invalid SSL certificate error
    - Retry forever for query to mitigate 500 errors

- v1.4.5 (August 31, 2017)

    - Fixed regression in #34 by rewriting SAML 2.0 compliant service application support.
    - Cleaned up logger by moving instance to module.

- v1.4.4 (August 24, 2017)

    - Fixed Azure blob certificate issue. OCSP response structure bug fix
    - Added SAML 2.0 compliant service application support. preview feature.
    - Upgraded SSL wrapper with the latest urllib3 pyopenssl glue module. It uses kqueue, epoll or poll in replacement of select to read data from socket if available.

- v1.4.3 (August 17, 2017)

    - Changed the log levels for some messages from ERROR to DEBUG to address confusion as real incidents. In fact, they are not real issues but signals for connection retry.
    - Added ``certifi`` to the dependent component list to mitigate CA root certificate out of date issue.
    - Set the maximum versions of dependent components ``boto3`` and ``botocore``.
    - Updated ``cryptography`` and ``pyOpenSSL`` version dependeny change.
    - Added a connection parameter ``validate_default_parameters`` to validate the default database, schema and warehouse. If the specified object doesn't exist, it raises an error.

- v1.4.2 (August 3, 2017)

    - Fixed retry HTTP 400 in upload file when AWS token expires
    - Relaxed the version of dependent components ``pyasn1`` and ``pyasn1-modules``

- v1.4.1 (July 26, 2017)

    - Pinned ``pyasn1`` and ``pyasn1-modules`` versions to 0.2.3 and 0.0.9, respectively

- v1.4.0 (July 6, 2017)

    - Relaxed the versions of dependent components ``boto3``, ``botocore``, ``cffi`` and ``cryptography`` and ``pyOpenSSL``
    - Minor improvements in OCSP response file cache

- v1.3.18 (June 15, 2017)

    - Fixed OCSP response cache file not found issue on Windows. Drive letter was taken off
    - Use less restrictive cryptography>=1.7,<1.8
    - Added ORC detection in PUT command

- v1.3.17 (June 1, 2017)

    - Timeout OCSP request in 60 seconds and retry
    - Set autocommit and abort_detached_query session parameters in authentication time if specified
    - Fixed cross region stage issue. Could not get files in us-west-2 region S3 bucket from us-east-1

- v1.3.16 (April 20, 2017)

    - Fixed issue in fetching ``DATE`` causing [Error 22] Invalid argument on Windows
    - Retry on ``RuntimeError`` in requests

- v1.3.15 (March 30, 2017)

    - Refactored data converters in fetch to improve performance
    - Fixed timestamp format FF to honor the scale of data type
    - Improved the security of OKTA authentication with hostname verifications
    - Retry PUT on the error ``OpenSSL.SSL.SysCallError`` 10053 with lower concurrency
    - Added ``raw_msg`` attribute to ``Error`` class
    - Refactored session managements

- v1.3.14 (February 24, 2017)

    - Improved PUT and GET error handler.
    - Added proxy support to OCSP checks.
    - Use proxy parameters for PUT and GET commands.
    - Added ``sfqid`` and ``sqlstate`` to the results from query results.
    - Fixed the connection timeout calculation based on ``login_timeout`` and ``network_timeout``.
    - Improved error messages in case of 403, 502 and 504 HTTP reponse code.
    - Upgraded ``cryptography`` to 1.7.2, ``boto3`` to 1.4.4 and ``botocore`` to 1.5.14.
    - Removed explicit DNS lookup for OCSP URL.

- v1.3.13 (February 9, 2017)

    - Fixed AWS SQS connection error with OCSP checks
    - Added ``login_timeout`` and ``network_timeout`` parameters to the ``Connection`` objects.
    - Fixed forbidden access error handing

- v1.3.12 (February 2, 2017)

    - Fixed ``region`` parameter. One character was truncated from the tail of account name
    - Improved performance of fetching data by refactoring fetchone method

- v1.3.11 (January 27, 2017)

    - Fixed the regression in 1.3.8 that caused intermittent 504 errors

- v1.3.10 (January 26, 2017)

    - Compress data in HTTP requests at all times except empty data or OKTA request
    - Refactored FIXED, REAL and TIMESTAMP data fetch to improve performance. This mainly impacts SnowSQL
    - Added ``region`` option to support EU deployments better
    - Increased the retry counter for OCSP servers to mitigate intermittent failure
    - Refactored HTTP access retry logic

- v1.3.9 (January 16, 2017)

    - Upgraded ``botocore`` to 1.4.93 to fix and ``boto3`` to 1.4.3 to fix the HTTPS request failure in Python 3.6
    - Fixed python2 incomaptible import http.client
    - Retry OCSP validation in case of non-200 HTTP code returned

- v1.3.8 (January 12, 2017)

    - Convert non-UTF-8 data in the large result set chunk to Unicode replacement characters to avoid decode error.
    - Updated copyright year to 2017.
    - Use `six` package to support both PY2 and PY3 for some functions
    - Upgraded ``cryptography`` to 1.7.1 to address MacOS Python 3.6 build issue.
    - Fixed OverflowError caused by invalid range of timetamp data for SnowSQL.

- v1.3.7 (December 8, 2016)

    - Increased the validity date acceptance window to prevent OCSP returning invalid responses due to out-of-scope validity dates for certificates.
    - Enabled OCSP response cache file by default.

- v1.3.6 (December 1, 2016)

    - Upgraded ``cryptography`` to 1.5.3, ``pyOpenSSL`` to 16.2.0 and ``cffi`` to 1.9.1.

- v1.3.5 (November 17, 2016)

    - Fixed CA list cache race condition
    - Added retry intermittent 400 HTTP ``Bad Request`` error

- v1.3.4 (November 3, 2016)

    - Added ``quoted_name`` data type support for binding by SQLAlchemy
    - Not to compress ``parquiet`` file in PUT command

- v1.3.3 (October 20, 2016)

    - Downgraded ``botocore`` to 1.4.37 due to potential regression.
    - Increased the stability of PUT and GET commands

- v1.3.2 (October 12, 2016)

    - Upgraded ``botocore`` to 1.4.52.
    - Set the signature version to v4 to AWS client. This impacts ``PUT``, ``GET`` commands and fetching large result set.

- v1.3.1 (September 30, 2016)

    - Added an account name including subdomain.

- v1.3.0 (September 26, 2016)

    - Added support for the ``BINARY`` data type, which enables support for more Python data types:

        - Python 3:

            - ``bytes`` and ``bytearray`` can be used for binding.
            - ``bytes`` is also used for fetching ``BINARY`` data type.

        - Python 2:

            - ``bytearray`` can be used for binding
            - ``str`` is used for fetching ``BINARY`` data type.

    - Added ``proxy_user`` and ``proxy_password`` connection parameters for proxy servers that require authentication.

- v1.2.8 (August 16, 2016)

    - Upgraded ``botocore`` to 1.4.37.
    - Added ``Connection.execute_string`` and ``Connection.execute_stream`` to run multiple statements in a string and stream.
    - Increased the stability of fetching data for Python 2.
    - Refactored memory usage in fetching large result set (Work in Progress).

- v1.2.7 (July 31, 2016)

    - Fixed ``snowflake.cursor.rowcount`` for INSERT ALL.
    - Force OCSP cache invalidation after 24 hours for better security.
    - Use ``use_accelerate_endpoint`` in PUT and GET if Transfer acceleration is enabled for the S3 bucket.
    - Fixed the side effect of ``python-future`` that loads ``test.py`` in the current directory.

- v1.2.6 (July 13, 2016)

    - Fixed the AWS token renewal issue with PUT command when uploading uncompressed large files.

- v1.2.5 (July 8, 2016)

    - Added retry for errors ``S3UploadFailedError`` and ``RetriesExceededError`` in PUT and GET, respectively.

- v1.2.4 (July 6, 2016)

    - Added ``max_connection_pool`` parameter to Connection so that you can specify the maximum number of HTTP/HTTPS connections in the pool.
    - Minor enhancements for SnowSQL.

- v1.2.3 (June 29, 2016)

    - Fixed 404 issue in GET command. An extra slash character changed the S3 path and failed to identify the file to download.

- v1.2.2 (June 21, 2016)

    - Upgraded ``botocore`` to 1.4.26.
    - Added retry for 403 error when accessing S3.

- v1.2.1 (June 13, 2016)

    - Improved fetch performance for data types (part 2): DATE, TIME, TIMESTAMP, TIMESTAMP_LTZ, TIMESTAMP_NTZ and TIMESTAMP_TZ.

- v1.2.0 (June 10, 2016)

    - Improved fetch performance for data types (part 1): FIXED, REAL, STRING.

- v1.1.5 (June 2, 2016)

    - Upgraded ``boto3`` to 1.3.1 and ``botocore`` and 1.4.22.
    - Fixed ``snowflake.cursor.rowcount`` for DML by ``snowflake.cursor.executemany``.
    - Added ``numpy`` data type binding support. ``numpy.intN``, ``numpy.floatN`` and ``numpy.datetime64`` can be bound and fetched.

- v1.1.4 (May 21, 2016)

    - Upgraded ``cffi`` to 1.6.0.
    - Minor enhancements to SnowSQL.

- v1.1.3 (May 5, 2016)

    - Upgraded ``cryptography`` to 1.3.2.

- v1.1.2 (May 4, 2016)

    - Changed the dependency of ``tzlocal`` optional.
    - Fixed charmap error in OCSP checks.

- v1.1.1 (Apr 11, 2016)

    - Fixed OCSP revocation check issue with the new certificate and AWS S3.
    - Upgraded ``cryptography`` to 1.3.1 and ``pyOpenSSL`` to 16.0.0.

- v1.1.0 (Apr 4, 2016)

    - Added ``bzip2`` support in ``PUT`` command. This feature requires a server upgrade.
    - Replaced the self contained packages in ``snowflake._vendor`` with the dependency of ``boto3`` 1.3.0 and ``botocore`` 1.4.2.

- v1.0.7 (Mar 21, 2016)

    - Keep ``pyOpenSSL`` at 0.15.1.

- v1.0.6 (Mar 15, 2016)

    - Upgraded ``cryptography`` to 1.2.3.
    - Added support for ``TIME`` data type, which is now a Snowflake supported data type. This feature requires a server upgrade.
    - Added ``snowflake.connector.DistCursor`` to fetch the results in ``dict`` instead of ``tuple``.
    - Added compression to the SQL text and commands.

- v1.0.5 (Mar 1, 2016)

    - Upgraded ``cryptography`` to 1.2.2 and ``cffi`` to 1.5.2.
    - Fixed the conversion from ``TIMESTAMP_LTZ`` to datetime in queries.

- v1.0.4 (Feb 15, 2016)

    - Fixed the truncated parallel large result set.
    - Added retry OpenSSL low level errors ``ETIMEDOUT`` and ``ECONNRESET``.
    - Time out all HTTPS requests so that the Python Connector can retry the job or recheck the status.
    - Fixed the location of encrypted data for ``PUT`` command. They used to be in the same directory as the source data files.
    - Added support for renewing the AWS token used in ``PUT`` commands if the token expires.

- v1.0.3 (Jan 13, 2016)

    - Added support for the ``BOOLEAN`` data type (i.e. ``TRUE`` or ``FALSE``). This changes the behavior of the binding for the ``bool`` type object:

        - Previously, ``bool`` was bound as a numeric value (i.e. ``1`` for ``True``, ``0`` for ``False``).
        - Now, ``bool`` is bound as native SQL data (i.e. ``TRUE`` or ``FALSE``).

    - Added the ``autocommit`` method to the ``Connection`` object:

        - By default, ``autocommit`` mode is ON (i.e. each DML statement commits the change).
        - If ``autocommit`` mode is OFF, the ``commit`` and ``rollback`` methods are enabled.

    - Avoid segfault issue for ``cryptography`` 1.2 in Mac OSX by using 1.1 until resolved.

- v1.0.2 (Dec 15, 2015)

    - Upgraded ``boto3`` 1.2.2, ``botocore`` 1.3.12.
    - Removed ``SSLv3`` mapping from the initial table.

- v1.0.1 (Dec 8, 2015)

    - Minor bug fixes.

- v1.0.0 (Dec 1, 2015)

    - General Availability release.<|MERGE_RESOLUTION|>--- conflicted
+++ resolved
@@ -20,11 +20,8 @@
   - Added `check_arrow_conversion_error_on_every_column` connection property that can be set to `False` to restore previous behaviour in which driver will ignore errors until it occurs in the last column. This flag's purpose is to unblock workflows that may be impacted by the bugfix and will be removed in later releases.
   - Lower log levels from info to debug for some of the messages to make the output easier to follow.
   - Allow the connector to inherit a UUID4 generated upstream, provided in statement parameters (field: `requestId`), rather than automatically generate a UUID4 to use for the HTTP Request ID.
-<<<<<<< HEAD
   - Improved logging in urllib3, boto3, botocore - assured data masking even after migration to the external owned library in the future.
-=======
   - Fix expired S3 credentials update and increment retry when expired credentials are found.
->>>>>>> b33def00
 
 - v3.14.0(March 03, 2025)
   - Bumped pyOpenSSL dependency upper boundary from <25.0.0 to <26.0.0.
