This package includes the Snowflake Connector for Python, which conforms to the Python DB API 2.0 specification:
https://www.python.org/dev/peps/pep-0249/

Snowflake Documentation is available at:
https://docs.snowflake.com/

Source code is also available at: https://github.com/snowflakedb/snowflake-connector-python

# Release Notes
- v3.16.1(TBD)
  - Added in-band OCSP exception telemetry.
<<<<<<< HEAD
  - Added `APPLICATION_PATH` within `CLIENT_ENVIRONMENT` to distinguish between multiple scripts using the PythonConnector in the same environment.
=======
  - Added in-band HTTP exception telemetry.
>>>>>>> c422eb37

- v3.16.0(July 04,2025)
  - Bumped numpy dependency from <2.1.0 to <=2.2.4.
  - Added Windows support for Python 3.13.
  - Added `bulk_upload_chunks` parameter to `write_pandas` function. Setting this parameter to True changes the behaviour of write_pandas function to first write all the data chunks to the local disk and then perform the wildcard upload of the chunks folder to the stage. In default behaviour the chunks are being saved, uploaded and deleted one by one.
  - Added support for new authentication mechanism PAT with external session ID.
  - Added `client_fetch_use_mp` parameter that enables multiprocessed fetching of result batches.
  - Added basic arrow support for Interval types.
  - Fixed `write_pandas` special characters usage in the location name.
  - Fixed usage of `use_virtual_url` when building the location for gcs storage client.
  - Added support for Snowflake OAuth for local applications.

- v3.15.0(Apr 29,2025)
  - Bumped up min boto and botocore version to 1.24.
  - OCSP: terminate certificates chain traversal if a trusted certificate already reached.
  - Added new authentication methods support for programmatic access tokens (PATs), OAuth 2.0 Authorization Code Flow, OAuth 2.0 Client Credentials Flow, and OAuth Token caching.
    - For OAuth 2.0 Authorization Code Flow:
      - Added the `oauth_client_id`, `oauth_client_secret`, `oauth_authorization_url`, `oauth_token_request_url`, `oauth_redirect_uri`, `oauth_scope`, `oauth_disable_pkce`, `oauth_enable_refresh_tokens` and `oauth_enable_single_use_refresh_tokens` parameters.
      - Added the `OAUTH_AUTHORIZATION_CODE` value for the parameter authenticator.
    - For OAuth 2.0 Client Credentials Flow:
      - Added the `oauth_client_id`, `oauth_client_secret`, `oauth_token_request_url`, and `oauth_scope` parameters.
      - Added the `OAUTH_CLIENT_CREDENTIALS` value for the parameter authenticator.
    - For OAuth Token caching: Passing a username to driver configuration is required, and the `client_store_temporary_credential property` is to be set to `true`.

- v3.14.1(April 21, 2025)
  - Added support for Python 3.13.
    - NOTE: Windows 64 support is still experimental and should not yet be used for production environments.
  - Dropped support for Python 3.8.
  - Added basic decimal floating-point type support.
  - Added experimental authentication methods.
  - Added support of GCS regional endpoints.
  - Added support of GCS virtual urls. See more: https://cloud.google.com/storage/docs/request-endpoints#xml-api
  - Added `client_fetch_threads` experimental parameter to better utilize threads for fetching query results.
  - Added `check_arrow_conversion_error_on_every_column` connection property that can be set to `False` to restore previous behaviour in which driver will ignore errors until it occurs in the last column. This flag's purpose is to unblock workflows that may be impacted by the bugfix and will be removed in later releases.
  - Lowered log levels from info to debug for some of the messages to make the output easier to follow.
  - Allowed the connector to inherit a UUID4 generated upstream, provided in statement parameters (field: `requestId`), rather than automatically generate a UUID4 to use for the HTTP Request ID.
  - Improved logging in urllib3, boto3, botocore - assured data masking even after migration to the external owned library in the future.
  - Improved error message for client-side query cancellations due to timeouts.
  - Improved security and robustness for the temporary credentials cache storage.
  - Fixed a bug that caused driver to fail silently on `TO_DATE` arrow to python conversion when invalid date was followed by the correct one.
  - Fixed expired S3 credentials update and increment retry when expired credentials are found.
  - Deprecated `insecure_mode` connection property and replaced it with `disable_ocsp_checks` with the same behavior as the former property.

- v3.14.0(March 03, 2025)
  - Bumped pyOpenSSL dependency upper boundary from <25.0.0 to <26.0.0.
  - Added a <19.0.0 pin to pyarrow as a workaround to a bug affecting Azure Batch.
  - Optimized distribution package lookup to speed up import.
  - Fixed a bug where privatelink OCSP Cache url could not be determined if privatelink account name was specified in uppercase.
  - Added support for iceberg tables to `write_pandas`.
  - Fixed base64 encoded private key tests.
  - Fixed a bug where file permission check happened on Windows.
  - Added support for File types.
  - Added `unsafe_file_write` connection parameter that restores the previous behaviour of saving files downloaded with GET with 644 permissions.

- v3.13.2(January 29, 2025)
  - Changed not to use scoped temporary objects.

- v3.13.1(January 29, 2025)
  - Remedied SQL injection vulnerability in snowflake.connector.pandas_tools.write_pandas. See more https://github.com/snowflakedb/snowflake-connector-python/security/advisories/GHSA-2vpq-fh52-j3wv
  - Remedied vulnerability in deserialization of the OCSP response cache. See more: https://github.com/snowflakedb/snowflake-connector-python/security/advisories/GHSA-m4f6-vcj4-w5mx
  - Remedied vulnerability connected to cache files permissions. See more: https://github.com/snowflakedb/snowflake-connector-python/security/advisories/GHSA-r2x6-cjg7-8r43

- v3.13.0(January 23,2025)
  - Added a feature to limit the sizes of IO-bound ThreadPoolExecutors during PUT and GET commands.
  - Updated README.md to include instructions on how to verify package signatures using `cosign`.
  - Updated the log level for cursor's chunk rowcount from INFO to DEBUG.
  - Added a feature to verify if the connection is still good enough to send queries over.
  - Added support for base64-encoded DER private key strings in the `private_key` authentication type.

- v3.12.4(December 3,2024)
  - Fixed a bug where multipart uploads to Azure would be missing their MD5 hashes.
  - Fixed a bug where OpenTelemetry header injection would sometimes cause Exceptions to be thrown.
  - Fixed a bug where OCSP checks would throw TypeError and make mainly GCP blob storage unreachable.
  - Bumped pyOpenSSL dependency from >=16.2.0,<25.0.0 to >=22.0.0,<25.0.0.

- v3.12.3(October 25,2024)
  - Improved the error message for SSL-related issues to provide clearer guidance when an SSL error occurs.
  - Improved error message for SQL execution cancellations caused by timeout.

- v3.12.2(September 11,2024)
  - Improved error handling for asynchronous queries, providing more detailed and informative error messages when an async query fails.
  - Improved inference of top-level domains for accounts specifying a region in China, now defaulting to snowflakecomputing.cn.
  - Improved implementation of the `snowflake.connector.util_text.random_string` to reduce the likelihood of collisions.
  - Updated the log level for OCSP fail-open warning messages from ERROR to WARNING.

- v3.12.1(August 20,2024)
  - Fixed a bug that logged the session token when renewing a session.
  - Fixed a bug where disabling client telemetry did not work.
  - Fixed a bug where passing `login_timeout` as a string raised a `TypeError` during the login retry step.
  - Use `pathlib` instead of `os` for default config file location resolution.
  - Removed upper `cryptogaphy` version pin.
  - Removed reference to script `snowflake-export-certs` (its backing module was already removed long ago)
  - Enhanced retry mechanism for handling transient network failures during query result polling when no server response is received.

- v3.12.0(July 24,2024)
  - Set default connection timeout of 10 seconds and socket read timeout of 10 minutes for HTTP calls in file transfer.
  - Optimized `to_pandas()` performance by fully parallel downloading logic.
  - Fixed a bug that specifying client_session_keep_alive_heartbeat_frequency in snowflake-sqlalchemy could crash the connector.
  - Fixed incorrect type hint of connection parameter `private_key`.
  - Added support for connectivity to multiple domains.
  - Bumped keyring dependency from >=23.1.0,<25.0.0 to >=23.1.0,<26.0.0.
  - Disabled OOB Telemetry.

- v3.11.0(June 17,2024)
  - Added support for `token_file_path` connection parameter to read an OAuth token from a file when connecting to Snowflake.
  - Added support for `debug_arrow_chunk` connection parameter to allow debugging raw arrow data in case of arrow data parsing failure.
  - Added support for `disable_saml_url_check` connection parameter to disable SAML URL check in OKTA authentication.
  - Fixed a bug that OCSP certificate signed using SHA384 algorithm cannot be verified.
  - Fixed a bug that status code shown as uploaded when PUT command failed with 400 error.
  - Fixed a bug that a PermissionError was raised when the current user does not have the right permission on parent directory of config file path.
  - Fixed a bug that OCSP GET url is not encoded correctly when it contains a slash.
  - Fixed a bug that an SSO URL didn't accept `:` in a query parameter, for instance, `https://sso.abc.com/idp/startSSO.ping?PartnerSpId=https://xyz.snowflakecomputing.com/`.

- v3.10.1(May 21, 2024)

  - Removed an incorrect error log message that could occur during arrow data conversion.

- v3.10.0(April 29,2024)

  - Added support for structured types to fetch_pandas_all.
  - Fixed an issue relating to incorrectly formed China S3 endpoints.

- v3.9.1(April 22,2024)

  - Fixed an issue that caused a HTTP 400 error when connecting to a China endpoint.

- v3.9.0(April 20,2024)

  - Added easy logging configuration so that users can easily generate log file by setup log config in `$SNOWFLAKE_HOME/config.toml`.
  - Improved s3 acceleration logic when connecting to China endpoint.

- v3.8.1(April 09, 2024)

  - Reverted the change "Updated `write_pandas` to skip TABLE IF NOT EXISTS in truncate mode." introduced in v3.8.0 (yanked) as it's a breaking change. `write_pandas` will be fixed in the future in a non-breaking way.

- v3.8.0(April 04,2024)

  - Improved `externalbrowser` auth in containerized environments
    - Instruct browser to not fetch `/favicon` on success page
    - Simple retry strategy on empty socket.recv
    - Add `SNOWFLAKE_AUTH_SOCKET_REUSE_PORT` flag (usage: `SNOWFLAKE_AUTH_SOCKET_REUSE_PORT=true`) to set the underlying socket's `SO_REUSEPORT` flag (described in the [socket man page](https://man7.org/linux/man-pages/man7/socket.7.html))
      - Useful when the randomized port used in the localhost callback url is being followed before the container engine completes port forwarding to host
      - Statically map a port between your host and container and allow that port to be reused in rapid succession with:
         `SF_AUTH_SOCKET_PORT=3037 SNOWFLAKE_AUTH_SOCKET_REUSE_PORT=true poetry run python somescript.py`
    - Add `SNOWFLAKE_AUTH_SOCKET_MSG_DONTWAIT` flag (usage: `SNOWFLAKE_AUTH_SOCKET_MSG_DONTWAIT=true`) to make a non-blocking socket.recv call and retry on Error
      - Consider using this if running in a containerized environment and externalbrowser auth frequently hangs while waiting for callback
      - NOTE: this has not been tested extensively, but has been shown to improve the experience when using WSL
  - Added support for parsing structured type information in schema queries.
  - Bumped platformdirs from >=2.6.0,<4.0.0 to >=2.6.0,<5.0.0
  - Updated diagnostics to use system$allowlist instead of system$whitelist.
  - Updated `write_pandas` to skip TABLE IF NOT EXISTS in truncate mode.
  - Improved cleanup logic for connection to rely on interpreter shutdown instead of the `__del__` method.
  - Updated the logging level from INFO to DEBUG when logging the executed query using `SnowflakeCursor.execute`.
  - Fixed a bug that the truncated password in log is not masked.

- v3.7.1(February 21, 2024)

  - Bumped pandas dependency from >=1.0.0,<2.2.0 to >=1.0.0,<3.0.0.
  - Bumped cryptography dependency from <42.0.0,>=3.1.0 to >=3.1.0,<43.0.0.
  - Bumped pyOpenSSL dependency from >=16.2.0,<24.0.0 to >=16.2.0,<25.0.0.
  - Fixed a memory leak in decimal data conversion.
  - Fixed a bug where `write_pandas` wasn't truncating the target table.
  - Bumped keyring dependency lower bound to 23.1.0 to address security vulnerability.

- v3.7.0(January 25,2024)

  - Added a new boolean parameter `force_return_table` to `SnowflakeCursor.fetch_arrow_all` to force returning `pyarrow.Table` in case of zero rows.
  - Cleanup some C++ code warnings and performance issues.
  - Added support for Python 3.12
  - Make local testing more robust against implicit assumptions.
  - Fixed PyArrow Table type hinting
  - Added support for connecting using an existing connection via the session and master token.
  - Added support for connecting to Snowflake by authenticating with multiple SAML IDP using external browser.
  - Added support for structured types (OBJECT, MAP, ARRAY) to nanoarrow converters.
  - Fixed compilation issue due to missing cstdint header on gcc13.
  - Improved config permissions warning message.

- v3.6.0(December 09,2023)

  - Added support for Vector types
  - Changed urllib3 version pin to only affect Python versions < 3.10.
  - Support for `private_key_file` and `private_key_file_pwd` connection parameters
  - Added a new flag `expired` to `SnowflakeConnection` class, that keeps track of whether the connection's master token has expired.
  - Fixed a bug where date insertion failed when date format is set and qmark style binding is used.

- v3.5.0(November 13,2023)

  - Version 3.5.0 is the snowflake-connector-python purely built upon apache arrow-nanoarrow project.
    - Reduced the wheel size to ~1MB and installation size to ~5MB.
    - Removed a hard dependency on a specific version of pyarrow.
  - Deprecated the usage of the following class/variable/environment variable for the sake of pure nanoarrow converter:
    - Deprecated class `snowflake.connector.cursor.NanoarrowUsage`.
    - Deprecated environment variable `NANOARROW_USAGE`.
    - Deprecated module variable `snowflake.connector.cursor.NANOARROW_USAGE`.

- v3.4.1(November 08,2023)

  - Bumped vendored `urllib3` to 1.26.18
  - Bumped vendored `requests` to 2.31.0

- v3.4.0(November 03,2023)

  - Added support for `use_logical_type` in `write_pandas`.
  - Removed dependencies on pycryptodomex and oscrypto. All connections now go through OpenSSL via the cryptography library, which was already a dependency.
  - Fixed issue with ingesting files over 80 GB to S3.
  - Added the `backoff_policy` argument to `snowflake.connector.connect` allowing for configurable backoff policy between retries of failed requests. See available implementations in the `backoff_policies` module.
  - Added the `socket_timeout` argument to `snowflake.connector.connect` specifying socket read and connect timeout.
  - Fixed `login_timeout` and `network_timeout` behaviour. Retries of login and network requests are now properly halted after these timeouts expire.
  - Fixed bug for issue https://github.com/urllib3/urllib3/issues/1878 in vendored `urllib`.
  - Add User-Agent header for diagnostic report for tracking.

- v3.3.1(October 16,2023)

  - Added for non-Windows platforms command suggestions (chown/chmod) for insufficient file permissions of config files.
  - Fixed issue with connection diagnostics failing to complete certificate checks.
  - Fixed issue that arrow iterator causes `ImportError` when the c extensions are not compiled.

- v3.3.0(October 10,2023)

  - Updated to Apache arrow-nanoarrow project for result arrow data conversion.
  - Introduced the `NANOARROW_USAGE` environment variable to allows switching between the nanoarrow converter and the arrow converter. Valid values include:
    - `FOLLOW_SESSION_PARAMETER`, which uses the converter configured in the server.
    - `DISABLE_NANOARROW`, which uses arrow converter, overriding the server setting.
    - `ENABLE_NANOARROW`, which uses the nanoarrow converter, overriding the server setting.
  - Introduced the `snowflake.connector.cursor.NanoarrowUsage` enum, whose members include:
    - `NanoarrowUsage.FOLLOW_SESSION_PARAMETER`, which uses the converter configured in the server.
    - `NanoarrowUsage.DISABLE_NANOARROW`, which uses arrow converter, overriding the server setting.
    - `NanoarrowUsage.ENABLE_NANOARROW`, which uses the nanoarrow converter, overriding the server setting.
  - Introduced the `snowflake.connector.cursor.NANOARROW_USAGE` module variable to allow switching between the nanoarrow converter and the arrow converter. It works in conjunction with the `snowflake.connector.cursor.NanoarrowUsage` enum.
  - The newly-introduced environment variable, enum, and module variable are temporary. They will be removed in a future release when switch from arrow to nanoarrow for data conversion is complete.

- v3.2.1(September 26,2023)

  - Fixed a bug where url port and path were ignored in private link oscp retry.
  - Added thread safety in telemetry when instantiating multiple connections concurrently.
  - Bumped platformdirs dependency from >=2.6.0,<3.9.0 to >=2.6.0,<4.0.0.0 and made necessary changes to allow this.
  - Removed the deprecation warning from the vendored urllib3 about urllib3.contrib.pyopenssl deprecation.
  - Improved robustness in handling authentication response.

- v3.2.0(September 06,2023)

  - Made the ``parser`` -> ``manager`` renaming more consistent in ``snowflake.connector.config_manager`` module.
  - Added support for default values for ConfigOptions
  - Added default_connection_name to config.toml file

- v3.1.1(August 28,2023)

  - Fixed a bug in retry logic for okta authentication to refresh token.
  - Support `RSAPublicKey` when constructing `AuthByKeyPair` in addition to raw bytes.
  - Fixed a bug when connecting through SOCKS5 proxy, the attribute `proxy_header` is missing on `SOCKSProxyManager`.
  - Cherry-picked https://github.com/urllib3/urllib3/commit/fd2759aa16b12b33298900c77d29b3813c6582de onto vendored urllib3 (v1.26.15) to enable enforce_content_length by default.
  - Fixed a bug in tag generation of OOB telemetry event.

- v3.1.0(July 31,2023)

  - Added a feature that lets you add connection definitions to the `connections.toml` configuration file. A connection definition refers to a collection of connection parameters, for example, if you wanted to define a connection named `prod``:

    ```toml
    [prod]
    account = "my_account"
    user = "my_user"
    password = "my_password"
    ```
    By default, we look for the `connections.toml` file in the location specified in the `SNOWFLAKE_HOME` environment variable (default: `~/.snowflake`). If this folder does not exist, the Python connector looks for the file in the [platformdirs](https://github.com/platformdirs/platformdirs/blob/main/README.rst) location, as follows:

    - On Linux: `~/.config/snowflake/`,  but follows XDG settings
    - On Mac: `~/Library/Application Support/snowflake/`
    - On Windows: `%USERPROFILE%\AppData\Local\snowflake\`

    You can determine which file is used by running the following command:

    ```
    python -c "from snowflake.connector.constants import CONNECTIONS_FILE; print(str(CONNECTIONS_FILE))"
    ```
  - Bumped cryptography dependency from <41.0.0,>=3.1.0 to >=3.1.0,<42.0.0.
  - Improved OCSP response caching to remove tmp cache files on Windows.
  - Improved OCSP response caching to reduce the times of disk writing.
  - Added a parameter `server_session_keep_alive` in `SnowflakeConnection` that skips session deletion when client connection closes.
  - Tightened our pinning of platformdirs, to prevent their new releases breaking us.
  - Fixed a bug where SFPlatformDirs would incorrectly append application_name/version to its path.
  - Added retry reason for queries that are retried by the client.
  - Fixed a bug where `write_pandas` fails when user does not have the privilege to create stage or file format in the target schema, but has the right privilege for the current schema.
  - Remove Python 3.7 support.
  - Worked around a segfault which sometimes occurred during cache serialization in multi-threaded scenarios.
  - Improved error handling of connection reset error.
  - Fixed a bug about deleting the temporary files happened when running PUT command.
  - Allowed to pass `type_mapper` to `fetch_pandas_batches()` and `fetch_pandas_all()`.
  - Fixed a bug where pickle.dump segfaults during cache serialization in multi-threaded scenarios.
  - Improved retry logic for okta authentication to refresh token if authentication gets throttled.
  - Note that this release does not include the changes introduced in the previous 3.1.0a1 release. Those will be released at a later time.

- v3.0.4(May 23,2023)
  - Fixed a bug in which `cursor.execute()` could modify the argument statement_params dictionary object when executing a multistatement query.
  - Added the json_result_force_utf8_decoding connection parameter to force decoding JSON content in utf-8 when the result format is JSON.
  - Fixed a bug in which we cannot call `SnowflakeCursor.nextset` before fetching the result of the first query if the cursor runs an async multistatement query.
  - Bumped vendored library urllib3 to 1.26.15
  - Bumped vendored library requests to 2.29.0
  - Fixed a bug when `_prefetch_hook()` was not called before yielding results of `execute_async()`.
  - Fixed a bug where some ResultMetadata fields were marked as required when they were optional.
  - Bumped pandas dependency from <1.6.0,>=1.0.0 to >=1.0.0,<2.1.0
  - Fixed a bug where bulk insert converts date incorrectly.
  - Add support for Geometry types.

- v3.0.3(April 20, 2023)
  - Fixed a bug that prints error in logs for GET command on GCS.
  - Added a parameter that allows users to skip file uploads to stage if file exists on stage and contents of the file match.
  - Fixed a bug that occurred when writing a Pandas DataFrame with non-default index in `snowflake.connector.pandas_tool.write_pandas`.
  - Fixed a bug that occurred when writing a Pandas DataFrame with column names containing double quotes in `snowflake.connector.pandas_tool.write_pandas`.
  - Fixed a bug that occurred when writing a Pandas DataFrame with binary data in `snowflake.connector.pandas_tool.write_pandas`.
  - Improved type hint of `SnowflakeCursor.execute` method.
  - Fail instantly upon receiving `403: Forbidden` HTTP response for a login-request.
  - Improved GET logging to warn when downloading multiple files with the same name.

- v3.0.2(March 23, 2023)

  - Fixed a memory leak in the logging module of the Cython extension.
  - Fixed a bug where the `put` command on AWS raised `AttributeError` when uploading file composed of multiple parts.
  - Fixed a bug of incorrect type hints of `SnowflakeCursor.fetch_arrow_all` and `SnowflakeCursor.fetchall`.
  - Fixed a bug where `snowflake.connector.util_text.split_statements` swallows the final line break in the case when there are no space between lines.
  - Improved logging to mask tokens in case of errors.
  - Validate SSO URL before opening it in the browser for External browser authenticator.

- v3.0.1(February 28, 2023)

  - Improved the robustness of OCSP response caching to handle errors in cases of serialization and deserialization.
  - Updated async_executes method's doc-string.
  - Errors raised now have a query field that contains the SQL query that caused them when available.
  - Fixed a bug where MFA token caching would refuse to work until restarted instead of reauthenticating.
  - Replaced the dependency on setuptools in favor of packaging.
  - Fixed a bug where `AuthByKeyPair.handle_timeout` should pass keyword arguments instead of positional arguments when calling `AuthByKeyPair.prepare`.

- v3.0.0(January 26, 2023)

  - Fixed a bug where write_pandas did not use user-specified schema and database to create intermediate objects
  - Fixed a bug where HTTP response code of 429 were not retried
  - Fixed a bug where MFA token caching was not working
  - Bumped pyarrow dependency from >=8.0.0,<8.1.0 to >=10.0.1,<10.1.0
  - Bumped pyOpenSSL dependency from <23.0.0 to <24.0.0
  - During browser-based authentication, the SSO url is now printed before opening it in the browser
  - Increased the level of a log for when ArrowResult cannot be imported
  - Added a minimum MacOS version check when compiling C-extensions
  - Enabled `fetch_arrow_all` and `fetch_arrow_batches` to handle async query results

- v2.9.0(December 9, 2022)

  - Fixed a bug where the permission of the file downloaded via GET command is changed
  - Reworked authentication internals to allow users to plug custom key-pair authenticators
  - Multi-statement query execution is now supported through `cursor.execute` and `cursor.executemany`
    - The Snowflake parameter `MULTI_STATEMENT_COUNT` can be altered at the account, session, or statement level. An additional argument, `num_statements`, can be provided to `execute` to use this parameter at the statement level. It *must* be provided to `executemany` to submit a multi-statement query through the method. Note that bulk insert optimizations available through `executemany` are not available when submitting multi-statement queries.
      - By default the parameter is 1, meaning only a single query can be submitted at a time
      - Set to 0 to submit any number of statements in a multi-statement query
      - Set to >1 to submit the specified exact number of statements in a multi-statement query
    - Bindings are accepted in the same way for multi-statements as they are for single statement queries
    - Asynchronous multi-statement query execution is supported. Users should still use `get_results_from_sfqid` to retrieve results
    - To access the results of each query, users can call `SnowflakeCursor.nextset()` as specified in the DB 2.0 API (PEP-249), to iterate through each statements results
      - The first statement's results are accessible immediately after calling `execute` (or `get_results_from_sfqid` if asynchronous) through the existing `fetch*()` methods

- v2.8.3(November 28,2022)

  - Bumped cryptography dependency from <39.0.0 to <41.0.0
  - Fixed a bug where expired OCSP response cache caused infinite recursion during cache loading

- v2.8.2(November 18,2022)

  - Improved performance of OCSP response caching
  - During the execution of GET commands we no longer resolve target location on the local machine
  - Improved performance of regexes used for PUT/GET SQL statement detection. CVE-2022-42965

- v2.8.1(October 30,2022)

   - Bumped cryptography dependency from <37.0.0 to <39.0.0
   - Bumped pandas dependency from <1.5.0 to <1.6.0
   - Fixed a bug where write_pandas wouldn't write an empty DataFrame to Snowflake
   - When closing connection async query status checking is now parallelized
   - Fixed a bug where test logging would be enabled on Jenkins workers in non-Snowflake Jenkins machines
   - Enhanced the atomicity of write_pandas when overwrite is set to True

- v2.8.0(September 27,2022)

  - Fixed a bug where rowcount was deleted when the cursor was closed
  - Fixed a bug where extTypeName was used even when it was empty
  - Updated how telemetry entries are constructed
  - Added telemetry for imported root packages during run-time
  - Added telemetry for using write_pandas
  - Fixed missing dtypes when calling fetch_pandas_all() on empty result
  - The write_pandas function now supports providing additional arguments to be used by DataFrame.to_parquet
  - All optional parameters of write_pandas can now be provided to pd_writer and make_pd_writer to be used with DataFrame.to_sql

- v2.7.12(August 26,2022)

   - Fixed a bug where timestamps fetched as pandas.DataFrame or pyarrow.Table would overflow for the sake of unnecessary precision. In the case where an overflow cannot be prevented a clear error will be raised now.
   - Added in-file caching for OCSP response caching
   - The write_pandas function now supports transient tables through the new table_type argument which supersedes create_temp_table argument
   - Fixed a bug where calling fetch_pandas_batches incorrectly raised NotSupportedError after an async query was executed
   - Added support for OKTA Identity Engine

- v2.7.11(July 26,2022)

   - Added minimum version pin to typing_extensions

- v2.7.10(July 22,2022)

   - Release wheels are now built on manylinux2014
   - Bumped supported pyarrow version to >=8.0.0,<8.1.0
   - Updated vendored library versions requests to 2.28.1 and urllib3 to 1.26.10
   - Added in-memory cache to OCSP requests
   - Added overwrite option to write_pandas
   - Added attribute `lastrowid` to `SnowflakeCursor` in compliance with PEP249.
   - Fixed a bug where gzip compressed http requests might be garbled by an unflushed buffer
   - Added new connection diagnostics capabilities to snowflake-connector-python
   - Bumped numpy dependency from <1.23.0 to <1.24.0


- v2.7.9(June 26,2022)

   - Fixed a bug where errors raised during get_results_from_sfqid() were missing errno
   - Fixed a bug where empty results containing GEOGRAPHY type raised IndexError


- v2.7.8(May 28,2022)

   - Updated PyPi documentation link to python specific main page
   - Fixed an error message that appears when pandas optional dependency group is required but is not installed
   - Implemented the DB API 2 callproc() method
   - Fixed a bug where decryption took place before decompression when downloading files from stages
   - Fixed a bug where s3 accelerate configuration was handled incorrectly
   - Extra named arguments given executemany() are now forwarded to execute()
   - Automatically sets the application name to streamlit when streamlit is imported and application name was not explicitly set
   - Bumped pyopenssl dependency version to >=16.2.0,<23.0.0


- v2.7.7(April 30,2022)

   - Bumped supported pandas version to < 1.5.0
   - Fixed a bug where partner name (from SF_PARTNER environmental variable) was set after connection was established
   - Added a new _no_retry option to executing queries
   - Fixed a bug where extreme timestamps lost precision


- v2.7.6(March 17,2022)

   - Fixed missing python_requires tag in setup.cfg

- v2.7.5(March 17,2022)

   - Added an option for partners to inject their name through an environmental variable (SF_PARTNER)
   - Fixed a bug where we would not wait for input if a browser window couldn't be opened for SSO login
   - Deprecate support for Python 3.6
   - Exported a type definition for SnowflakeConnection
   - Fixed a bug where final Arrow table would contain duplicate index numbers when using fetch_pandas_all

- v2.7.4(February 05,2022)

   - Add Geography Types
   - Removing automated incident reporting code
   - Fixed a bug where circular reference would prevent garbage collection on some objects
   - Fixed a bug where `DatabaseError` was thrown when executing against a closed cursor instead of `InterfaceError`
   - Fixed a bug where calling `executemany` would crash if an iterator was supplied as args
   - Fixed a bug where violating `NOT NULL` constraint raised `DatabaseError` instead of `IntegrityError`

- v2.7.3(January 22,2022)

   - Fixed a bug where timezone was missing from retrieved Timestamp_TZ columns
   - Fixed a bug where a long running PUT/GET command could hit a Storage Credential Error while renewing credentials
   - Fixed a bug where py.typed was not being included in our release wheels
   - Fixed a bug where negative numbers were mangled when fetched with the connection parameter arrow_number_to_decimal
   - Improved the error message that is encountered when running GET for a non-existing file
   - Fixed rendering of our long description for PyPi
   - Fixed a bug where DUO authentication ran into errors if sms authentication was disabled for the user
   - Add the ability to auto-create a table when writing a pandas DataFrame to a Snowflake table
   - Bumped the maximum dependency version of numpy from <1.22.0 to <1.23.0

- v2.7.2(December 17,2021)

   - Added support for Python version 3.10.
   - Fixed an issue bug where _get_query_status failed if there was a network error.
   - Added the interpolate_empty_sequences connection parameter to control interpolating empty sequences into queries.
   - Fixed an issue where where BLOCKED was considered to be an error by is_an_error.
   - Added source field to Telemetry.
   - Increased the cryptography dependency version.
   - Increased the pyopenssl dependency version.
   - Fixed an issue where dbapi.Binary returned a string instead of bytes.
   - Increased the required version of numpy.
   - Increased the required version of keyring.
   - Fixed issue so that fetch functions now return a typed DataFrames and pyarrow Tables for empty results.
   - Added py.typed
   - Improved error messages for PUT/GET.
   - Added Cursor.query attribute for accessing last query.
   - Increased the required version of pyarrow.


- v2.7.1(November 19,2021)

   - Fixed a bug where uploading a streaming file with multiple parts did not work.
   - JWT tokens are now regenerated when a request is retired.
   - Updated URL escaping when uploading to AWS S3 to match how S3 escapes URLs.
   - Removed the unused s3_connection_pool_size connection parameter.
   - Blocked queries are now be considered to be still running.
   - Snowflake specific exceptions are now set using Exception arguments.
   - Fixed an issue where use_s3_regional_url was not set correctly by the connector.


- v2.7.0(October 25,2021)

   - Removing cloud sdks.snowflake-connector-python will not install them anymore. Recreate your virtualenv to get rid of unnecessary dependencies.
   - Include Standard C++ headers.
   - Update minimum dependency version pin of cryptography.
   - Fixed a bug where error number would not be added to Exception messages.
   - Fixed a bug where client_prefetch_threads parameter was not respected when pre-fetching results.
   - Update signature of SnowflakeCursor.execute's params argument.


- v2.6.2(September 27,2021)

   - Updated vendored urllib3 and requests versions.
   - Fixed a bug where GET commands would fail to download files from sub directories from stages.
   - Added a feature where where the connector will print the url it tried to open when it is unable to open it for external browser authentication.


- v2.6.1(September 16,2021)

   - Bump pandas version from <1.3 to <1.4
   - Fixing Python deprecation warnings.
   - Added more type-hints.
   - Marked HeartBeatTimer threads as daemon threads.
   - Force cast a column into integer in write_pandas to avoid a rare behavior that would lead to crashing.
   - Implement AWS signature V4 to new SDKless PUT and GET.
   - Removed a deprecated setuptools option from setup.py.
   - Fixed a bug where error logs would be printed for query executions that produce no results.
   - Fixed a bug where the temporary stage for bulk array inserts exists.


- v2.6.0(August 29,2021)

   - Internal change to the implementation of result fetching.
   - Upgraded Pyarrow version from 3.0 to 5.0.
   - Internal change to the implementation for PUT and GET. A new connection parameter use_new_put_get was added to toggle between implementations.
   - Fixed a bug where executemany did not detect the type of data it was inserting.
   - Updated the minimum Mac OSX build target from 10.13 to 10.14.


- v2.5.1(July 31,2021)

   - Fixes Python Connector bug that prevents the connector from using AWS S3 Regional URL. The driver currently overrides the regional URL information with the default S3 URL causing failure in PUT.


- v2.5.0(July 22,2021)

   - Fixed a bug in write_pandas when quote_identifiers is set to True the function would not actually quote column names.
   - Bumping idna dependency pin from <3,>=2.5 to >=2.5,<4
   - Fix describe method when running `insert into ...` commands


- v2.4.6(June 25,2021)

   - Fixed a potential memory leak.
   - Removed upper certifi version pin.
   - Updated vendored libraries , urllib(1.26.5) and requests(2.25.1).
   - Replace pointers with UniqueRefs.
   - Changed default value of client_session_keep_alive to None.
   - Added the ability to retrieve metadata/schema without executing the query (describe method).

- v2.4.5(June 15,2021)

   - Fix for incorrect JWT token invalidity when an account alias with a dash in it is used for regionless account URL.

- v2.4.4(May 30,2021)

   - Fixed a segfault issue when using DictCursor and arrow result format with out of range dates.
   - Adds new make_pd_writer helper function


- v2.4.3(April 29,2021)

   - Uses s3 regional URL in private links when a param is set.
   - New Arrow NUMBER to Decimal converter option.
   - Update pyopenssl requirement from <20.0.0,>=16.2.0 to >=16.2.0,<21.0.0.
   - Update pandas requirement from <1.2.0,>=1.0.0 to >=1.0.0,<1.3.0.
   - Update numpy requirement from <1.20.0 to <1.21.0.


- v2.4.2(April 03,2021)

   - PUT statements are now thread-safe.


- v2.4.1(March 04,2021)

   - Make connection object exit() aware of status of parameter `autocommit`


- v2.4.0(March 04,2021)

   - Added support for Python 3.9 and PyArrow 3.0.x.
   - Added support for the upcoming multipart PUT threshold keyword.
   - Added support for using the PUT command with a file-like object.
   - Added some compilation flags to ease building conda community package.
   - Removed the pytz pin because it doesn't follow semantic versioning release format.
   - Added support for optimizing batch inserts through bulk array binding.


- v2.3.10(February 01,2021)

   - Improved query ID logging and added request GUID logging.
   - For dependency checking, increased the version condition for the pyjwt package from <2.0.0 to <3.0.0.


- v2.3.9(January 27,2021)

   - The fix to add proper proxy CONNECT headers for connections made over proxies.


- v2.3.8(January 14,2021)

   - Arrow result conversion speed up.
   - Send all Python Connector exceptions to in-band or out-of-band telemetry.
   - Vendoring requests and urllib3 to contain OCSP monkey patching to our library only.
   - Declare dependency on setuptools.


- v2.3.7(December 10,2020)

   - Added support for upcoming downscoped GCS credentials.
   - Tightened the pyOpenSSL dependency pin.
   - Relaxed the boto3 dependency pin up to the next major release.
   - Relaxed the cffi dependency pin up to the next major release.
   - Added support for executing asynchronous queries.
   - Dropped support for Python 3.5.

- v2.3.6(November 16,2020)

   - Fixed a bug that was preventing the connector from working on Windows with Python 3.8.
   - Improved the string formatting in exception messages.
   - For dependency checking, increased the version condition for the cryptography package from <3.0.0 to <4.0.0.
   - For dependency checking, increased the version condition for the pandas package from <1.1 to <1.2.

- v2.3.5(November 03,2020)

   - Updated the dependency on the cryptography package from version 2.9.2 to 3.2.1.

- v2.3.4(October 26,2020)

   - Added an optional parameter to the write_pandas function to specify that identifiers should not be quoted before being sent to the server.
   - The write_pandas function now honors default and auto-increment values for columns when inserting new rows.
   - Updated the Python Connector OCSP error messages and accompanying telemetry Information.
   - Enabled the runtime pyarrow version verification to fail gracefully. Fixed a bug with AWS glue environment.
   - Upgraded the version of boto3 from 1.14.47 to 1.15.9.
   - Upgraded the version of idna from 2.9 to 2.10.

- v2.3.3(October 05,2020)

   - Simplified the configuration files by consolidating test settings.
   - In the Connection object, the execute_stream and execute_string methods now filter out empty lines from their inputs.

- v2.3.2(September 14,2020)

   - Fixed a bug where a file handler was not closed properly.
   - Fixed various documentation typos.

- v2.3.1(August 25,2020)

   - Fixed a bug where 2 constants were removed by mistake.

- v2.3.0(August 24,2020)

   - When the log level is set to DEBUG, log the OOB telemetry entries that are sent to Snowflake.
   - Fixed a bug in the PUT command where long running PUTs would fail to re-authenticate to GCP for storage.
   - Updated the minimum build target MacOS version to 10.13.

- v2.2.10(August 03,2020)

    - Improved an error message for when "pandas" optional dependency group is not installed and user tries to fetch data into a pandas DataFrame. It'll now point user to our online documentation.

- v2.2.9(July 13,2020)

    - Connection parameter validate_default_parameters now verifies known connection parameter names and types. It emits warnings for anything unexpected types or names.
    - Correct logging messages for compiled C++ code.
    - Fixed an issue in write_pandas with location determination when database, or schema name was included.
    - Bumped boto3 dependency version.
    - Fixed an issue where uploading a file with special UTF-8 characters in their names corrupted file.

- v2.2.8(June 22,2020)

    - Switched docstring style to Google from Epydoc and added automated tests to enforce the standard.
    - Fixed a memory leak in DictCursor's Arrow format code.

- v2.2.7(June 1,2020)

    - Support azure-storage-blob v12 as well as v2 (for Python 3.5.0-3.5.1) by Python Connector
    - Fixed a bug where temporary directory path was not Windows compatible in write_pandas function
    - Added out of band telemetry error reporting of unknown errors

- v2.2.6(May 11,2020)

    - Update Pyarrow version from 0.16.0 to 0.17.0 for Python connector
    - Remove more restrictive application name enforcement.
    - Missing keyring dependency will not raise an exception, only emit a debug log from now on.
    - Bumping boto3 to <1.14
    - Fix flake8 3.8.0 new issues
    - Implement Python log interceptor

- v2.2.5(April 30,2020)

    - Added more efficient way to ingest a pandas.Dataframe into Snowflake, located in snowflake.connector.pandas_tools
    - More restrictive application name enforcement and standardizing it with other Snowflake drivers
    - Added checking and warning for users when they have a wrong version of pyarrow installed

- v2.2.4(April 10,2020)

    - Emit warning only if trying to set different setting of use_openssl_only parameter

- v2.2.3(March 30,2020)

    - Secure SSO ID Token
    - Add use_openssl_only connection parameter, which disables the usage of pure Python cryptographic libraries for FIPS
    - Add manylinux1 as well as manylinux2010
    - Fix a bug where a certificate file was opened and never closed in snowflake-connector-python.
    - Fix python connector skips validating GCP URLs
    - Adds additional client driver config information to in band telemetry.

- v2.2.2(March 9,2020)

    - Fix retry with chunck_downloader.py for stability.
    - Support Python 3.8 for Linux and Mac.

- v2.2.1(February 18,2020)

    - Fix use DictCursor with execute_string #248

- v2.2.0(January 27,2020)

    - Drop Python 2.7 support
    - AWS: When OVERWRITE is false, which is set by default, the file is uploaded if no same file name exists in the stage. This used to check the content signature but it will no longer check. Azure and GCP already work this way.
    - Document Python connector dependencies on our GitHub page in addition to Snowflake docs.
    - Fix sqlalchemy and possibly python-connector warnings.
    - Fix GCP exception using the Python connector to PUT a file in a stage with auto_compress=false.
    - Bump up botocore requirements to 1.14.
    - Fix uppercaseing authenticator breaks Okta URL which may include case-sensitive elements(#257).
    - Fix wrong result bug while using fetch_pandas_all() to get fixed numbers with large scales.
    - Increase multi part upload threshold for S3 to 64MB.

- v2.1.3(January 06,2020)

    - Fix GCP Put failed after hours

- v2.1.2(December 16,2019)

    - Fix the arrow bundling issue for python connector on mac.
    - Fix the arrow dll bundle issue on windows.Add more logging.

- v2.1.1(December 12,2019)

    - Fix GZIP uncompressed content for Azure GET command.
    - Add support for GCS PUT and GET for private preview.
    - Support fetch as numpy value in arrow result format.
    - Fix NameError: name 'EmptyPyArrowIterator' is not defined for Mac.
    - Return empty dataframe for fetch_pandas_all() api if result set is empty.

- v2.1.0(December 2,2019)

    - Fix default `ssl_context` options
    - Pin more dependencies for Python Connector
    - Fix import of SnowflakeOCSPAsn1Crypto crashes Python on MacOS Catalina
    - Update the release note that 1.9.0 was removed
    - Support DictCursor for arrow result format
    - Upgrade Python's arrow lib to 0.15.1
    - Raise Exception when PUT fails to Upload Data
    - Handle year out of range correctly in arrow result format

- v2.0.4(November 13,2019)

    - Increase OCSP Cache expiry time from 24 hours to 120 hours.
    - Fix pyarrow cxx11 abi compatibility issue
    - Use new query result format parameter in python tests

- v2.0.3(November 1,2019)

    - Fix for ,Pandas fetch API did not handle the case that first chunk is empty correctly.
    - Updated with botocore, boto3 and requests packages to the latest version.
    - Pinned stable versions of Azure urllib3 packages.

- v2.0.2(October 21,2019)

    - Fix sessions remaining open even if they are disposed manually. Retry deleting session if the connection is explicitly closed.
    - Fix memory leak in the new fetch pandas API
    - Fix Auditwheel failed with python37
    - Reduce the footprint of Python Connector
    - Support asn1crypto 1.1.x
    - Ensure that the cython components are present for Conda package

- v2.0.1(October 04,2019)

    - Add asn1crypto requirement to mitigate incompatibility change

- v2.0.0(September 30,2019)

    - Release Python Connector 2.0.0 for Arrow format change.
    - Fix SF_OCSP_RESPONSE_CACHE_DIR referring to the OCSP cache response file directory and not the top level of directory.
    - Fix Malformed certificate ID key causes uncaught KeyError.
    - No retry for certificate errors.
    - Fix In-Memory OCSP Response Cache - PythonConnector
    - Move AWS_ID and AWS_SECRET_KEY to their newer versions in the Python client
    - Fix result set downloader for ijson 2.5
    - Make authenticator field case insensitive earlier
    - Update USER-AGENT to be consistent with new format
    - Update Python Driver URL Whitelist to support US Gov domain
    - Fix memory leak in python connector panda df fetch API

- v1.9.1(October 4,2019)

    - Add asn1crypto requirement to mitigate incompatibility change.

- v1.9.0(August 26,2019) **REMOVED from pypi due to dependency compatibility issues**

    - Implement converter for all arrow data types in python connector extension
    - Fix arrow error when returning empty result using python connecter
    - Fix OCSP responder hang, AttributeError: 'ReadTimeout' object has no attribute 'message'
    - Update OCSP Connection timeout.
    - Fix RevokedCertificateError OOB Telemetry events are not sent
    - Uncaught RevocationCheckError for FAIL_OPEN in create_pair_issuer_subject
    - Fix uncaught exception in generate_telemetry_data function
    - Fix connector looses context after connection drop/restore by retrying IncompleteRead error.
    - Make tzinfo class at the module level instead of inlining

- v1.8.7(August 12,2019)

    - Rewrote validateDefaultParameters to validate the database, schema and warehouse at connection time. False by default.
    - Fix OCSP Server URL problem in multithreaded env
    - Fix Azure Gov PUT and GET issue

- v1.8.6(July 29,2019)

    - Reduce retries for OCSP from Python Driver
    - Azure PUT issue: ValueError: I/O operation on closed file
    - Add client information to USER-AGENT HTTP header - PythonConnector
    - Better handling of OCSP cache download failure

- v1.8.5(July 15,2019)

    - Drop Python 3.4 support for Python Connector

- v1.8.4(July 01,2019)

    - Update Python Connector to discard invalid OCSP Responses while merging caches

- v1.8.3(June 17,2019)

    - Update Client Driver OCSP Endpoint URL for Private Link Customers
    - Ignore session gone 390111 when closing
    - Python3.4 using requests 2.21.0 needs older version of urllib3
    - Use Account Name for Global URL

- v1.8.2 (June 03,2019)

    - Pendulum datatype support

- v1.8.1 (May 20,2019)

    - Revoked OCSP Responses persists in Driver Cache + Logging Fix
    - Fixed DeprecationWarning: Using or importing the ABCs from 'collections' instead of from 'collections.abc' is deprecated

- v1.8.0 (May 10, 2019)

    - support ``numpy.bool_`` in binding type
    - Add Option to Skip Request Pooling
    - Add OCSP_MODE metric
    - Fixed PUT URI issue for Windows path
    - OCSP SoftFail

- v1.7.11 (April 22, 2019)

    - numpy timestamp with timezone support
    - qmark not binding None

- v1.7.10 (April 8, 2019)

    - Fix the incorrect custom Server URL in Python Driver for Privatelink

- v1.7.9 (March 25,2019)

    - Python Interim Solution for Custom Cache Server URL
    - Internal change for pending feature

- v1.7.8 (March 12,2019)

    - Add OCSP signing certificate validity check

- v1.7.7 (February 22,2019)

    - Skip HEAD operation when OVERWRITE=true for PUT
    - Update copyright year from 2018 to 2019 for Python

- v1.7.6 (February 08,2019)

    - Adjusted pyasn1 and pyasn1-module requirements for Python Connector
    - Added idna to setup.py. made pyasn1 optional for Python2

- v1.7.5 (January 25, 2019)

    - Incorporate "kwargs" style group of key-value pairs in connection's "execute_string" function.

- v1.7.4 (January 3, 2019)

    - Invalidate outdated OCSP response when checking cache hit
    - Made keyring use optional in Python Connector
    - Added SnowflakeNullConverter for Python Connector to skip all client side conversions
    - Honor ``CLIENT_PREFETCH_THREADS`` to download the result set.
    - Fixed the hang when region=us-west-2 is specified.
    - Added Python 3.7 tests

- v1.7.3 (December 11, 2018)

    - Improved the progress bar control for SnowSQL
    - Fixed PUT/GET progress bar for Azure

- v1.7.2 (December 4, 2018)

    - Refactored OCSP checks
    - Adjusted log level to mitigate confusions

- v1.7.1 (November 27, 2018)

    - Fixed regex pattern warning in cursor.py
    - Fixed 403 error for EU deployment
    - Fixed the epoch time to datetime object converter for Windoww

- v1.7.0 (November 13, 2018)

    - Internal change for pending feature.

- v1.6.12 (October 30, 2018)

    - Updated ``boto3`` and ``botocore`` version dependeny.
    - Catch socket.EAI_NONAME for localhost socket and raise a better error message
    - Added ``client_session_keep_alive_heartbeat_frequency`` to control heartbeat timings for ``client_session_keep_alive``.

- v1.6.11 (October 23, 2018)

    - Fixed exit_on_error=true didn't work if PUT / GET error occurs
    - Fixed a backslash followed by a quote in a literal was not taken into account.
    - Added ``request_guid`` to each HTTP request for tracing.

- v1.6.10 (September 25, 2018)

    - Added ``client_session_keep_alive`` support.
    - Fixed multiline double quote expressions PR #117 (@bensowden)
    - Fixed binding ``datetime`` for TIMESTAMP type in ``qmark`` binding mode. PR #118 (@rhlahuja)
    - Retry HTTP 405 to mitigate Nginx bug.
    - Accept consent response for id token cache. WIP.

- v1.6.9 (September 13, 2018)

    - Changed most INFO logs to DEBUG. Added INFO for key operations.
    - Fixed the URL query parser to get multiple values.

- v1.6.8 (August 30, 2018)

    - Updated ``boto3`` and ``botocore`` version dependeny.

- v1.6.7 (August 22, 2018)

    - Enforce virtual host URL for PUT and GET.
    - Added retryCount, clientStarTime for query-request for better service.

- v1.6.6 (August 9, 2018)

    - Replaced ``pycryptodome`` with ``pycryptodomex`` to avoid namespace conflict with ``PyCrypto``.
    - Fixed hang if the connection is not explicitly closed since 1.6.4.
    - Reauthenticate for externalbrowser while running a query.
    - Fixed remove_comments option for SnowSQL.

- v1.6.5 (July 13, 2018)

    - Fixed the current object cache in the connection for id token use.
    - Added no OCSP cache server use option.

- v1.6.4 (July 5, 2018)

    - Fixed div by zero for Azure PUT command.
    - Cache id token for SSO. This feature is WIP.
    - Added telemetry client and job timings by @dsouzam.

- v1.6.3 (June 14, 2018)

    - Fixed binding long value for Python 2.

- v1.6.2 (June 7, 2018)

    - Removes username restriction for OAuth. PR 86(@tjj5036)
    - Retry OpenSSL.SysError in tests
    - Updated concurrent insert test as the server improved.

- v1.6.1 (May 17, 2018)

    - Enable OCSP Dynamic Cache server for privatelink.
    - Ensure the type of ``login_timeout`` attribute is ``int``.

- v1.6.0 (May 3, 2018)

    - Enable OCSP Cache server by default.

- v1.5.8 (April 26, 2018)

    - Fixed PUT command error 'Server failed to authenticate the request. Make sure the value of Authorization header is formed correctly including the signature.' for Azure deployment.

- v1.5.7 (April 19, 2018)

    - Fixed object has no attribute errors in Python3 for Azure deployment.
    - Removed ContentEncoding=gzip from the header for PUT command. This caused COPY failure if autocompress=false.

- v1.5.6 (April 5, 2018)

    - Updated ``boto3`` and ``botocore`` version dependeny.

- v1.5.5 (March 22, 2018)

    - Fixed TypeError: list indices must be integers or slices, not str. PR/Issue 75 (@daniel-sali).
    - Updated ``cryptography`` dependency.

- v1.5.4 (March 15, 2018)

    - Tightened ``pyasn`` and ``pyasn1-modules`` version requirements
    - Added OS and OS_VERSION session info.
    - Relaxed ``pycryptodome`` version requirements. No 3.5.0 should be used.

- v1.5.3 (March 9, 2018)

    - Pulled back ``pyasn1`` for OCSP check in Python 2. Python 3 continue using ``asn1crypto`` for better performance.
    - Limit the upper bound of ``pycryptodome`` version to less than 3.5.0 for Issue 65.

- v1.5.2 (March 1, 2018)

    - Fixed failue in case HOME/USERPROFILE is not set.
    - Updated ``boto3`` and ``botocore`` version dependeny.

- v1.5.1 (February 15, 2018)

    - Prototyped oauth. Won't work without the server change.
    - Retry OCSP data parse failure
    - Fixed paramstyle=qmark binding for SQLAlchemy

- v1.5.0 (January 26, 2018)

    - Removed ``pyasn1`` and ``pyasn1-modules`` from the dependency.
    - Prototyped key pair authentication.
    - Fixed OCSP response cache expiration check.

- v1.4.17 (January 19, 2018)

    - Adjusted ``pyasn1`` and ``pyasn1-modules`` version dependency. PR 48 (@baxen)
    - Started replacing ``pyasn1`` with ``asn1crypto`` Not activated yet.

- v1.4.16 (January 16, 2018)

    - Added OCSP cache related tools.

- v1.4.15 (January 11, 2018)

    - Added OCSP cache server option.

- v1.4.14 (December 14, 2017)

    - Improved OCSP response dump util.

- v1.4.13 (November 30, 2017)

    - Updated ``boto3`` and ``botocore`` version dependeny.

- v1.4.12 (November 16, 2017)

    - Added ``qmark`` and ``numeric`` paramstyle support for server side binding.
    - Added ``timezone`` session parameter support to connections.
    - Fixed a file handler leak in OCSP checks.

- v1.4.11 (November 9, 2017)

    - Fixed Azure PUT command to use AES CBC key encryption.
    - Added retry for intermittent PyAsn1Error.

- v1.4.10 (October 26, 2017)

    - Added Azure support for PUT and GET commands.
    - Updated ``cryptography``, ``boto3`` and ``botocore`` version dependeny.

- v1.4.9 (October 10, 2017)

    - Fixed a regression caused by ``pyasn1`` upgrade.

- v1.4.8 (October 5, 2017)

    - Updated Fed/SSO parameters. The production version of Fed/SSO from Python Connector requires this version.
    - Refactored for Azure support
    - Set CLIENT_APP_ID and CLIENT_APP_VERSION in all requests
    - Support new behaviors of newer version of ``pyasn1``. Relaxed the dependency.
    - Making socket timeout same as the login time
    - Fixed the case where no error message is attached.

- v1.4.7 (September 20, 2017)

    - Refresh AWS token in PUT command if S3UploadFailedError includes the ExpiredToken error
    - Retry all of 5xx in connection

- v1.4.6 (September 14, 2017)

    - Mitigated sigint handler config failure for SQLAlchemy
    - Improved the message for invalid SSL certificate error
    - Retry forever for query to mitigate 500 errors

- v1.4.5 (August 31, 2017)

    - Fixed regression in #34 by rewriting SAML 2.0 compliant service application support.
    - Cleaned up logger by moving instance to module.

- v1.4.4 (August 24, 2017)

    - Fixed Azure blob certificate issue. OCSP response structure bug fix
    - Added SAML 2.0 compliant service application support. preview feature.
    - Upgraded SSL wrapper with the latest urllib3 pyopenssl glue module. It uses kqueue, epoll or poll in replacement of select to read data from socket if available.

- v1.4.3 (August 17, 2017)

    - Changed the log levels for some messages from ERROR to DEBUG to address confusion as real incidents. In fact, they are not real issues but signals for connection retry.
    - Added ``certifi`` to the dependent component list to mitigate CA root certificate out of date issue.
    - Set the maximum versions of dependent components ``boto3`` and ``botocore``.
    - Updated ``cryptography`` and ``pyOpenSSL`` version dependeny change.
    - Added a connection parameter ``validate_default_parameters`` to validate the default database, schema and warehouse. If the specified object doesn't exist, it raises an error.

- v1.4.2 (August 3, 2017)

    - Fixed retry HTTP 400 in upload file when AWS token expires
    - Relaxed the version of dependent components ``pyasn1`` and ``pyasn1-modules``

- v1.4.1 (July 26, 2017)

    - Pinned ``pyasn1`` and ``pyasn1-modules`` versions to 0.2.3 and 0.0.9, respectively

- v1.4.0 (July 6, 2017)

    - Relaxed the versions of dependent components ``boto3``, ``botocore``, ``cffi`` and ``cryptography`` and ``pyOpenSSL``
    - Minor improvements in OCSP response file cache

- v1.3.18 (June 15, 2017)

    - Fixed OCSP response cache file not found issue on Windows. Drive letter was taken off
    - Use less restrictive cryptography>=1.7,<1.8
    - Added ORC detection in PUT command

- v1.3.17 (June 1, 2017)

    - Timeout OCSP request in 60 seconds and retry
    - Set autocommit and abort_detached_query session parameters in authentication time if specified
    - Fixed cross region stage issue. Could not get files in us-west-2 region S3 bucket from us-east-1

- v1.3.16 (April 20, 2017)

    - Fixed issue in fetching ``DATE`` causing [Error 22] Invalid argument on Windows
    - Retry on ``RuntimeError`` in requests

- v1.3.15 (March 30, 2017)

    - Refactored data converters in fetch to improve performance
    - Fixed timestamp format FF to honor the scale of data type
    - Improved the security of OKTA authentication with hostname verifications
    - Retry PUT on the error ``OpenSSL.SSL.SysCallError`` 10053 with lower concurrency
    - Added ``raw_msg`` attribute to ``Error`` class
    - Refactored session managements

- v1.3.14 (February 24, 2017)

    - Improved PUT and GET error handler.
    - Added proxy support to OCSP checks.
    - Use proxy parameters for PUT and GET commands.
    - Added ``sfqid`` and ``sqlstate`` to the results from query results.
    - Fixed the connection timeout calculation based on ``login_timeout`` and ``network_timeout``.
    - Improved error messages in case of 403, 502 and 504 HTTP reponse code.
    - Upgraded ``cryptography`` to 1.7.2, ``boto3`` to 1.4.4 and ``botocore`` to 1.5.14.
    - Removed explicit DNS lookup for OCSP URL.

- v1.3.13 (February 9, 2017)

    - Fixed AWS SQS connection error with OCSP checks
    - Added ``login_timeout`` and ``network_timeout`` parameters to the ``Connection`` objects.
    - Fixed forbidden access error handing

- v1.3.12 (February 2, 2017)

    - Fixed ``region`` parameter. One character was truncated from the tail of account name
    - Improved performance of fetching data by refactoring fetchone method

- v1.3.11 (January 27, 2017)

    - Fixed the regression in 1.3.8 that caused intermittent 504 errors

- v1.3.10 (January 26, 2017)

    - Compress data in HTTP requests at all times except empty data or OKTA request
    - Refactored FIXED, REAL and TIMESTAMP data fetch to improve performance. This mainly impacts SnowSQL
    - Added ``region`` option to support EU deployments better
    - Increased the retry counter for OCSP servers to mitigate intermittent failure
    - Refactored HTTP access retry logic

- v1.3.9 (January 16, 2017)

    - Upgraded ``botocore`` to 1.4.93 to fix and ``boto3`` to 1.4.3 to fix the HTTPS request failure in Python 3.6
    - Fixed python2 incomaptible import http.client
    - Retry OCSP validation in case of non-200 HTTP code returned

- v1.3.8 (January 12, 2017)

    - Convert non-UTF-8 data in the large result set chunk to Unicode replacement characters to avoid decode error.
    - Updated copyright year to 2017.
    - Use `six` package to support both PY2 and PY3 for some functions
    - Upgraded ``cryptography`` to 1.7.1 to address MacOS Python 3.6 build issue.
    - Fixed OverflowError caused by invalid range of timetamp data for SnowSQL.

- v1.3.7 (December 8, 2016)

    - Increased the validity date acceptance window to prevent OCSP returning invalid responses due to out-of-scope validity dates for certificates.
    - Enabled OCSP response cache file by default.

- v1.3.6 (December 1, 2016)

    - Upgraded ``cryptography`` to 1.5.3, ``pyOpenSSL`` to 16.2.0 and ``cffi`` to 1.9.1.

- v1.3.5 (November 17, 2016)

    - Fixed CA list cache race condition
    - Added retry intermittent 400 HTTP ``Bad Request`` error

- v1.3.4 (November 3, 2016)

    - Added ``quoted_name`` data type support for binding by SQLAlchemy
    - Not to compress ``parquiet`` file in PUT command

- v1.3.3 (October 20, 2016)

    - Downgraded ``botocore`` to 1.4.37 due to potential regression.
    - Increased the stability of PUT and GET commands

- v1.3.2 (October 12, 2016)

    - Upgraded ``botocore`` to 1.4.52.
    - Set the signature version to v4 to AWS client. This impacts ``PUT``, ``GET`` commands and fetching large result set.

- v1.3.1 (September 30, 2016)

    - Added an account name including subdomain.

- v1.3.0 (September 26, 2016)

    - Added support for the ``BINARY`` data type, which enables support for more Python data types:

        - Python 3:

            - ``bytes`` and ``bytearray`` can be used for binding.
            - ``bytes`` is also used for fetching ``BINARY`` data type.

        - Python 2:

            - ``bytearray`` can be used for binding
            - ``str`` is used for fetching ``BINARY`` data type.

    - Added ``proxy_user`` and ``proxy_password`` connection parameters for proxy servers that require authentication.

- v1.2.8 (August 16, 2016)

    - Upgraded ``botocore`` to 1.4.37.
    - Added ``Connection.execute_string`` and ``Connection.execute_stream`` to run multiple statements in a string and stream.
    - Increased the stability of fetching data for Python 2.
    - Refactored memory usage in fetching large result set (Work in Progress).

- v1.2.7 (July 31, 2016)

    - Fixed ``snowflake.cursor.rowcount`` for INSERT ALL.
    - Force OCSP cache invalidation after 24 hours for better security.
    - Use ``use_accelerate_endpoint`` in PUT and GET if Transfer acceleration is enabled for the S3 bucket.
    - Fixed the side effect of ``python-future`` that loads ``test.py`` in the current directory.

- v1.2.6 (July 13, 2016)

    - Fixed the AWS token renewal issue with PUT command when uploading uncompressed large files.

- v1.2.5 (July 8, 2016)

    - Added retry for errors ``S3UploadFailedError`` and ``RetriesExceededError`` in PUT and GET, respectively.

- v1.2.4 (July 6, 2016)

    - Added ``max_connection_pool`` parameter to Connection so that you can specify the maximum number of HTTP/HTTPS connections in the pool.
    - Minor enhancements for SnowSQL.

- v1.2.3 (June 29, 2016)

    - Fixed 404 issue in GET command. An extra slash character changed the S3 path and failed to identify the file to download.

- v1.2.2 (June 21, 2016)

    - Upgraded ``botocore`` to 1.4.26.
    - Added retry for 403 error when accessing S3.

- v1.2.1 (June 13, 2016)

    - Improved fetch performance for data types (part 2): DATE, TIME, TIMESTAMP, TIMESTAMP_LTZ, TIMESTAMP_NTZ and TIMESTAMP_TZ.

- v1.2.0 (June 10, 2016)

    - Improved fetch performance for data types (part 1): FIXED, REAL, STRING.

- v1.1.5 (June 2, 2016)

    - Upgraded ``boto3`` to 1.3.1 and ``botocore`` and 1.4.22.
    - Fixed ``snowflake.cursor.rowcount`` for DML by ``snowflake.cursor.executemany``.
    - Added ``numpy`` data type binding support. ``numpy.intN``, ``numpy.floatN`` and ``numpy.datetime64`` can be bound and fetched.

- v1.1.4 (May 21, 2016)

    - Upgraded ``cffi`` to 1.6.0.
    - Minor enhancements to SnowSQL.

- v1.1.3 (May 5, 2016)

    - Upgraded ``cryptography`` to 1.3.2.

- v1.1.2 (May 4, 2016)

    - Changed the dependency of ``tzlocal`` optional.
    - Fixed charmap error in OCSP checks.

- v1.1.1 (Apr 11, 2016)

    - Fixed OCSP revocation check issue with the new certificate and AWS S3.
    - Upgraded ``cryptography`` to 1.3.1 and ``pyOpenSSL`` to 16.0.0.

- v1.1.0 (Apr 4, 2016)

    - Added ``bzip2`` support in ``PUT`` command. This feature requires a server upgrade.
    - Replaced the self contained packages in ``snowflake._vendor`` with the dependency of ``boto3`` 1.3.0 and ``botocore`` 1.4.2.

- v1.0.7 (Mar 21, 2016)

    - Keep ``pyOpenSSL`` at 0.15.1.

- v1.0.6 (Mar 15, 2016)

    - Upgraded ``cryptography`` to 1.2.3.
    - Added support for ``TIME`` data type, which is now a Snowflake supported data type. This feature requires a server upgrade.
    - Added ``snowflake.connector.DistCursor`` to fetch the results in ``dict`` instead of ``tuple``.
    - Added compression to the SQL text and commands.

- v1.0.5 (Mar 1, 2016)

    - Upgraded ``cryptography`` to 1.2.2 and ``cffi`` to 1.5.2.
    - Fixed the conversion from ``TIMESTAMP_LTZ`` to datetime in queries.

- v1.0.4 (Feb 15, 2016)

    - Fixed the truncated parallel large result set.
    - Added retry OpenSSL low level errors ``ETIMEDOUT`` and ``ECONNRESET``.
    - Time out all HTTPS requests so that the Python Connector can retry the job or recheck the status.
    - Fixed the location of encrypted data for ``PUT`` command. They used to be in the same directory as the source data files.
    - Added support for renewing the AWS token used in ``PUT`` commands if the token expires.

- v1.0.3 (Jan 13, 2016)

    - Added support for the ``BOOLEAN`` data type (i.e. ``TRUE`` or ``FALSE``). This changes the behavior of the binding for the ``bool`` type object:

        - Previously, ``bool`` was bound as a numeric value (i.e. ``1`` for ``True``, ``0`` for ``False``).
        - Now, ``bool`` is bound as native SQL data (i.e. ``TRUE`` or ``FALSE``).

    - Added the ``autocommit`` method to the ``Connection`` object:

        - By default, ``autocommit`` mode is ON (i.e. each DML statement commits the change).
        - If ``autocommit`` mode is OFF, the ``commit`` and ``rollback`` methods are enabled.

    - Avoid segfault issue for ``cryptography`` 1.2 in Mac OSX by using 1.1 until resolved.

- v1.0.2 (Dec 15, 2015)

    - Upgraded ``boto3`` 1.2.2, ``botocore`` 1.3.12.
    - Removed ``SSLv3`` mapping from the initial table.

- v1.0.1 (Dec 8, 2015)

    - Minor bug fixes.

- v1.0.0 (Dec 1, 2015)

    - General Availability release.<|MERGE_RESOLUTION|>--- conflicted
+++ resolved
@@ -9,11 +9,8 @@
 # Release Notes
 - v3.16.1(TBD)
   - Added in-band OCSP exception telemetry.
-<<<<<<< HEAD
   - Added `APPLICATION_PATH` within `CLIENT_ENVIRONMENT` to distinguish between multiple scripts using the PythonConnector in the same environment.
-=======
   - Added in-band HTTP exception telemetry.
->>>>>>> c422eb37
 
 - v3.16.0(July 04,2025)
   - Bumped numpy dependency from <2.1.0 to <=2.2.4.
