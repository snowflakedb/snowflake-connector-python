--- conflicted
+++ resolved
@@ -14,10 +14,7 @@
   - Fixed a bug in which we cannot call `SnowflakeCursor.nextset` before fetching the result of the first query if the cursor runs an async multistatement query.
   - Bumped vendored library urllib3 to 1.26.15
   - Bumped vendored library requests to 2.29.0
-<<<<<<< HEAD
-=======
   - Fixed a bug when `_prefetch_hook()` was not called before yielding results of `execute_async()`.
->>>>>>> 3d4f8f45
 
 - v3.0.3(April 20, 2023)
   - Fixed a bug that prints error in logs for GET command on GCS.
