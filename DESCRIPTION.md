This package includes the Snowflake Connector for Python, which conforms to the Python DB API 2.0 specification:
https://www.python.org/dev/peps/pep-0249/

Snowflake Documentation is available at:
https://docs.snowflake.com/

Source code is also available at: https://github.com/snowflakedb/snowflake-connector-python

# Release Notes
<<<<<<< HEAD
- v3.15(TBD)
  - Added `use_vectorized_scanner` parameter on `write_pandas` to leverage vectorized scanner.
=======
- v3.16(TBD)
  - Added basic arrow support for Interval types.

- v3.15.0(Apr 29,2025)
  - Bumped up min boto and botocore version to 1.24.
  - OCSP: terminate certificates chain traversal if a trusted certificate already reached.
  - Added new authentication methods support for programmatic access tokens (PATs), OAuth 2.0 Authorization Code Flow, OAuth 2.0 Client Credentials Flow, and OAuth Token caching.
    - For OAuth 2.0 Authorization Code Flow:
      - Added the `oauth_client_id`, `oauth_client_secret`, `oauth_authorization_url`, `oauth_token_request_url`, `oauth_redirect_uri`, `oauth_scope`, `oauth_disable_pkce`, `oauth_enable_refresh_tokens` and `oauth_enable_single_use_refresh_tokens` parameters.
      - Added the `OAUTH_AUTHORIZATION_CODE` value for the parameter authenticator.
    - For OAuth 2.0 Client Credentials Flow:
      - Added the `oauth_client_id`, `oauth_client_secret`, `oauth_token_request_url`, and `oauth_scope` parameters.
      - Added the `OAUTH_CLIENT_CREDENTIALS` value for the parameter authenticator.
    - For OAuth Token caching: Passing a username to driver configuration is required, and the `client_store_temporary_credential property` is to be set to `true`.
>>>>>>> b8668083

- v3.14.1(April 21, 2025)
  - Added support for Python 3.13.
    - NOTE: Windows 64 support is still experimental and should not yet be used for production environments.
  - Dropped support for Python 3.8.
  - Added basic decimal floating-point type support.
  - Added experimental authentication methods.
  - Added support of GCS regional endpoints.
  - Added support of GCS virtual urls. See more: https://cloud.google.com/storage/docs/request-endpoints#xml-api
  - Added `client_fetch_threads` experimental parameter to better utilize threads for fetching query results.
  - Added `check_arrow_conversion_error_on_every_column` connection property that can be set to `False` to restore previous behaviour in which driver will ignore errors until it occurs in the last column. This flag's purpose is to unblock workflows that may be impacted by the bugfix and will be removed in later releases.
  - Lowered log levels from info to debug for some of the messages to make the output easier to follow.
  - Allowed the connector to inherit a UUID4 generated upstream, provided in statement parameters (field: `requestId`), rather than automatically generate a UUID4 to use for the HTTP Request ID.
  - Improved logging in urllib3, boto3, botocore - assured data masking even after migration to the external owned library in the future.
  - Improved error message for client-side query cancellations due to timeouts.
  - Improved security and robustness for the temporary credentials cache storage.
  - Fixed a bug that caused driver to fail silently on `TO_DATE` arrow to python conversion when invalid date was followed by the correct one.
  - Fixed expired S3 credentials update and increment retry when expired credentials are found.
  - Deprecated `insecure_mode` connection property and replaced it with `disable_ocsp_checks` with the same behavior as the former property.

- v3.14.0(March 03, 2025)
  - Bumped pyOpenSSL dependency upper boundary from <25.0.0 to <26.0.0.
  - Added a <19.0.0 pin to pyarrow as a workaround to a bug affecting Azure Batch.
  - Optimized distribution package lookup to speed up import.
  - Fixed a bug where privatelink OCSP Cache url could not be determined if privatelink account name was specified in uppercase.
  - Added support for iceberg tables to `write_pandas`.
  - Fixed base64 encoded private key tests.
  - Fixed a bug where file permission check happened on Windows.
  - Added support for File types.
  - Added `unsafe_file_write` connection parameter that restores the previous behaviour of saving files downloaded with GET with 644 permissions.

- v3.13.2(January 29, 2025)
  - Changed not to use scoped temporary objects.

- v3.13.1(January 29, 2025)
  - Remedied SQL injection vulnerability in snowflake.connector.pandas_tools.write_pandas. See more https://github.com/snowflakedb/snowflake-connector-python/security/advisories/GHSA-2vpq-fh52-j3wv
  - Remedied vulnerability in deserialization of the OCSP response cache. See more: https://github.com/snowflakedb/snowflake-connector-python/security/advisories/GHSA-m4f6-vcj4-w5mx
  - Remedied vulnerability connected to cache files permissions. See more: https://github.com/snowflakedb/snowflake-connector-python/security/advisories/GHSA-r2x6-cjg7-8r43

- v3.13.0(January 23,2025)
  - Added a feature to limit the sizes of IO-bound ThreadPoolExecutors during PUT and GET commands.
  - Updated README.md to include instructions on how to verify package signatures using `cosign`.
  - Updated the log level for cursor's chunk rowcount from INFO to DEBUG.
  - Added a feature to verify if the connection is still good enough to send queries over.
  - Added support for base64-encoded DER private key strings in the `private_key` authentication type.

- v3.12.4(December 3,2024)
  - Fixed a bug where multipart uploads to Azure would be missing their MD5 hashes.
  - Fixed a bug where OpenTelemetry header injection would sometimes cause Exceptions to be thrown.
  - Fixed a bug where OCSP checks would throw TypeError and make mainly GCP blob storage unreachable.
  - Bumped pyOpenSSL dependency from >=16.2.0,<25.0.0 to >=22.0.0,<25.0.0.

- v3.12.3(October 25,2024)
  - Improved the error message for SSL-related issues to provide clearer guidance when an SSL error occurs.
  - Improved error message for SQL execution cancellations caused by timeout.

- v3.12.2(September 11,2024)
  - Improved error handling for asynchronous queries, providing more detailed and informative error messages when an async query fails.
  - Improved inference of top-level domains for accounts specifying a region in China, now defaulting to snowflakecomputing.cn.
  - Improved implementation of the `snowflake.connector.util_text.random_string` to reduce the likelihood of collisions.
  - Updated the log level for OCSP fail-open warning messages from ERROR to WARNING.

- v3.12.1(August 20,2024)
  - Fixed a bug that logged the session token when renewing a session.
  - Fixed a bug where disabling client telemetry did not work.
  - Fixed a bug where passing `login_timeout` as a string raised a `TypeError` during the login retry step.
  - Use `pathlib` instead of `os` for default config file location resolution.
  - Removed upper `cryptogaphy` version pin.
  - Removed reference to script `snowflake-export-certs` (its backing module was already removed long ago)
  - Enhanced retry mechanism for handling transient network failures during query result polling when no server response is received.

- v3.12.0(July 24,2024)
  - Set default connection timeout of 10 seconds and socket read timeout of 10 minutes for HTTP calls in file transfer.
  - Optimized `to_pandas()` performance by fully parallel downloading logic.
  - Fixed a bug that specifying client_session_keep_alive_heartbeat_frequency in snowflake-sqlalchemy could crash the connector.
  - Fixed incorrect type hint of connection parameter `private_key`.
  - Added support for connectivity to multiple domains.
  - Bumped keyring dependency from >=23.1.0,<25.0.0 to >=23.1.0,<26.0.0.
  - Disabled OOB Telemetry.

- v3.11.0(June 17,2024)
  - Added support for `token_file_path` connection parameter to read an OAuth token from a file when connecting to Snowflake.
  - Added support for `debug_arrow_chunk` connection parameter to allow debugging raw arrow data in case of arrow data parsing failure.
  - Added support for `disable_saml_url_check` connection parameter to disable SAML URL check in OKTA authentication.
  - Fixed a bug that OCSP certificate signed using SHA384 algorithm cannot be verified.
  - Fixed a bug that status code shown as uploaded when PUT command failed with 400 error.
  - Fixed a bug that a PermissionError was raised when the current user does not have the right permission on parent directory of config file path.
  - Fixed a bug that OCSP GET url is not encoded correctly when it contains a slash.
  - Fixed a bug that an SSO URL didn't accept `:` in a query parameter, for instance, `https://sso.abc.com/idp/startSSO.ping?PartnerSpId=https://xyz.snowflakecomputing.com/`.

- v3.10.1(May 21, 2024)

  - Removed an incorrect error log message that could occur during arrow data conversion.

- v3.10.0(April 29,2024)

  - Added support for structured types to fetch_pandas_all.
  - Fixed an issue relating to incorrectly formed China S3 endpoints.

- v3.9.1(April 22,2024)

  - Fixed an issue that caused a HTTP 400 error when connecting to a China endpoint.

- v3.9.0(April 20,2024)

  - Added easy logging configuration so that users can easily generate log file by setup log config in `$SNOWFLAKE_HOME/config.toml`.
  - Improved s3 acceleration logic when connecting to China endpoint.

- v3.8.1(April 09, 2024)

  - Reverted the change "Updated `write_pandas` to skip TABLE IF NOT EXISTS in truncate mode." introduced in v3.8.0 (yanked) as it's a breaking change. `write_pandas` will be fixed in the future in a non-breaking way.

- v3.8.0(April 04,2024)

  - Improved `externalbrowser` auth in containerized environments
    - Instruct browser to not fetch `/favicon` on success page
    - Simple retry strategy on empty socket.recv
    - Add `SNOWFLAKE_AUTH_SOCKET_REUSE_PORT` flag (usage: `SNOWFLAKE_AUTH_SOCKET_REUSE_PORT=true`) to set the underlying socket's `SO_REUSEPORT` flag (described in the [socket man page](https://man7.org/linux/man-pages/man7/socket.7.html))
      - Useful when the randomized port used in the localhost callback url is being followed before the container engine completes port forwarding to host
      - Statically map a port between your host and container and allow that port to be reused in rapid succession with:
         `SF_AUTH_SOCKET_PORT=3037 SNOWFLAKE_AUTH_SOCKET_REUSE_PORT=true poetry run python somescript.py`
    - Add `SNOWFLAKE_AUTH_SOCKET_MSG_DONTWAIT` flag (usage: `SNOWFLAKE_AUTH_SOCKET_MSG_DONTWAIT=true`) to make a non-blocking socket.recv call and retry on Error
      - Consider using this if running in a containerized environment and externalbrowser auth frequently hangs while waiting for callback
      - NOTE: this has not been tested extensively, but has been shown to improve the experience when using WSL
  - Added support for parsing structured type information in schema queries.
  - Bumped platformdirs from >=2.6.0,<4.0.0 to >=2.6.0,<5.0.0
  - Updated diagnostics to use system$allowlist instead of system$whitelist.
  - Updated `write_pandas` to skip TABLE IF NOT EXISTS in truncate mode.
  - Improved cleanup logic for connection to rely on interpreter shutdown instead of the `__del__` method.
  - Updated the logging level from INFO to DEBUG when logging the executed query using `SnowflakeCursor.execute`.
  - Fixed a bug that the truncated password in log is not masked.

- v3.7.1(February 21, 2024)

  - Bumped pandas dependency from >=1.0.0,<2.2.0 to >=1.0.0,<3.0.0.
  - Bumped cryptography dependency from <42.0.0,>=3.1.0 to >=3.1.0,<43.0.0.
  - Bumped pyOpenSSL dependency from >=16.2.0,<24.0.0 to >=16.2.0,<25.0.0.
  - Fixed a memory leak in decimal data conversion.
  - Fixed a bug where `write_pandas` wasn't truncating the target table.
  - Bumped keyring dependency lower bound to 23.1.0 to address security vulnerability.

- v3.7.0(January 25,2024)

  - Added a new boolean parameter `force_return_table` to `SnowflakeCursor.fetch_arrow_all` to force returning `pyarrow.Table` in case of zero rows.
  - Cleanup some C++ code warnings and performance issues.
  - Added support for Python 3.12
  - Make local testing more robust against implicit assumptions.
  - Fixed PyArrow Table type hinting
  - Added support for connecting using an existing connection via the session and master token.
  - Added support for connecting to Snowflake by authenticating with multiple SAML IDP using external browser.
  - Added support for structured types (OBJECT, MAP, ARRAY) to nanoarrow converters.
  - Fixed compilation issue due to missing cstdint header on gcc13.
  - Improved config permissions warning message.

- v3.6.0(December 09,2023)

  - Added support for Vector types
  - Changed urllib3 version pin to only affect Python versions < 3.10.
  - Support for `private_key_file` and `private_key_file_pwd` connection parameters
  - Added a new flag `expired` to `SnowflakeConnection` class, that keeps track of whether the connection's master token has expired.
  - Fixed a bug where date insertion failed when date format is set and qmark style binding is used.

- v3.5.0(November 13,2023)

  - Version 3.5.0 is the snowflake-connector-python purely built upon apache arrow-nanoarrow project.
    - Reduced the wheel size to ~1MB and installation size to ~5MB.
    - Removed a hard dependency on a specific version of pyarrow.
  - Deprecated the usage of the following class/variable/environment variable for the sake of pure nanoarrow converter:
    - Deprecated class `snowflake.connector.cursor.NanoarrowUsage`.
    - Deprecated environment variable `NANOARROW_USAGE`.
    - Deprecated module variable `snowflake.connector.cursor.NANOARROW_USAGE`.

- v3.4.1(November 08,2023)

  - Bumped vendored `urllib3` to 1.26.18
  - Bumped vendored `requests` to 2.31.0

- v3.4.0(November 03,2023)

  - Added support for `use_logical_type` in `write_pandas`.
  - Removed dependencies on pycryptodomex and oscrypto. All connections now go through OpenSSL via the cryptography library, which was already a dependency.
  - Fixed issue with ingesting files over 80 GB to S3.
  - Added the `backoff_policy` argument to `snowflake.connector.connect` allowing for configurable backoff policy between retries of failed requests. See available implementations in the `backoff_policies` module.
  - Added the `socket_timeout` argument to `snowflake.connector.connect` specifying socket read and connect timeout.
  - Fixed `login_timeout` and `network_timeout` behaviour. Retries of login and network requests are now properly halted after these timeouts expire.
  - Fixed bug for issue https://github.com/urllib3/urllib3/issues/1878 in vendored `urllib`.
  - Add User-Agent header for diagnostic report for tracking.

- v3.3.1(October 16,2023)

  - Added for non-Windows platforms command suggestions (chown/chmod) for insufficient file permissions of config files.
  - Fixed issue with connection diagnostics failing to complete certificate checks.
  - Fixed issue that arrow iterator causes `ImportError` when the c extensions are not compiled.

- v3.3.0(October 10,2023)

  - Updated to Apache arrow-nanoarrow project for result arrow data conversion.
  - Introduced the `NANOARROW_USAGE` environment variable to allows switching between the nanoarrow converter and the arrow converter. Valid values include:
    - `FOLLOW_SESSION_PARAMETER`, which uses the converter configured in the server.
    - `DISABLE_NANOARROW`, which uses arrow converter, overriding the server setting.
    - `ENABLE_NANOARROW`, which uses the nanoarrow converter, overriding the server setting.
  - Introduced the `snowflake.connector.cursor.NanoarrowUsage` enum, whose members include:
    - `NanoarrowUsage.FOLLOW_SESSION_PARAMETER`, which uses the converter configured in the server.
    - `NanoarrowUsage.DISABLE_NANOARROW`, which uses arrow converter, overriding the server setting.
    - `NanoarrowUsage.ENABLE_NANOARROW`, which uses the nanoarrow converter, overriding the server setting.
  - Introduced the `snowflake.connector.cursor.NANOARROW_USAGE` module variable to allow switching between the nanoarrow converter and the arrow converter. It works in conjunction with the `snowflake.connector.cursor.NanoarrowUsage` enum.
  - The newly-introduced environment variable, enum, and module variable are temporary. They will be removed in a future release when switch from arrow to nanoarrow for data conversion is complete.

- v3.2.1(September 26,2023)

  - Fixed a bug where url port and path were ignored in private link oscp retry.
  - Added thread safety in telemetry when instantiating multiple connections concurrently.
  - Bumped platformdirs dependency from >=2.6.0,<3.9.0 to >=2.6.0,<4.0.0.0 and made necessary changes to allow this.
  - Removed the deprecation warning from the vendored urllib3 about urllib3.contrib.pyopenssl deprecation.
  - Improved robustness in handling authentication response.

- v3.2.0(September 06,2023)

  - Made the ``parser`` -> ``manager`` renaming more consistent in ``snowflake.connector.config_manager`` module.
  - Added support for default values for ConfigOptions
  - Added default_connection_name to config.toml file

- v3.1.1(August 28,2023)

  - Fixed a bug in retry logic for okta authentication to refresh token.
  - Support `RSAPublicKey` when constructing `AuthByKeyPair` in addition to raw bytes.
  - Fixed a bug when connecting through SOCKS5 proxy, the attribute `proxy_header` is missing on `SOCKSProxyManager`.
  - Cherry-picked https://github.com/urllib3/urllib3/commit/fd2759aa16b12b33298900c77d29b3813c6582de onto vendored urllib3 (v1.26.15) to enable enforce_content_length by default.
  - Fixed a bug in tag generation of OOB telemetry event.

- v3.1.0(July 31,2023)

  - Added a feature that lets you add connection definitions to the `connections.toml` configuration file. A connection definition refers to a collection of connection parameters, for example, if you wanted to define a connection named `prod``:

    ```toml
    [prod]
    account = "my_account"
    user = "my_user"
    password = "my_password"
    ```
    By default, we look for the `connections.toml` file in the location specified in the `SNOWFLAKE_HOME` environment variable (default: `~/.snowflake`). If this folder does not exist, the Python connector looks for the file in the [platformdirs](https://github.com/platformdirs/platformdirs/blob/main/README.rst) location, as follows:

    - On Linux: `~/.config/snowflake/`,  but follows XDG settings
    - On Mac: `~/Library/Application Support/snowflake/`
    - On Windows: `%USERPROFILE%\AppData\Local\snowflake\`

    You can determine which file is used by running the following command:

    ```
    python -c "from snowflake.connector.constants import CONNECTIONS_FILE; print(str(CONNECTIONS_FILE))"
    ```
  - Bumped cryptography dependency from <41.0.0,>=3.1.0 to >=3.1.0,<42.0.0.
  - Improved OCSP response caching to remove tmp cache files on Windows.
  - Improved OCSP response caching to reduce the times of disk writing.
  - Added a parameter `server_session_keep_alive` in `SnowflakeConnection` that skips session deletion when client connection closes.
  - Tightened our pinning of platformdirs, to prevent their new releases breaking us.
  - Fixed a bug where SFPlatformDirs would incorrectly append application_name/version to its path.
  - Added retry reason for queries that are retried by the client.
  - Fixed a bug where `write_pandas` fails when user does not have the privilege to create stage or file format in the target schema, but has the right privilege for the current schema.
  - Remove Python 3.7 support.
  - Worked around a segfault which sometimes occurred during cache serialization in multi-threaded scenarios.
  - Improved error handling of connection reset error.
  - Fixed a bug about deleting the temporary files happened when running PUT command.
  - Allowed to pass `type_mapper` to `fetch_pandas_batches()` and `fetch_pandas_all()`.
  - Fixed a bug where pickle.dump segfaults during cache serialization in multi-threaded scenarios.
  - Improved retry logic for okta authentication to refresh token if authentication gets throttled.
  - Note that this release does not include the changes introduced in the previous 3.1.0a1 release. Those will be released at a later time.

- v3.0.4(May 23,2023)
  - Fixed a bug in which `cursor.execute()` could modify the argument statement_params dictionary object when executing a multistatement query.
  - Added the json_result_force_utf8_decoding connection parameter to force decoding JSON content in utf-8 when the result format is JSON.
  - Fixed a bug in which we cannot call `SnowflakeCursor.nextset` before fetching the result of the first query if the cursor runs an async multistatement query.
  - Bumped vendored library urllib3 to 1.26.15
  - Bumped vendored library requests to 2.29.0
  - Fixed a bug when `_prefetch_hook()` was not called before yielding results of `execute_async()`.
  - Fixed a bug where some ResultMetadata fields were marked as required when they were optional.
  - Bumped pandas dependency from <1.6.0,>=1.0.0 to >=1.0.0,<2.1.0
  - Fixed a bug where bulk insert converts date incorrectly.
  - Add support for Geometry types.

- v3.0.3(April 20, 2023)
  - Fixed a bug that prints error in logs for GET command on GCS.
  - Added a parameter that allows users to skip file uploads to stage if file exists on stage and contents of the file match.
  - Fixed a bug that occurred when writing a Pandas DataFrame with non-default index in `snowflake.connector.pandas_tool.write_pandas`.
  - Fixed a bug that occurred when writing a Pandas DataFrame with column names containing double quotes in `snowflake.connector.pandas_tool.write_pandas`.
  - Fixed a bug that occurred when writing a Pandas DataFrame with binary data in `snowflake.connector.pandas_tool.write_pandas`.
  - Improved type hint of `SnowflakeCursor.execute` method.
  - Fail instantly upon receiving `403: Forbidden` HTTP response for a login-request.
  - Improved GET logging to warn when downloading multiple files with the same name.

- v3.0.2(March 23, 2023)

  - Fixed a memory leak in the logging module of the Cython extension.
  - Fixed a bug where the `put` command on AWS raised `AttributeError` when uploading file composed of multiple parts.
  - Fixed a bug of incorrect type hints of `SnowflakeCursor.fetch_arrow_all` and `SnowflakeCursor.fetchall`.
  - Fixed a bug where `snowflake.connector.util_text.split_statements` swallows the final line break in the case when there are no space between lines.
  - Improved logging to mask tokens in case of errors.
  - Validate SSO URL before opening it in the browser for External browser authenticator.

- v3.0.1(February 28, 2023)

  - Improved the robustness of OCSP response caching to handle errors in cases of serialization and deserialization.
  - Updated async_executes method's doc-string.
  - Errors raised now have a query field that contains the SQL query that caused them when available.
  - Fixed a bug where MFA token caching would refuse to work until restarted instead of reauthenticating.
  - Replaced the dependency on setuptools in favor of packaging.
  - Fixed a bug where `AuthByKeyPair.handle_timeout` should pass keyword arguments instead of positional arguments when calling `AuthByKeyPair.prepare`.

- v3.0.0(January 26, 2023)

  - Fixed a bug where write_pandas did not use user-specified schema and database to create intermediate objects
  - Fixed a bug where HTTP response code of 429 were not retried
  - Fixed a bug where MFA token caching was not working
  - Bumped pyarrow dependency from >=8.0.0,<8.1.0 to >=10.0.1,<10.1.0
  - Bumped pyOpenSSL dependency from <23.0.0 to <24.0.0
  - During browser-based authentication, the SSO url is now printed before opening it in the browser
  - Increased the level of a log for when ArrowResult cannot be imported
  - Added a minimum MacOS version check when compiling C-extensions
  - Enabled `fetch_arrow_all` and `fetch_arrow_batches` to handle async query results

- v2.9.0(December 9, 2022)

  - Fixed a bug where the permission of the file downloaded via GET command is changed
  - Reworked authentication internals to allow users to plug custom key-pair authenticators
  - Multi-statement query execution is now supported through `cursor.execute` and `cursor.executemany`
    - The Snowflake parameter `MULTI_STATEMENT_COUNT` can be altered at the account, session, or statement level. An additional argument, `num_statements`, can be provided to `execute` to use this parameter at the statement level. It *must* be provided to `executemany` to submit a multi-statement query through the method. Note that bulk insert optimizations available through `executemany` are not available when submitting multi-statement queries.
      - By default the parameter is 1, meaning only a single query can be submitted at a time
      - Set to 0 to submit any number of statements in a multi-statement query
      - Set to >1 to submit the specified exact number of statements in a multi-statement query
    - Bindings are accepted in the same way for multi-statements as they are for single statement queries
    - Asynchronous multi-statement query execution is supported. Users should still use `get_results_from_sfqid` to retrieve results
    - To access the results of each query, users can call `SnowflakeCursor.nextset()` as specified in the DB 2.0 API (PEP-249), to iterate through each statements results
      - The first statement's results are accessible immediately after calling `execute` (or `get_results_from_sfqid` if asynchronous) through the existing `fetch*()` methods

- v2.8.3(November 28,2022)

  - Bumped cryptography dependency from <39.0.0 to <41.0.0
  - Fixed a bug where expired OCSP response cache caused infinite recursion during cache loading

- v2.8.2(November 18,2022)

  - Improved performance of OCSP response caching
  - During the execution of GET commands we no longer resolve target location on the local machine
  - Improved performance of regexes used for PUT/GET SQL statement detection. CVE-2022-42965

- v2.8.1(October 30,2022)

   - Bumped cryptography dependency from <37.0.0 to <39.0.0
   - Bumped pandas dependency from <1.5.0 to <1.6.0
   - Fixed a bug where write_pandas wouldn't write an empty DataFrame to Snowflake
   - When closing connection async query status checking is now parallelized
   - Fixed a bug where test logging would be enabled on Jenkins workers in non-Snowflake Jenkins machines
   - Enhanced the atomicity of write_pandas when overwrite is set to True

- v2.8.0(September 27,2022)

  - Fixed a bug where rowcount was deleted when the cursor was closed
  - Fixed a bug where extTypeName was used even when it was empty
  - Updated how telemetry entries are constructed
  - Added telemetry for imported root packages during run-time
  - Added telemetry for using write_pandas
  - Fixed missing dtypes when calling fetch_pandas_all() on empty result
  - The write_pandas function now supports providing additional arguments to be used by DataFrame.to_parquet
  - All optional parameters of write_pandas can now be provided to pd_writer and make_pd_writer to be used with DataFrame.to_sql

- v2.7.12(August 26,2022)

   - Fixed a bug where timestamps fetched as pandas.DataFrame or pyarrow.Table would overflow for the sake of unnecessary precision. In the case where an overflow cannot be prevented a clear error will be raised now.
   - Added in-file caching for OCSP response caching
   - The write_pandas function now supports transient tables through the new table_type argument which supersedes create_temp_table argument
   - Fixed a bug where calling fetch_pandas_batches incorrectly raised NotSupportedError after an async query was executed
   - Added support for OKTA Identity Engine

- v2.7.11(July 26,2022)

   - Added minimum version pin to typing_extensions

- v2.7.10(July 22,2022)

   - Release wheels are now built on manylinux2014
   - Bumped supported pyarrow version to >=8.0.0,<8.1.0
   - Updated vendored library versions requests to 2.28.1 and urllib3 to 1.26.10
   - Added in-memory cache to OCSP requests
   - Added overwrite option to write_pandas
   - Added attribute `lastrowid` to `SnowflakeCursor` in compliance with PEP249.
   - Fixed a bug where gzip compressed http requests might be garbled by an unflushed buffer
   - Added new connection diagnostics capabilities to snowflake-connector-python
   - Bumped numpy dependency from <1.23.0 to <1.24.0


- v2.7.9(June 26,2022)

   - Fixed a bug where errors raised during get_results_from_sfqid() were missing errno
   - Fixed a bug where empty results containing GEOGRAPHY type raised IndexError


- v2.7.8(May 28,2022)

   - Updated PyPi documentation link to python specific main page
   - Fixed an error message that appears when pandas optional dependency group is required but is not installed
   - Implemented the DB API 2 callproc() method
   - Fixed a bug where decryption took place before decompression when downloading files from stages
   - Fixed a bug where s3 accelerate configuration was handled incorrectly
   - Extra named arguments given executemany() are now forwarded to execute()
   - Automatically sets the application name to streamlit when streamlit is imported and application name was not explicitly set
   - Bumped pyopenssl dependency version to >=16.2.0,<23.0.0


- v2.7.7(April 30,2022)

   - Bumped supported pandas version to < 1.5.0
   - Fixed a bug where partner name (from SF_PARTNER environmental variable) was set after connection was established
   - Added a new _no_retry option to executing queries
   - Fixed a bug where extreme timestamps lost precision


- v2.7.6(March 17,2022)

   - Fixed missing python_requires tag in setup.cfg

- v2.7.5(March 17,2022)

   - Added an option for partners to inject their name through an environmental variable (SF_PARTNER)
   - Fixed a bug where we would not wait for input if a browser window couldn't be opened for SSO login
   - Deprecate support for Python 3.6
   - Exported a type definition for SnowflakeConnection
   - Fixed a bug where final Arrow table would contain duplicate index numbers when using fetch_pandas_all

- v2.7.4(February 05,2022)

   - Add Geography Types
   - Removing automated incident reporting code
   - Fixed a bug where circular reference would prevent garbage collection on some objects
   - Fixed a bug where `DatabaseError` was thrown when executing against a closed cursor instead of `InterfaceError`
   - Fixed a bug where calling `executemany` would crash if an iterator was supplied as args
   - Fixed a bug where violating `NOT NULL` constraint raised `DatabaseError` instead of `IntegrityError`

- v2.7.3(January 22,2022)

   - Fixed a bug where timezone was missing from retrieved Timestamp_TZ columns
   - Fixed a bug where a long running PUT/GET command could hit a Storage Credential Error while renewing credentials
   - Fixed a bug where py.typed was not being included in our release wheels
   - Fixed a bug where negative numbers were mangled when fetched with the connection parameter arrow_number_to_decimal
   - Improved the error message that is encountered when running GET for a non-existing file
   - Fixed rendering of our long description for PyPi
   - Fixed a bug where DUO authentication ran into errors if sms authentication was disabled for the user
   - Add the ability to auto-create a table when writing a pandas DataFrame to a Snowflake table
   - Bumped the maximum dependency version of numpy from <1.22.0 to <1.23.0

- v2.7.2(December 17,2021)

   - Added support for Python version 3.10.
   - Fixed an issue bug where _get_query_status failed if there was a network error.
   - Added the interpolate_empty_sequences connection parameter to control interpolating empty sequences into queries.
   - Fixed an issue where where BLOCKED was considered to be an error by is_an_error.
   - Added source field to Telemetry.
   - Increased the cryptography dependency version.
   - Increased the pyopenssl dependency version.
   - Fixed an issue where dbapi.Binary returned a string instead of bytes.
   - Increased the required version of numpy.
   - Increased the required version of keyring.
   - Fixed issue so that fetch functions now return a typed DataFrames and pyarrow Tables for empty results.
   - Added py.typed
   - Improved error messages for PUT/GET.
   - Added Cursor.query attribute for accessing last query.
   - Increased the required version of pyarrow.


- v2.7.1(November 19,2021)

   - Fixed a bug where uploading a streaming file with multiple parts did not work.
   - JWT tokens are now regenerated when a request is retired.
   - Updated URL escaping when uploading to AWS S3 to match how S3 escapes URLs.
   - Removed the unused s3_connection_pool_size connection parameter.
   - Blocked queries are now be considered to be still running.
   - Snowflake specific exceptions are now set using Exception arguments.
   - Fixed an issue where use_s3_regional_url was not set correctly by the connector.


- v2.7.0(October 25,2021)

   - Removing cloud sdks.snowflake-connector-python will not install them anymore. Recreate your virtualenv to get rid of unnecessary dependencies.
   - Include Standard C++ headers.
   - Update minimum dependency version pin of cryptography.
   - Fixed a bug where error number would not be added to Exception messages.
   - Fixed a bug where client_prefetch_threads parameter was not respected when pre-fetching results.
   - Update signature of SnowflakeCursor.execute's params argument.


- v2.6.2(September 27,2021)

   - Updated vendored urllib3 and requests versions.
   - Fixed a bug where GET commands would fail to download files from sub directories from stages.
   - Added a feature where where the connector will print the url it tried to open when it is unable to open it for external browser authentication.


- v2.6.1(September 16,2021)

   - Bump pandas version from <1.3 to <1.4
   - Fixing Python deprecation warnings.
   - Added more type-hints.
   - Marked HeartBeatTimer threads as daemon threads.
   - Force cast a column into integer in write_pandas to avoid a rare behavior that would lead to crashing.
   - Implement AWS signature V4 to new SDKless PUT and GET.
   - Removed a deprecated setuptools option from setup.py.
   - Fixed a bug where error logs would be printed for query executions that produce no results.
   - Fixed a bug where the temporary stage for bulk array inserts exists.


- v2.6.0(August 29,2021)

   - Internal change to the implementation of result fetching.
   - Upgraded Pyarrow version from 3.0 to 5.0.
   - Internal change to the implementation for PUT and GET. A new connection parameter use_new_put_get was added to toggle between implementations.
   - Fixed a bug where executemany did not detect the type of data it was inserting.
   - Updated the minimum Mac OSX build target from 10.13 to 10.14.


- v2.5.1(July 31,2021)

   - Fixes Python Connector bug that prevents the connector from using AWS S3 Regional URL. The driver currently overrides the regional URL information with the default S3 URL causing failure in PUT.


- v2.5.0(July 22,2021)

   - Fixed a bug in write_pandas when quote_identifiers is set to True the function would not actually quote column names.
   - Bumping idna dependency pin from <3,>=2.5 to >=2.5,<4
   - Fix describe method when running `insert into ...` commands


- v2.4.6(June 25,2021)

   - Fixed a potential memory leak.
   - Removed upper certifi version pin.
   - Updated vendored libraries , urllib(1.26.5) and requests(2.25.1).
   - Replace pointers with UniqueRefs.
   - Changed default value of client_session_keep_alive to None.
   - Added the ability to retrieve metadata/schema without executing the query (describe method).

- v2.4.5(June 15,2021)

   - Fix for incorrect JWT token invalidity when an account alias with a dash in it is used for regionless account URL.

- v2.4.4(May 30,2021)

   - Fixed a segfault issue when using DictCursor and arrow result format with out of range dates.
   - Adds new make_pd_writer helper function


- v2.4.3(April 29,2021)

   - Uses s3 regional URL in private links when a param is set.
   - New Arrow NUMBER to Decimal converter option.
   - Update pyopenssl requirement from <20.0.0,>=16.2.0 to >=16.2.0,<21.0.0.
   - Update pandas requirement from <1.2.0,>=1.0.0 to >=1.0.0,<1.3.0.
   - Update numpy requirement from <1.20.0 to <1.21.0.


- v2.4.2(April 03,2021)

   - PUT statements are now thread-safe.


- v2.4.1(March 04,2021)

   - Make connection object exit() aware of status of parameter `autocommit`


- v2.4.0(March 04,2021)

   - Added support for Python 3.9 and PyArrow 3.0.x.
   - Added support for the upcoming multipart PUT threshold keyword.
   - Added support for using the PUT command with a file-like object.
   - Added some compilation flags to ease building conda community package.
   - Removed the pytz pin because it doesn't follow semantic versioning release format.
   - Added support for optimizing batch inserts through bulk array binding.


- v2.3.10(February 01,2021)

   - Improved query ID logging and added request GUID logging.
   - For dependency checking, increased the version condition for the pyjwt package from <2.0.0 to <3.0.0.


- v2.3.9(January 27,2021)

   - The fix to add proper proxy CONNECT headers for connections made over proxies.


- v2.3.8(January 14,2021)

   - Arrow result conversion speed up.
   - Send all Python Connector exceptions to in-band or out-of-band telemetry.
   - Vendoring requests and urllib3 to contain OCSP monkey patching to our library only.
   - Declare dependency on setuptools.


- v2.3.7(December 10,2020)

   - Added support for upcoming downscoped GCS credentials.
   - Tightened the pyOpenSSL dependency pin.
   - Relaxed the boto3 dependency pin up to the next major release.
   - Relaxed the cffi dependency pin up to the next major release.
   - Added support for executing asynchronous queries.
   - Dropped support for Python 3.5.

- v2.3.6(November 16,2020)

   - Fixed a bug that was preventing the connector from working on Windows with Python 3.8.
   - Improved the string formatting in exception messages.
   - For dependency checking, increased the version condition for the cryptography package from <3.0.0 to <4.0.0.
   - For dependency checking, increased the version condition for the pandas package from <1.1 to <1.2.

- v2.3.5(November 03,2020)

   - Updated the dependency on the cryptography package from version 2.9.2 to 3.2.1.

- v2.3.4(October 26,2020)

   - Added an optional parameter to the write_pandas function to specify that identifiers should not be quoted before being sent to the server.
   - The write_pandas function now honors default and auto-increment values for columns when inserting new rows.
   - Updated the Python Connector OCSP error messages and accompanying telemetry Information.
   - Enabled the runtime pyarrow version verification to fail gracefully. Fixed a bug with AWS glue environment.
   - Upgraded the version of boto3 from 1.14.47 to 1.15.9.
   - Upgraded the version of idna from 2.9 to 2.10.

- v2.3.3(October 05,2020)

   - Simplified the configuration files by consolidating test settings.
   - In the Connection object, the execute_stream and execute_string methods now filter out empty lines from their inputs.

- v2.3.2(September 14,2020)

   - Fixed a bug where a file handler was not closed properly.
   - Fixed various documentation typos.

- v2.3.1(August 25,2020)

   - Fixed a bug where 2 constants were removed by mistake.

- v2.3.0(August 24,2020)

   - When the log level is set to DEBUG, log the OOB telemetry entries that are sent to Snowflake.
   - Fixed a bug in the PUT command where long running PUTs would fail to re-authenticate to GCP for storage.
   - Updated the minimum build target MacOS version to 10.13.

- v2.2.10(August 03,2020)

    - Improved an error message for when "pandas" optional dependency group is not installed and user tries to fetch data into a pandas DataFrame. It'll now point user to our online documentation.

- v2.2.9(July 13,2020)

    - Connection parameter validate_default_parameters now verifies known connection parameter names and types. It emits warnings for anything unexpected types or names.
    - Correct logging messages for compiled C++ code.
    - Fixed an issue in write_pandas with location determination when database, or schema name was included.
    - Bumped boto3 dependency version.
    - Fixed an issue where uploading a file with special UTF-8 characters in their names corrupted file.

- v2.2.8(June 22,2020)

    - Switched docstring style to Google from Epydoc and added automated tests to enforce the standard.
    - Fixed a memory leak in DictCursor's Arrow format code.

- v2.2.7(June 1,2020)

    - Support azure-storage-blob v12 as well as v2 (for Python 3.5.0-3.5.1) by Python Connector
    - Fixed a bug where temporary directory path was not Windows compatible in write_pandas function
    - Added out of band telemetry error reporting of unknown errors

- v2.2.6(May 11,2020)

    - Update Pyarrow version from 0.16.0 to 0.17.0 for Python connector
    - Remove more restrictive application name enforcement.
    - Missing keyring dependency will not raise an exception, only emit a debug log from now on.
    - Bumping boto3 to <1.14
    - Fix flake8 3.8.0 new issues
    - Implement Python log interceptor

- v2.2.5(April 30,2020)

    - Added more efficient way to ingest a pandas.Dataframe into Snowflake, located in snowflake.connector.pandas_tools
    - More restrictive application name enforcement and standardizing it with other Snowflake drivers
    - Added checking and warning for users when they have a wrong version of pyarrow installed

- v2.2.4(April 10,2020)

    - Emit warning only if trying to set different setting of use_openssl_only parameter

- v2.2.3(March 30,2020)

    - Secure SSO ID Token
    - Add use_openssl_only connection parameter, which disables the usage of pure Python cryptographic libraries for FIPS
    - Add manylinux1 as well as manylinux2010
    - Fix a bug where a certificate file was opened and never closed in snowflake-connector-python.
    - Fix python connector skips validating GCP URLs
    - Adds additional client driver config information to in band telemetry.

- v2.2.2(March 9,2020)

    - Fix retry with chunck_downloader.py for stability.
    - Support Python 3.8 for Linux and Mac.

- v2.2.1(February 18,2020)

    - Fix use DictCursor with execute_string #248

- v2.2.0(January 27,2020)

    - Drop Python 2.7 support
    - AWS: When OVERWRITE is false, which is set by default, the file is uploaded if no same file name exists in the stage. This used to check the content signature but it will no longer check. Azure and GCP already work this way.
    - Document Python connector dependencies on our GitHub page in addition to Snowflake docs.
    - Fix sqlalchemy and possibly python-connector warnings.
    - Fix GCP exception using the Python connector to PUT a file in a stage with auto_compress=false.
    - Bump up botocore requirements to 1.14.
    - Fix uppercaseing authenticator breaks Okta URL which may include case-sensitive elements(#257).
    - Fix wrong result bug while using fetch_pandas_all() to get fixed numbers with large scales.
    - Increase multi part upload threshold for S3 to 64MB.

- v2.1.3(January 06,2020)

    - Fix GCP Put failed after hours

- v2.1.2(December 16,2019)

    - Fix the arrow bundling issue for python connector on mac.
    - Fix the arrow dll bundle issue on windows.Add more logging.

- v2.1.1(December 12,2019)

    - Fix GZIP uncompressed content for Azure GET command.
    - Add support for GCS PUT and GET for private preview.
    - Support fetch as numpy value in arrow result format.
    - Fix NameError: name 'EmptyPyArrowIterator' is not defined for Mac.
    - Return empty dataframe for fetch_pandas_all() api if result set is empty.

- v2.1.0(December 2,2019)

    - Fix default `ssl_context` options
    - Pin more dependencies for Python Connector
    - Fix import of SnowflakeOCSPAsn1Crypto crashes Python on MacOS Catalina
    - Update the release note that 1.9.0 was removed
    - Support DictCursor for arrow result format
    - Upgrade Python's arrow lib to 0.15.1
    - Raise Exception when PUT fails to Upload Data
    - Handle year out of range correctly in arrow result format

- v2.0.4(November 13,2019)

    - Increase OCSP Cache expiry time from 24 hours to 120 hours.
    - Fix pyarrow cxx11 abi compatibility issue
    - Use new query result format parameter in python tests

- v2.0.3(November 1,2019)

    - Fix for ,Pandas fetch API did not handle the case that first chunk is empty correctly.
    - Updated with botocore, boto3 and requests packages to the latest version.
    - Pinned stable versions of Azure urllib3 packages.

- v2.0.2(October 21,2019)

    - Fix sessions remaining open even if they are disposed manually. Retry deleting session if the connection is explicitly closed.
    - Fix memory leak in the new fetch pandas API
    - Fix Auditwheel failed with python37
    - Reduce the footprint of Python Connector
    - Support asn1crypto 1.1.x
    - Ensure that the cython components are present for Conda package

- v2.0.1(October 04,2019)

    - Add asn1crypto requirement to mitigate incompatibility change

- v2.0.0(September 30,2019)

    - Release Python Connector 2.0.0 for Arrow format change.
    - Fix SF_OCSP_RESPONSE_CACHE_DIR referring to the OCSP cache response file directory and not the top level of directory.
    - Fix Malformed certificate ID key causes uncaught KeyError.
    - No retry for certificate errors.
    - Fix In-Memory OCSP Response Cache - PythonConnector
    - Move AWS_ID and AWS_SECRET_KEY to their newer versions in the Python client
    - Fix result set downloader for ijson 2.5
    - Make authenticator field case insensitive earlier
    - Update USER-AGENT to be consistent with new format
    - Update Python Driver URL Whitelist to support US Gov domain
    - Fix memory leak in python connector panda df fetch API

- v1.9.1(October 4,2019)

    - Add asn1crypto requirement to mitigate incompatibility change.

- v1.9.0(August 26,2019) **REMOVED from pypi due to dependency compatibility issues**

    - Implement converter for all arrow data types in python connector extension
    - Fix arrow error when returning empty result using python connecter
    - Fix OCSP responder hang, AttributeError: 'ReadTimeout' object has no attribute 'message'
    - Update OCSP Connection timeout.
    - Fix RevokedCertificateError OOB Telemetry events are not sent
    - Uncaught RevocationCheckError for FAIL_OPEN in create_pair_issuer_subject
    - Fix uncaught exception in generate_telemetry_data function
    - Fix connector looses context after connection drop/restore by retrying IncompleteRead error.
    - Make tzinfo class at the module level instead of inlining

- v1.8.7(August 12,2019)

    - Rewrote validateDefaultParameters to validate the database, schema and warehouse at connection time. False by default.
    - Fix OCSP Server URL problem in multithreaded env
    - Fix Azure Gov PUT and GET issue

- v1.8.6(July 29,2019)

    - Reduce retries for OCSP from Python Driver
    - Azure PUT issue: ValueError: I/O operation on closed file
    - Add client information to USER-AGENT HTTP header - PythonConnector
    - Better handling of OCSP cache download failure

- v1.8.5(July 15,2019)

    - Drop Python 3.4 support for Python Connector

- v1.8.4(July 01,2019)

    - Update Python Connector to discard invalid OCSP Responses while merging caches

- v1.8.3(June 17,2019)

    - Update Client Driver OCSP Endpoint URL for Private Link Customers
    - Ignore session gone 390111 when closing
    - Python3.4 using requests 2.21.0 needs older version of urllib3
    - Use Account Name for Global URL

- v1.8.2 (June 03,2019)

    - Pendulum datatype support

- v1.8.1 (May 20,2019)

    - Revoked OCSP Responses persists in Driver Cache + Logging Fix
    - Fixed DeprecationWarning: Using or importing the ABCs from 'collections' instead of from 'collections.abc' is deprecated

- v1.8.0 (May 10, 2019)

    - support ``numpy.bool_`` in binding type
    - Add Option to Skip Request Pooling
    - Add OCSP_MODE metric
    - Fixed PUT URI issue for Windows path
    - OCSP SoftFail

- v1.7.11 (April 22, 2019)

    - numpy timestamp with timezone support
    - qmark not binding None

- v1.7.10 (April 8, 2019)

    - Fix the incorrect custom Server URL in Python Driver for Privatelink

- v1.7.9 (March 25,2019)

    - Python Interim Solution for Custom Cache Server URL
    - Internal change for pending feature

- v1.7.8 (March 12,2019)

    - Add OCSP signing certificate validity check

- v1.7.7 (February 22,2019)

    - Skip HEAD operation when OVERWRITE=true for PUT
    - Update copyright year from 2018 to 2019 for Python

- v1.7.6 (February 08,2019)

    - Adjusted pyasn1 and pyasn1-module requirements for Python Connector
    - Added idna to setup.py. made pyasn1 optional for Python2

- v1.7.5 (January 25, 2019)

    - Incorporate "kwargs" style group of key-value pairs in connection's "execute_string" function.

- v1.7.4 (January 3, 2019)

    - Invalidate outdated OCSP response when checking cache hit
    - Made keyring use optional in Python Connector
    - Added SnowflakeNullConverter for Python Connector to skip all client side conversions
    - Honor ``CLIENT_PREFETCH_THREADS`` to download the result set.
    - Fixed the hang when region=us-west-2 is specified.
    - Added Python 3.7 tests

- v1.7.3 (December 11, 2018)

    - Improved the progress bar control for SnowSQL
    - Fixed PUT/GET progress bar for Azure

- v1.7.2 (December 4, 2018)

    - Refactored OCSP checks
    - Adjusted log level to mitigate confusions

- v1.7.1 (November 27, 2018)

    - Fixed regex pattern warning in cursor.py
    - Fixed 403 error for EU deployment
    - Fixed the epoch time to datetime object converter for Windoww

- v1.7.0 (November 13, 2018)

    - Internal change for pending feature.

- v1.6.12 (October 30, 2018)

    - Updated ``boto3`` and ``botocore`` version dependeny.
    - Catch socket.EAI_NONAME for localhost socket and raise a better error message
    - Added ``client_session_keep_alive_heartbeat_frequency`` to control heartbeat timings for ``client_session_keep_alive``.

- v1.6.11 (October 23, 2018)

    - Fixed exit_on_error=true didn't work if PUT / GET error occurs
    - Fixed a backslash followed by a quote in a literal was not taken into account.
    - Added ``request_guid`` to each HTTP request for tracing.

- v1.6.10 (September 25, 2018)

    - Added ``client_session_keep_alive`` support.
    - Fixed multiline double quote expressions PR #117 (@bensowden)
    - Fixed binding ``datetime`` for TIMESTAMP type in ``qmark`` binding mode. PR #118 (@rhlahuja)
    - Retry HTTP 405 to mitigate Nginx bug.
    - Accept consent response for id token cache. WIP.

- v1.6.9 (September 13, 2018)

    - Changed most INFO logs to DEBUG. Added INFO for key operations.
    - Fixed the URL query parser to get multiple values.

- v1.6.8 (August 30, 2018)

    - Updated ``boto3`` and ``botocore`` version dependeny.

- v1.6.7 (August 22, 2018)

    - Enforce virtual host URL for PUT and GET.
    - Added retryCount, clientStarTime for query-request for better service.

- v1.6.6 (August 9, 2018)

    - Replaced ``pycryptodome`` with ``pycryptodomex`` to avoid namespace conflict with ``PyCrypto``.
    - Fixed hang if the connection is not explicitly closed since 1.6.4.
    - Reauthenticate for externalbrowser while running a query.
    - Fixed remove_comments option for SnowSQL.

- v1.6.5 (July 13, 2018)

    - Fixed the current object cache in the connection for id token use.
    - Added no OCSP cache server use option.

- v1.6.4 (July 5, 2018)

    - Fixed div by zero for Azure PUT command.
    - Cache id token for SSO. This feature is WIP.
    - Added telemetry client and job timings by @dsouzam.

- v1.6.3 (June 14, 2018)

    - Fixed binding long value for Python 2.

- v1.6.2 (June 7, 2018)

    - Removes username restriction for OAuth. PR 86(@tjj5036)
    - Retry OpenSSL.SysError in tests
    - Updated concurrent insert test as the server improved.

- v1.6.1 (May 17, 2018)

    - Enable OCSP Dynamic Cache server for privatelink.
    - Ensure the type of ``login_timeout`` attribute is ``int``.

- v1.6.0 (May 3, 2018)

    - Enable OCSP Cache server by default.

- v1.5.8 (April 26, 2018)

    - Fixed PUT command error 'Server failed to authenticate the request. Make sure the value of Authorization header is formed correctly including the signature.' for Azure deployment.

- v1.5.7 (April 19, 2018)

    - Fixed object has no attribute errors in Python3 for Azure deployment.
    - Removed ContentEncoding=gzip from the header for PUT command. This caused COPY failure if autocompress=false.

- v1.5.6 (April 5, 2018)

    - Updated ``boto3`` and ``botocore`` version dependeny.

- v1.5.5 (March 22, 2018)

    - Fixed TypeError: list indices must be integers or slices, not str. PR/Issue 75 (@daniel-sali).
    - Updated ``cryptography`` dependency.

- v1.5.4 (March 15, 2018)

    - Tightened ``pyasn`` and ``pyasn1-modules`` version requirements
    - Added OS and OS_VERSION session info.
    - Relaxed ``pycryptodome`` version requirements. No 3.5.0 should be used.

- v1.5.3 (March 9, 2018)

    - Pulled back ``pyasn1`` for OCSP check in Python 2. Python 3 continue using ``asn1crypto`` for better performance.
    - Limit the upper bound of ``pycryptodome`` version to less than 3.5.0 for Issue 65.

- v1.5.2 (March 1, 2018)

    - Fixed failue in case HOME/USERPROFILE is not set.
    - Updated ``boto3`` and ``botocore`` version dependeny.

- v1.5.1 (February 15, 2018)

    - Prototyped oauth. Won't work without the server change.
    - Retry OCSP data parse failure
    - Fixed paramstyle=qmark binding for SQLAlchemy

- v1.5.0 (January 26, 2018)

    - Removed ``pyasn1`` and ``pyasn1-modules`` from the dependency.
    - Prototyped key pair authentication.
    - Fixed OCSP response cache expiration check.

- v1.4.17 (January 19, 2018)

    - Adjusted ``pyasn1`` and ``pyasn1-modules`` version dependency. PR 48 (@baxen)
    - Started replacing ``pyasn1`` with ``asn1crypto`` Not activated yet.

- v1.4.16 (January 16, 2018)

    - Added OCSP cache related tools.

- v1.4.15 (January 11, 2018)

    - Added OCSP cache server option.

- v1.4.14 (December 14, 2017)

    - Improved OCSP response dump util.

- v1.4.13 (November 30, 2017)

    - Updated ``boto3`` and ``botocore`` version dependeny.

- v1.4.12 (November 16, 2017)

    - Added ``qmark`` and ``numeric`` paramstyle support for server side binding.
    - Added ``timezone`` session parameter support to connections.
    - Fixed a file handler leak in OCSP checks.

- v1.4.11 (November 9, 2017)

    - Fixed Azure PUT command to use AES CBC key encryption.
    - Added retry for intermittent PyAsn1Error.

- v1.4.10 (October 26, 2017)

    - Added Azure support for PUT and GET commands.
    - Updated ``cryptography``, ``boto3`` and ``botocore`` version dependeny.

- v1.4.9 (October 10, 2017)

    - Fixed a regression caused by ``pyasn1`` upgrade.

- v1.4.8 (October 5, 2017)

    - Updated Fed/SSO parameters. The production version of Fed/SSO from Python Connector requires this version.
    - Refactored for Azure support
    - Set CLIENT_APP_ID and CLIENT_APP_VERSION in all requests
    - Support new behaviors of newer version of ``pyasn1``. Relaxed the dependency.
    - Making socket timeout same as the login time
    - Fixed the case where no error message is attached.

- v1.4.7 (September 20, 2017)

    - Refresh AWS token in PUT command if S3UploadFailedError includes the ExpiredToken error
    - Retry all of 5xx in connection

- v1.4.6 (September 14, 2017)

    - Mitigated sigint handler config failure for SQLAlchemy
    - Improved the message for invalid SSL certificate error
    - Retry forever for query to mitigate 500 errors

- v1.4.5 (August 31, 2017)

    - Fixed regression in #34 by rewriting SAML 2.0 compliant service application support.
    - Cleaned up logger by moving instance to module.

- v1.4.4 (August 24, 2017)

    - Fixed Azure blob certificate issue. OCSP response structure bug fix
    - Added SAML 2.0 compliant service application support. preview feature.
    - Upgraded SSL wrapper with the latest urllib3 pyopenssl glue module. It uses kqueue, epoll or poll in replacement of select to read data from socket if available.

- v1.4.3 (August 17, 2017)

    - Changed the log levels for some messages from ERROR to DEBUG to address confusion as real incidents. In fact, they are not real issues but signals for connection retry.
    - Added ``certifi`` to the dependent component list to mitigate CA root certificate out of date issue.
    - Set the maximum versions of dependent components ``boto3`` and ``botocore``.
    - Updated ``cryptography`` and ``pyOpenSSL`` version dependeny change.
    - Added a connection parameter ``validate_default_parameters`` to validate the default database, schema and warehouse. If the specified object doesn't exist, it raises an error.

- v1.4.2 (August 3, 2017)

    - Fixed retry HTTP 400 in upload file when AWS token expires
    - Relaxed the version of dependent components ``pyasn1`` and ``pyasn1-modules``

- v1.4.1 (July 26, 2017)

    - Pinned ``pyasn1`` and ``pyasn1-modules`` versions to 0.2.3 and 0.0.9, respectively

- v1.4.0 (July 6, 2017)

    - Relaxed the versions of dependent components ``boto3``, ``botocore``, ``cffi`` and ``cryptography`` and ``pyOpenSSL``
    - Minor improvements in OCSP response file cache

- v1.3.18 (June 15, 2017)

    - Fixed OCSP response cache file not found issue on Windows. Drive letter was taken off
    - Use less restrictive cryptography>=1.7,<1.8
    - Added ORC detection in PUT command

- v1.3.17 (June 1, 2017)

    - Timeout OCSP request in 60 seconds and retry
    - Set autocommit and abort_detached_query session parameters in authentication time if specified
    - Fixed cross region stage issue. Could not get files in us-west-2 region S3 bucket from us-east-1

- v1.3.16 (April 20, 2017)

    - Fixed issue in fetching ``DATE`` causing [Error 22] Invalid argument on Windows
    - Retry on ``RuntimeError`` in requests

- v1.3.15 (March 30, 2017)

    - Refactored data converters in fetch to improve performance
    - Fixed timestamp format FF to honor the scale of data type
    - Improved the security of OKTA authentication with hostname verifications
    - Retry PUT on the error ``OpenSSL.SSL.SysCallError`` 10053 with lower concurrency
    - Added ``raw_msg`` attribute to ``Error`` class
    - Refactored session managements

- v1.3.14 (February 24, 2017)

    - Improved PUT and GET error handler.
    - Added proxy support to OCSP checks.
    - Use proxy parameters for PUT and GET commands.
    - Added ``sfqid`` and ``sqlstate`` to the results from query results.
    - Fixed the connection timeout calculation based on ``login_timeout`` and ``network_timeout``.
    - Improved error messages in case of 403, 502 and 504 HTTP reponse code.
    - Upgraded ``cryptography`` to 1.7.2, ``boto3`` to 1.4.4 and ``botocore`` to 1.5.14.
    - Removed explicit DNS lookup for OCSP URL.

- v1.3.13 (February 9, 2017)

    - Fixed AWS SQS connection error with OCSP checks
    - Added ``login_timeout`` and ``network_timeout`` parameters to the ``Connection`` objects.
    - Fixed forbidden access error handing

- v1.3.12 (February 2, 2017)

    - Fixed ``region`` parameter. One character was truncated from the tail of account name
    - Improved performance of fetching data by refactoring fetchone method

- v1.3.11 (January 27, 2017)

    - Fixed the regression in 1.3.8 that caused intermittent 504 errors

- v1.3.10 (January 26, 2017)

    - Compress data in HTTP requests at all times except empty data or OKTA request
    - Refactored FIXED, REAL and TIMESTAMP data fetch to improve performance. This mainly impacts SnowSQL
    - Added ``region`` option to support EU deployments better
    - Increased the retry counter for OCSP servers to mitigate intermittent failure
    - Refactored HTTP access retry logic

- v1.3.9 (January 16, 2017)

    - Upgraded ``botocore`` to 1.4.93 to fix and ``boto3`` to 1.4.3 to fix the HTTPS request failure in Python 3.6
    - Fixed python2 incomaptible import http.client
    - Retry OCSP validation in case of non-200 HTTP code returned

- v1.3.8 (January 12, 2017)

    - Convert non-UTF-8 data in the large result set chunk to Unicode replacement characters to avoid decode error.
    - Updated copyright year to 2017.
    - Use `six` package to support both PY2 and PY3 for some functions
    - Upgraded ``cryptography`` to 1.7.1 to address MacOS Python 3.6 build issue.
    - Fixed OverflowError caused by invalid range of timetamp data for SnowSQL.

- v1.3.7 (December 8, 2016)

    - Increased the validity date acceptance window to prevent OCSP returning invalid responses due to out-of-scope validity dates for certificates.
    - Enabled OCSP response cache file by default.

- v1.3.6 (December 1, 2016)

    - Upgraded ``cryptography`` to 1.5.3, ``pyOpenSSL`` to 16.2.0 and ``cffi`` to 1.9.1.

- v1.3.5 (November 17, 2016)

    - Fixed CA list cache race condition
    - Added retry intermittent 400 HTTP ``Bad Request`` error

- v1.3.4 (November 3, 2016)

    - Added ``quoted_name`` data type support for binding by SQLAlchemy
    - Not to compress ``parquiet`` file in PUT command

- v1.3.3 (October 20, 2016)

    - Downgraded ``botocore`` to 1.4.37 due to potential regression.
    - Increased the stability of PUT and GET commands

- v1.3.2 (October 12, 2016)

    - Upgraded ``botocore`` to 1.4.52.
    - Set the signature version to v4 to AWS client. This impacts ``PUT``, ``GET`` commands and fetching large result set.

- v1.3.1 (September 30, 2016)

    - Added an account name including subdomain.

- v1.3.0 (September 26, 2016)

    - Added support for the ``BINARY`` data type, which enables support for more Python data types:

        - Python 3:

            - ``bytes`` and ``bytearray`` can be used for binding.
            - ``bytes`` is also used for fetching ``BINARY`` data type.

        - Python 2:

            - ``bytearray`` can be used for binding
            - ``str`` is used for fetching ``BINARY`` data type.

    - Added ``proxy_user`` and ``proxy_password`` connection parameters for proxy servers that require authentication.

- v1.2.8 (August 16, 2016)

    - Upgraded ``botocore`` to 1.4.37.
    - Added ``Connection.execute_string`` and ``Connection.execute_stream`` to run multiple statements in a string and stream.
    - Increased the stability of fetching data for Python 2.
    - Refactored memory usage in fetching large result set (Work in Progress).

- v1.2.7 (July 31, 2016)

    - Fixed ``snowflake.cursor.rowcount`` for INSERT ALL.
    - Force OCSP cache invalidation after 24 hours for better security.
    - Use ``use_accelerate_endpoint`` in PUT and GET if Transfer acceleration is enabled for the S3 bucket.
    - Fixed the side effect of ``python-future`` that loads ``test.py`` in the current directory.

- v1.2.6 (July 13, 2016)

    - Fixed the AWS token renewal issue with PUT command when uploading uncompressed large files.

- v1.2.5 (July 8, 2016)

    - Added retry for errors ``S3UploadFailedError`` and ``RetriesExceededError`` in PUT and GET, respectively.

- v1.2.4 (July 6, 2016)

    - Added ``max_connection_pool`` parameter to Connection so that you can specify the maximum number of HTTP/HTTPS connections in the pool.
    - Minor enhancements for SnowSQL.

- v1.2.3 (June 29, 2016)

    - Fixed 404 issue in GET command. An extra slash character changed the S3 path and failed to identify the file to download.

- v1.2.2 (June 21, 2016)

    - Upgraded ``botocore`` to 1.4.26.
    - Added retry for 403 error when accessing S3.

- v1.2.1 (June 13, 2016)

    - Improved fetch performance for data types (part 2): DATE, TIME, TIMESTAMP, TIMESTAMP_LTZ, TIMESTAMP_NTZ and TIMESTAMP_TZ.

- v1.2.0 (June 10, 2016)

    - Improved fetch performance for data types (part 1): FIXED, REAL, STRING.

- v1.1.5 (June 2, 2016)

    - Upgraded ``boto3`` to 1.3.1 and ``botocore`` and 1.4.22.
    - Fixed ``snowflake.cursor.rowcount`` for DML by ``snowflake.cursor.executemany``.
    - Added ``numpy`` data type binding support. ``numpy.intN``, ``numpy.floatN`` and ``numpy.datetime64`` can be bound and fetched.

- v1.1.4 (May 21, 2016)

    - Upgraded ``cffi`` to 1.6.0.
    - Minor enhancements to SnowSQL.

- v1.1.3 (May 5, 2016)

    - Upgraded ``cryptography`` to 1.3.2.

- v1.1.2 (May 4, 2016)

    - Changed the dependency of ``tzlocal`` optional.
    - Fixed charmap error in OCSP checks.

- v1.1.1 (Apr 11, 2016)

    - Fixed OCSP revocation check issue with the new certificate and AWS S3.
    - Upgraded ``cryptography`` to 1.3.1 and ``pyOpenSSL`` to 16.0.0.

- v1.1.0 (Apr 4, 2016)

    - Added ``bzip2`` support in ``PUT`` command. This feature requires a server upgrade.
    - Replaced the self contained packages in ``snowflake._vendor`` with the dependency of ``boto3`` 1.3.0 and ``botocore`` 1.4.2.

- v1.0.7 (Mar 21, 2016)

    - Keep ``pyOpenSSL`` at 0.15.1.

- v1.0.6 (Mar 15, 2016)

    - Upgraded ``cryptography`` to 1.2.3.
    - Added support for ``TIME`` data type, which is now a Snowflake supported data type. This feature requires a server upgrade.
    - Added ``snowflake.connector.DistCursor`` to fetch the results in ``dict`` instead of ``tuple``.
    - Added compression to the SQL text and commands.

- v1.0.5 (Mar 1, 2016)

    - Upgraded ``cryptography`` to 1.2.2 and ``cffi`` to 1.5.2.
    - Fixed the conversion from ``TIMESTAMP_LTZ`` to datetime in queries.

- v1.0.4 (Feb 15, 2016)

    - Fixed the truncated parallel large result set.
    - Added retry OpenSSL low level errors ``ETIMEDOUT`` and ``ECONNRESET``.
    - Time out all HTTPS requests so that the Python Connector can retry the job or recheck the status.
    - Fixed the location of encrypted data for ``PUT`` command. They used to be in the same directory as the source data files.
    - Added support for renewing the AWS token used in ``PUT`` commands if the token expires.

- v1.0.3 (Jan 13, 2016)

    - Added support for the ``BOOLEAN`` data type (i.e. ``TRUE`` or ``FALSE``). This changes the behavior of the binding for the ``bool`` type object:

        - Previously, ``bool`` was bound as a numeric value (i.e. ``1`` for ``True``, ``0`` for ``False``).
        - Now, ``bool`` is bound as native SQL data (i.e. ``TRUE`` or ``FALSE``).

    - Added the ``autocommit`` method to the ``Connection`` object:

        - By default, ``autocommit`` mode is ON (i.e. each DML statement commits the change).
        - If ``autocommit`` mode is OFF, the ``commit`` and ``rollback`` methods are enabled.

    - Avoid segfault issue for ``cryptography`` 1.2 in Mac OSX by using 1.1 until resolved.

- v1.0.2 (Dec 15, 2015)

    - Upgraded ``boto3`` 1.2.2, ``botocore`` 1.3.12.
    - Removed ``SSLv3`` mapping from the initial table.

- v1.0.1 (Dec 8, 2015)

    - Minor bug fixes.

- v1.0.0 (Dec 1, 2015)

    - General Availability release.<|MERGE_RESOLUTION|>--- conflicted
+++ resolved
@@ -7,12 +7,9 @@
 Source code is also available at: https://github.com/snowflakedb/snowflake-connector-python
 
 # Release Notes
-<<<<<<< HEAD
-- v3.15(TBD)
-  - Added `use_vectorized_scanner` parameter on `write_pandas` to leverage vectorized scanner.
-=======
 - v3.16(TBD)
   - Added basic arrow support for Interval types.
+  - Added `use_vectorized_scanner` parameter on `write_pandas` to leverage vectorized scanner.
 
 - v3.15.0(Apr 29,2025)
   - Bumped up min boto and botocore version to 1.24.
@@ -25,7 +22,6 @@
       - Added the `oauth_client_id`, `oauth_client_secret`, `oauth_token_request_url`, and `oauth_scope` parameters.
       - Added the `OAUTH_CLIENT_CREDENTIALS` value for the parameter authenticator.
     - For OAuth Token caching: Passing a username to driver configuration is required, and the `client_store_temporary_credential property` is to be set to `true`.
->>>>>>> b8668083
 
 - v3.14.1(April 21, 2025)
   - Added support for Python 3.13.
