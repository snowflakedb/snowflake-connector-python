--- conflicted
+++ resolved
@@ -15,11 +15,8 @@
   - Added a parameter `server_session_keep_alive` in `SnowflakeConnection` that skips session deletion when client connection closes.
   - Tightened our pinning of platformdirs, to prevent their new releases breaking us.
   - Fixed a bug where SFPlatformDirs would incorrectly append application_name/version to its path.
-<<<<<<< HEAD
-  - Added retry reason for queries that are retried by the client
-=======
+  - Added retry reason for queries that are retried by the client.
   - Fixed a bug where `write_pandas` fails when user does not have the privilege to create stage or file format in the target schema, but has the right privilege for the current schema.
->>>>>>> 320dbcee
 
 - v3.0.4(May 23,2023)
   - Fixed a bug in which `cursor.execute()` could modify the argument statement_params dictionary object when executing a multistatement query.
