--- conflicted
+++ resolved
@@ -8,11 +8,8 @@
 
 # Release Notes
 - v3.14.1(TBD)
-<<<<<<< HEAD
-    - Added support for Python 3.13.
-=======
+  - Added support for Python 3.13.
   - Basic decimal floating-point type support.
->>>>>>> 44eb130e
 
 - v3.14.0(March 03, 2025)
   - Bumped pyOpenSSL dependency upper boundary from <25.0.0 to <26.0.0.
