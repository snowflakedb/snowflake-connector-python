--- conflicted
+++ resolved
@@ -10,11 +10,8 @@
 
 - v2.8.2(Unreleased)
 
-<<<<<<< HEAD
-  - Enhanced the atomicity of write_pandas when overwrite is set to True
+  - Improved performance of OCSP response caching
   - Bumped pyarrow dependency from >=8.0.0,<8.1.0 to >=10.0.0,<10.1.0
-=======
-  - Improved performance of OCSP response caching
 
 - v2.8.1(October 30,2022)
 
@@ -24,7 +21,6 @@
    - When closing connection async query status checking is now parallelized
    - Fixed a bug where test logging would be enabled on Jenkins workers in non-Snowflake Jenkins machines
    - Enhanced the atomicity of write_pandas when overwrite is set to True
->>>>>>> aa6c88f5
 
 - v2.8.0(September 27,2022)
 
