--- conflicted
+++ resolved
@@ -13,12 +13,9 @@
   - Fixed a bug in retry logic for okta authentication to refresh token.
   - Support `RSAPublicKey` when constructing `AuthByKeyPair` in addition to raw bytes.
   - Fixed a bug when connecting through SOCKS5 proxy, the attribute `proxy_header` is missing on `SOCKSProxyManager`.
-<<<<<<< HEAD
   - Cherry-picked https://github.com/urllib3/urllib3/commit/fd2759aa16b12b33298900c77d29b3813c6582de onto vendored urllib3 (v1.26.15) to enable enforce_content_length by default.
-
-=======
   - Fixed a bug in tag generation of OOB telemetry event.
->>>>>>> b772587b
+
 
 - v3.1.0(July 31,2023)
 
