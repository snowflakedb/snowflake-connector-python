--- conflicted
+++ resolved
@@ -17,8 +17,9 @@
     - Added the `WORKLOAD_IDENTITY` value for the authenticator type.
     - Added the `workload_identity_provider` and `workload_identity_entra_resource` parameters.
   - Added support for the `use_vectorized_scanner` parameter in the write_pandas function.
+  - Added the support of proxy setup using connection parameters without emitting environment variables.
+  - Added populating of `type_code` in `ResultMetadata` for interval types.
   - Introduced the `snowflake_version` property to the connection.
-  - Populated `type_code` in `ResultMetadata` for interval types.
   - Moved `OAUTH_TYPE` to `CLIENT_ENVIROMENT`.
   - Relaxed the `pyarrow` version constrain; versions >= 19 can now be used.
   - Disabled token caching for OAuth Client Credentials authentication.
@@ -27,15 +28,7 @@
   - Fixed the case-sensitivity of `Oauth` and `programmatic_access_token` authenticator values.
   - Fixed unclear error messages for incorrect `authenticator` values.
   - Fixed GCS staging by ensuring the endpoint has a scheme.
-<<<<<<< HEAD
   - Fixed a bug where time-zoned timestamps fetched as a `pandas.DataFrame` or `pyarrow.Table` would overflow due to unnecessary precision. A clear error will now be raised if an overflow cannot be prevented.
-=======
-  - Fix unclear error messages in case of incorrect `authenticator` values.
-  - Fix case-sensitivity of `Oauth` and `programmatic_access_token` authenticator values.
-  - Relaxed `pyarrow` version constraint, versions >= 19 can now be used.
-  - Populate type_code in ResultMetadata for interval types.
-  - Proxy setup with connection parameters added.
->>>>>>> 87c623e7
 
 - v3.16.0(July 04,2025)
   - Bumped numpy dependency from <2.1.0 to <=2.2.4.
