This package includes the Snowflake Connector for Python, which conforms to the Python DB API 2.0 specification:
https://www.python.org/dev/peps/pep-0249/

Snowflake Documentation is available at:
https://docs.snowflake.com/

Source code is also available at: https://github.com/snowflakedb/snowflake-connector-python

# Release Notes

<<<<<<< HEAD
- v3.6.1(TBD)

  - Cleanup some C++ code warnings and performance issues.
=======
- v3.7.0(TBD)

  - Added a new boolean parameter `force_return_table` to `SnowflakeCursor.fetch_arrow_all` to force returning `pyarrow.Table` in case of zero rows.
>>>>>>> 990df441

- v3.6.0(December 09,2023)

  - Added support for Vector types
  - Changed urllib3 version pin to only affect Python versions < 3.10.
  - Support for `private_key_file` and `private_key_file_pwd` connection parameters
  - Added a new flag `expired` to `SnowflakeConnection` class, that keeps track of whether the connection's master token has expired.
  - Fixed a bug where date insertion failed when date format is set and qmark style binding is used.

- v3.5.0(November 13,2023)

  - Version 3.5.0 is the snowflake-connector-python purely built upon apache arrow-nanoarrow project.
    - Reduced the wheel size to ~1MB and installation size to ~5MB.
    - Removed a hard dependency on a specific version of pyarrow.
  - Deprecated the usage of the following class/variable/environment variable for the sake of pure nanoarrow converter:
    - Deprecated class `snowflake.connector.cursor.NanoarrowUsage`.
    - Deprecated environment variable `NANOARROW_USAGE`.
    - Deprecated module variable `snowflake.connector.cursor.NANOARROW_USAGE`.

- v3.4.1(November 08,2023)

  - Bumped vendored `urllib3` to 1.26.18
  - Bumped vendored `requests` to 2.31.0

- v3.4.0(November 03,2023)

  - Added support for `use_logical_type` in `write_pandas`.
  - Removed dependencies on pycryptodomex and oscrypto. All connections now go through OpenSSL via the cryptography library, which was already a dependency.
  - Fixed issue with ingesting files over 80 GB to S3.
  - Added the `backoff_policy` argument to `snowflake.connector.connect` allowing for configurable backoff policy between retries of failed requests. See available implementations in the `backoff_policies` module.
  - Added the `socket_timeout` argument to `snowflake.connector.connect` specifying socket read and connect timeout.
  - Fixed `login_timeout` and `network_timeout` behaviour. Retries of login and network requests are now properly halted after these timeouts expire.
  - Fixed bug for issue https://github.com/urllib3/urllib3/issues/1878 in vendored `urllib`.

- v3.3.1(October 16,2023)

  - Added for non-Windows platforms command suggestions (chown/chmod) for insufficient file permissions of config files.
  - Fixed issue with connection diagnostics failing to complete certificate checks.
  - Fixed issue that arrow iterator causes `ImportError` when the c extensions are not compiled.

- v3.3.0(October 10,2023)

  - Updated to Apache arrow-nanoarrow project for result arrow data conversion.
  - Introduced the `NANOARROW_USAGE` environment variable to allows switching between the nanoarrow converter and the arrow converter. Valid values include:
    - `FOLLOW_SESSION_PARAMETER`, which uses the converter configured in the server.
    - `DISABLE_NANOARROW`, which uses arrow converter, overriding the server setting.
    - `ENABLE_NANOARROW`, which uses the nanoarrow converter, overriding the server setting.
  - Introduced the `snowflake.connector.cursor.NanoarrowUsage` enum, whose members include:
    - `NanoarrowUsage.FOLLOW_SESSION_PARAMETER`, which uses the converter configured in the server.
    - `NanoarrowUsage.DISABLE_NANOARROW`, which uses arrow converter, overriding the server setting.
    - `NanoarrowUsage.ENABLE_NANOARROW`, which uses the nanoarrow converter, overriding the server setting.
  - Introduced the `snowflake.connector.cursor.NANOARROW_USAGE` module variable to allow switching between the nanoarrow converter and the arrow converter. It works in conjunction with the `snowflake.connector.cursor.NanoarrowUsage` enum.
  - The newly-introduced environment variable, enum, and module variable are temporary. They will be removed in a future release when switch from arrow to nanoarrow for data conversion is complete.

- v3.2.1(September 26,2023)

  - Fixed a bug where url port and path were ignored in private link oscp retry.
  - Added thread safety in telemetry when instantiating multiple connections concurrently.
  - Bumped platformdirs dependency from >=2.6.0,<3.9.0 to >=2.6.0,<4.0.0.0 and made necessary changes to allow this.
  - Removed the deprecation warning from the vendored urllib3 about urllib3.contrib.pyopenssl deprecation.
  - Improved robustness in handling authentication response.

- v3.2.0(September 06,2023)

  - Made the ``parser`` -> ``manager`` renaming more consistent in ``snowflake.connector.config_manager`` module.
  - Added support for default values for ConfigOptions
  - Added default_connection_name to config.toml file

- v3.1.1(August 28,2023)

  - Fixed a bug in retry logic for okta authentication to refresh token.
  - Support `RSAPublicKey` when constructing `AuthByKeyPair` in addition to raw bytes.
  - Fixed a bug when connecting through SOCKS5 proxy, the attribute `proxy_header` is missing on `SOCKSProxyManager`.
  - Cherry-picked https://github.com/urllib3/urllib3/commit/fd2759aa16b12b33298900c77d29b3813c6582de onto vendored urllib3 (v1.26.15) to enable enforce_content_length by default.
  - Fixed a bug in tag generation of OOB telemetry event.

- v3.1.0(July 31,2023)

  - Added a feature that lets you add connection definitions to the `connections.toml` configuration file. A connection definition refers to a collection of connection parameters, for example, if you wanted to define a connection named `prod``:

    ```toml
    [prod]
    account = "my_account"
    user = "my_user"
    password = "my_password"
    ```
    By default, we look for the `connections.toml` file in the location specified in the `SNOWFLAKE_HOME` environment variable (default: `~/.snowflake`). If this folder does not exist, the Python connector looks for the file in the [platformdirs](https://github.com/platformdirs/platformdirs/blob/main/README.rst) location, as follows:

    - On Linux: `~/.config/snowflake/`,  but follows XDG settings
    - On Mac: `~/Library/Application Support/snowflake/`
    - On Windows: `%USERPROFILE%\AppData\Local\snowflake\`

    You can determine which file is used by running the following command:

    ```
    python -c "from snowflake.connector.constants import CONNECTIONS_FILE; print(str(CONNECTIONS_FILE))"
    ```
  - Bumped cryptography dependency from <41.0.0,>=3.1.0 to >=3.1.0,<42.0.0.
  - Improved OCSP response caching to remove tmp cache files on Windows.
  - Improved OCSP response caching to reduce the times of disk writing.
  - Added a parameter `server_session_keep_alive` in `SnowflakeConnection` that skips session deletion when client connection closes.
  - Tightened our pinning of platformdirs, to prevent their new releases breaking us.
  - Fixed a bug where SFPlatformDirs would incorrectly append application_name/version to its path.
  - Added retry reason for queries that are retried by the client.
  - Fixed a bug where `write_pandas` fails when user does not have the privilege to create stage or file format in the target schema, but has the right privilege for the current schema.
  - Remove Python 3.7 support.
  - Worked around a segfault which sometimes occurred during cache serialization in multi-threaded scenarios.
  - Improved error handling of connection reset error.
  - Fixed a bug about deleting the temporary files happened when running PUT command.
  - Allowed to pass `type_mapper` to `fetch_pandas_batches()` and `fetch_pandas_all()`.
  - Fixed a bug where pickle.dump segfaults during cache serialization in multi-threaded scenarios.
  - Improved retry logic for okta authentication to refresh token if authentication gets throttled.
  - Note that this release does not include the changes introduced in the previous 3.1.0a1 release. Those will be released at a later time.

- v3.0.4(May 23,2023)
  - Fixed a bug in which `cursor.execute()` could modify the argument statement_params dictionary object when executing a multistatement query.
  - Added the json_result_force_utf8_decoding connection parameter to force decoding JSON content in utf-8 when the result format is JSON.
  - Fixed a bug in which we cannot call `SnowflakeCursor.nextset` before fetching the result of the first query if the cursor runs an async multistatement query.
  - Bumped vendored library urllib3 to 1.26.15
  - Bumped vendored library requests to 2.29.0
  - Fixed a bug when `_prefetch_hook()` was not called before yielding results of `execute_async()`.
  - Fixed a bug where some ResultMetadata fields were marked as required when they were optional.
  - Bumped pandas dependency from <1.6.0,>=1.0.0 to >=1.0.0,<2.1.0
  - Fixed a bug where bulk insert converts date incorrectly.
  - Add support for Geometry types.

- v3.0.3(April 20, 2023)
  - Fixed a bug that prints error in logs for GET command on GCS.
  - Added a parameter that allows users to skip file uploads to stage if file exists on stage and contents of the file match.
  - Fixed a bug that occurred when writing a Pandas DataFrame with non-default index in `snowflake.connector.pandas_tool.write_pandas`.
  - Fixed a bug that occurred when writing a Pandas DataFrame with column names containing double quotes in `snowflake.connector.pandas_tool.write_pandas`.
  - Fixed a bug that occurred when writing a Pandas DataFrame with binary data in `snowflake.connector.pandas_tool.write_pandas`.
  - Improved type hint of `SnowflakeCursor.execute` method.
  - Fail instantly upon receiving `403: Forbidden` HTTP response for a login-request.
  - Improved GET logging to warn when downloading multiple files with the same name.

- v3.0.2(March 23, 2023)

  - Fixed a memory leak in the logging module of the Cython extension.
  - Fixed a bug where the `put` command on AWS raised `AttributeError` when uploading file composed of multiple parts.
  - Fixed a bug of incorrect type hints of `SnowflakeCursor.fetch_arrow_all` and `SnowflakeCursor.fetchall`.
  - Fixed a bug where `snowflake.connector.util_text.split_statements` swallows the final line break in the case when there are no space between lines.
  - Improved logging to mask tokens in case of errors.
  - Validate SSO URL before opening it in the browser for External browser authenticator.

- v3.0.1(February 28, 2023)

  - Improved the robustness of OCSP response caching to handle errors in cases of serialization and deserialization.
  - Updated async_executes method's doc-string.
  - Errors raised now have a query field that contains the SQL query that caused them when available.
  - Fixed a bug where MFA token caching would refuse to work until restarted instead of reauthenticating.
  - Replaced the dependency on setuptools in favor of packaging.
  - Fixed a bug where `AuthByKeyPair.handle_timeout` should pass keyword arguments instead of positional arguments when calling `AuthByKeyPair.prepare`.

- v3.0.0(January 26, 2023)

  - Fixed a bug where write_pandas did not use user-specified schema and database to create intermediate objects
  - Fixed a bug where HTTP response code of 429 were not retried
  - Fixed a bug where MFA token caching was not working
  - Bumped pyarrow dependency from >=8.0.0,<8.1.0 to >=10.0.1,<10.1.0
  - Bumped pyOpenSSL dependency from <23.0.0 to <24.0.0
  - During browser-based authentication, the SSO url is now printed before opening it in the browser
  - Increased the level of a log for when ArrowResult cannot be imported
  - Added a minimum MacOS version check when compiling C-extensions
  - Enabled `fetch_arrow_all` and `fetch_arrow_batches` to handle async query results

- v2.9.0(December 9, 2022)

  - Fixed a bug where the permission of the file downloaded via GET command is changed
  - Reworked authentication internals to allow users to plug custom key-pair authenticators
  - Multi-statement query execution is now supported through `cursor.execute` and `cursor.executemany`
    - The Snowflake parameter `MULTI_STATEMENT_COUNT` can be altered at the account, session, or statement level. An additional argument, `num_statements`, can be provided to `execute` to use this parameter at the statement level. It *must* be provided to `executemany` to submit a multi-statement query through the method. Note that bulk insert optimizations available through `executemany` are not available when submitting multi-statement queries.
      - By default the parameter is 1, meaning only a single query can be submitted at a time
      - Set to 0 to submit any number of statements in a multi-statement query
      - Set to >1 to submit the specified exact number of statements in a multi-statement query
    - Bindings are accepted in the same way for multi-statements as they are for single statement queries
    - Asynchronous multi-statement query execution is supported. Users should still use `get_results_from_sfqid` to retrieve results
    - To access the results of each query, users can call `SnowflakeCursor.nextset()` as specified in the DB 2.0 API (PEP-249), to iterate through each statements results
      - The first statement's results are accessible immediately after calling `execute` (or `get_results_from_sfqid` if asynchronous) through the existing `fetch*()` methods

- v2.8.3(November 28,2022)

  - Bumped cryptography dependency from <39.0.0 to <41.0.0
  - Fixed a bug where expired OCSP response cache caused infinite recursion during cache loading

- v2.8.2(November 18,2022)

  - Improved performance of OCSP response caching
  - During the execution of GET commands we no longer resolve target location on the local machine
  - Improved performance of regexes used for PUT/GET SQL statement detection. CVE-2022-42965

- v2.8.1(October 30,2022)

   - Bumped cryptography dependency from <37.0.0 to <39.0.0
   - Bumped pandas dependency from <1.5.0 to <1.6.0
   - Fixed a bug where write_pandas wouldn't write an empty DataFrame to Snowflake
   - When closing connection async query status checking is now parallelized
   - Fixed a bug where test logging would be enabled on Jenkins workers in non-Snowflake Jenkins machines
   - Enhanced the atomicity of write_pandas when overwrite is set to True

- v2.8.0(September 27,2022)

  - Fixed a bug where rowcount was deleted when the cursor was closed
  - Fixed a bug where extTypeName was used even when it was empty
  - Updated how telemetry entries are constructed
  - Added telemetry for imported root packages during run-time
  - Added telemetry for using write_pandas
  - Fixed missing dtypes when calling fetch_pandas_all() on empty result
  - The write_pandas function now supports providing additional arguments to be used by DataFrame.to_parquet
  - All optional parameters of write_pandas can now be provided to pd_writer and make_pd_writer to be used with DataFrame.to_sql

- v2.7.12(August 26,2022)

   - Fixed a bug where timestamps fetched as pandas.DataFrame or pyarrow.Table would overflow for the sake of unnecessary precision. In the case where an overflow cannot be prevented a clear error will be raised now.
   - Added in-file caching for OCSP response caching
   - The write_pandas function now supports transient tables through the new table_type argument which supersedes create_temp_table argument
   - Fixed a bug where calling fetch_pandas_batches incorrectly raised NotSupportedError after an async query was executed
   - Added support for OKTA Identity Engine

- v2.7.11(July 26,2022)

   - Added minimum version pin to typing_extensions

- v2.7.10(July 22,2022)

   - Release wheels are now built on manylinux2014
   - Bumped supported pyarrow version to >=8.0.0,<8.1.0
   - Updated vendored library versions requests to 2.28.1 and urllib3 to 1.26.10
   - Added in-memory cache to OCSP requests
   - Added overwrite option to write_pandas
   - Added attribute `lastrowid` to `SnowflakeCursor` in compliance with PEP249.
   - Fixed a bug where gzip compressed http requests might be garbled by an unflushed buffer
   - Added new connection diagnostics capabilities to snowflake-connector-python
   - Bumped numpy dependency from <1.23.0 to <1.24.0


- v2.7.9(June 26,2022)

   - Fixed a bug where errors raised during get_results_from_sfqid() were missing errno
   - Fixed a bug where empty results containing GEOGRAPHY type raised IndexError


- v2.7.8(May 28,2022)

   - Updated PyPi documentation link to python specific main page
   - Fixed an error message that appears when pandas optional dependency group is required but is not installed
   - Implemented the DB API 2 callproc() method
   - Fixed a bug where decryption took place before decompression when downloading files from stages
   - Fixed a bug where s3 accelerate configuration was handled incorrectly
   - Extra named arguments given executemany() are now forwarded to execute()
   - Automatically sets the application name to streamlit when streamlit is imported and application name was not explicitly set
   - Bumped pyopenssl dependency version to >=16.2.0,<23.0.0


- v2.7.7(April 30,2022)

   - Bumped supported pandas version to < 1.5.0
   - Fixed a bug where partner name (from SF_PARTNER environmental variable) was set after connection was established
   - Added a new _no_retry option to executing queries
   - Fixed a bug where extreme timestamps lost precision


- v2.7.6(March 17,2022)

   - Fixed missing python_requires tag in setup.cfg

- v2.7.5(March 17,2022)

   - Added an option for partners to inject their name through an environmental variable (SF_PARTNER)
   - Fixed a bug where we would not wait for input if a browser window couldn't be opened for SSO login
   - Deprecate support for Python 3.6
   - Exported a type definition for SnowflakeConnection
   - Fixed a bug where final Arrow table would contain duplicate index numbers when using fetch_pandas_all

- v2.7.4(February 05,2022)

   - Add Geography Types
   - Removing automated incident reporting code
   - Fixed a bug where circular reference would prevent garbage collection on some objects
   - Fixed a bug where `DatabaseError` was thrown when executing against a closed cursor instead of `InterfaceError`
   - Fixed a bug where calling `executemany` would crash if an iterator was supplied as args
   - Fixed a bug where violating `NOT NULL` constraint raised `DatabaseError` instead of `IntegrityError`

- v2.7.3(January 22,2022)

   - Fixed a bug where timezone was missing from retrieved Timestamp_TZ columns
   - Fixed a bug where a long running PUT/GET command could hit a Storage Credential Error while renewing credentials
   - Fixed a bug where py.typed was not being included in our release wheels
   - Fixed a bug where negative numbers were mangled when fetched with the connection parameter arrow_number_to_decimal
   - Improved the error message that is encountered when running GET for a non-existing file
   - Fixed rendering of our long description for PyPi
   - Fixed a bug where DUO authentication ran into errors if sms authentication was disabled for the user
   - Add the ability to auto-create a table when writing a pandas DataFrame to a Snowflake table
   - Bumped the maximum dependency version of numpy from <1.22.0 to <1.23.0

- v2.7.2(December 17,2021)

   - Added support for Python version 3.10.
   - Fixed an issue bug where _get_query_status failed if there was a network error.
   - Added the interpolate_empty_sequences connection parameter to control interpolating empty sequences into queries.
   - Fixed an issue where where BLOCKED was considered to be an error by is_an_error.
   - Added source field to Telemetry.
   - Increased the cryptography dependency version.
   - Increased the pyopenssl dependency version.
   - Fixed an issue where dbapi.Binary returned a string instead of bytes.
   - Increased the required version of numpy.
   - Increased the required version of keyring.
   - Fixed issue so that fetch functions now return a typed DataFrames and pyarrow Tables for empty results.
   - Added py.typed
   - Improved error messages for PUT/GET.
   - Added Cursor.query attribute for accessing last query.
   - Increased the required version of pyarrow.


- v2.7.1(November 19,2021)

   - Fixed a bug where uploading a streaming file with multiple parts did not work.
   - JWT tokens are now regenerated when a request is retired.
   - Updated URL escaping when uploading to AWS S3 to match how S3 escapes URLs.
   - Removed the unused s3_connection_pool_size connection parameter.
   - Blocked queries are now be considered to be still running.
   - Snowflake specific exceptions are now set using Exception arguments.
   - Fixed an issue where use_s3_regional_url was not set correctly by the connector.


- v2.7.0(October 25,2021)

   - Removing cloud sdks.snowflake-connector-python will not install them anymore. Recreate your virtualenv to get rid of unnecessary dependencies.
   - Include Standard C++ headers.
   - Update minimum dependency version pin of cryptography.
   - Fixed a bug where error number would not be added to Exception messages.
   - Fixed a bug where client_prefetch_threads parameter was not respected when pre-fetching results.
   - Update signature of SnowflakeCursor.execute's params argument.


- v2.6.2(September 27,2021)

   - Updated vendored urllib3 and requests versions.
   - Fixed a bug where GET commands would fail to download files from sub directories from stages.
   - Added a feature where where the connector will print the url it tried to open when it is unable to open it for external browser authentication.


- v2.6.1(September 16,2021)

   - Bump pandas version from <1.3 to <1.4
   - Fixing Python deprecation warnings.
   - Added more type-hints.
   - Marked HeartBeatTimer threads as daemon threads.
   - Force cast a column into integer in write_pandas to avoid a rare behavior that would lead to crashing.
   - Implement AWS signature V4 to new SDKless PUT and GET.
   - Removed a deprecated setuptools option from setup.py.
   - Fixed a bug where error logs would be printed for query executions that produce no results.
   - Fixed a bug where the temporary stage for bulk array inserts exists.


- v2.6.0(August 29,2021)

   - Internal change to the implementation of result fetching.
   - Upgraded Pyarrow version from 3.0 to 5.0.
   - Internal change to the implementation for PUT and GET. A new connection parameter use_new_put_get was added to toggle between implementations.
   - Fixed a bug where executemany did not detect the type of data it was inserting.
   - Updated the minimum Mac OSX build target from 10.13 to 10.14.


- v2.5.1(July 31,2021)

   - Fixes Python Connector bug that prevents the connector from using AWS S3 Regional URL. The driver currently overrides the regional URL information with the default S3 URL causing failure in PUT.


- v2.5.0(July 22,2021)

   - Fixed a bug in write_pandas when quote_identifiers is set to True the function would not actually quote column names.
   - Bumping idna dependency pin from <3,>=2.5 to >=2.5,<4
   - Fix describe method when running `insert into ...` commands


- v2.4.6(June 25,2021)

   - Fixed a potential memory leak.
   - Removed upper certifi version pin.
   - Updated vendored libraries , urllib(1.26.5) and requests(2.25.1).
   - Replace pointers with UniqueRefs.
   - Changed default value of client_session_keep_alive to None.
   - Added the ability to retrieve metadata/schema without executing the query (describe method).

- v2.4.5(June 15,2021)

   - Fix for incorrect JWT token invalidity when an account alias with a dash in it is used for regionless account URL.

- v2.4.4(May 30,2021)

   - Fixed a segfault issue when using DictCursor and arrow result format with out of range dates.
   - Adds new make_pd_writer helper function


- v2.4.3(April 29,2021)

   - Uses s3 regional URL in private links when a param is set.
   - New Arrow NUMBER to Decimal converter option.
   - Update pyopenssl requirement from <20.0.0,>=16.2.0 to >=16.2.0,<21.0.0.
   - Update pandas requirement from <1.2.0,>=1.0.0 to >=1.0.0,<1.3.0.
   - Update numpy requirement from <1.20.0 to <1.21.0.


- v2.4.2(April 03,2021)

   - PUT statements are now thread-safe.


- v2.4.1(March 04,2021)

   - Make connection object exit() aware of status of parameter `autocommit`


- v2.4.0(March 04,2021)

   - Added support for Python 3.9 and PyArrow 3.0.x.
   - Added support for the upcoming multipart PUT threshold keyword.
   - Added support for using the PUT command with a file-like object.
   - Added some compilation flags to ease building conda community package.
   - Removed the pytz pin because it doesn't follow semantic versioning release format.
   - Added support for optimizing batch inserts through bulk array binding.


- v2.3.10(February 01,2021)

   - Improved query ID logging and added request GUID logging.
   - For dependency checking, increased the version condition for the pyjwt package from <2.0.0 to <3.0.0.


- v2.3.9(January 27,2021)

   - The fix to add proper proxy CONNECT headers for connections made over proxies.


- v2.3.8(January 14,2021)

   - Arrow result conversion speed up.
   - Send all Python Connector exceptions to in-band or out-of-band telemetry.
   - Vendoring requests and urllib3 to contain OCSP monkey patching to our library only.
   - Declare dependency on setuptools.


- v2.3.7(December 10,2020)

   - Added support for upcoming downscoped GCS credentials.
   - Tightened the pyOpenSSL dependency pin.
   - Relaxed the boto3 dependency pin up to the next major release.
   - Relaxed the cffi dependency pin up to the next major release.
   - Added support for executing asynchronous queries.
   - Dropped support for Python 3.5.

- v2.3.6(November 16,2020)

   - Fixed a bug that was preventing the connector from working on Windows with Python 3.8.
   - Improved the string formatting in exception messages.
   - For dependency checking, increased the version condition for the cryptography package from <3.0.0 to <4.0.0.
   - For dependency checking, increased the version condition for the pandas package from <1.1 to <1.2.

- v2.3.5(November 03,2020)

   - Updated the dependency on the cryptography package from version 2.9.2 to 3.2.1.

- v2.3.4(October 26,2020)

   - Added an optional parameter to the write_pandas function to specify that identifiers should not be quoted before being sent to the server.
   - The write_pandas function now honors default and auto-increment values for columns when inserting new rows.
   - Updated the Python Connector OCSP error messages and accompanying telemetry Information.
   - Enabled the runtime pyarrow version verification to fail gracefully. Fixed a bug with AWS glue environment.
   - Upgraded the version of boto3 from 1.14.47 to 1.15.9.
   - Upgraded the version of idna from 2.9 to 2.10.

- v2.3.3(October 05,2020)

   - Simplified the configuration files by consolidating test settings.
   - In the Connection object, the execute_stream and execute_string methods now filter out empty lines from their inputs.

- v2.3.2(September 14,2020)

   - Fixed a bug where a file handler was not closed properly.
   - Fixed various documentation typos.

- v2.3.1(August 25,2020)

   - Fixed a bug where 2 constants were removed by mistake.

- v2.3.0(August 24,2020)

   - When the log level is set to DEBUG, log the OOB telemetry entries that are sent to Snowflake.
   - Fixed a bug in the PUT command where long running PUTs would fail to re-authenticate to GCP for storage.
   - Updated the minimum build target MacOS version to 10.13.

- v2.2.10(August 03,2020)

    - Improved an error message for when "pandas" optional dependency group is not installed and user tries to fetch data into a pandas DataFrame. It'll now point user to our online documentation.

- v2.2.9(July 13,2020)

    - Connection parameter validate_default_parameters now verifies known connection parameter names and types. It emits warnings for anything unexpected types or names.
    - Correct logging messages for compiled C++ code.
    - Fixed an issue in write_pandas with location determination when database, or schema name was included.
    - Bumped boto3 dependency version.
    - Fixed an issue where uploading a file with special UTF-8 characters in their names corrupted file.

- v2.2.8(June 22,2020)

    - Switched docstring style to Google from Epydoc and added automated tests to enforce the standard.
    - Fixed a memory leak in DictCursor's Arrow format code.

- v2.2.7(June 1,2020)

    - Support azure-storage-blob v12 as well as v2 (for Python 3.5.0-3.5.1) by Python Connector
    - Fixed a bug where temporary directory path was not Windows compatible in write_pandas function
    - Added out of band telemetry error reporting of unknown errors

- v2.2.6(May 11,2020)

    - Update Pyarrow version from 0.16.0 to 0.17.0 for Python connector
    - Remove more restrictive application name enforcement.
    - Missing keyring dependency will not raise an exception, only emit a debug log from now on.
    - Bumping boto3 to <1.14
    - Fix flake8 3.8.0 new issues
    - Implement Python log interceptor

- v2.2.5(April 30,2020)

    - Added more efficient way to ingest a pandas.Dataframe into Snowflake, located in snowflake.connector.pandas_tools
    - More restrictive application name enforcement and standardizing it with other Snowflake drivers
    - Added checking and warning for users when they have a wrong version of pyarrow installed

- v2.2.4(April 10,2020)

    - Emit warning only if trying to set different setting of use_openssl_only parameter

- v2.2.3(March 30,2020)

    - Secure SSO ID Token
    - Add use_openssl_only connection parameter, which disables the usage of pure Python cryptographic libraries for FIPS
    - Add manylinux1 as well as manylinux2010
    - Fix a bug where a certificate file was opened and never closed in snowflake-connector-python.
    - Fix python connector skips validating GCP URLs
    - Adds additional client driver config information to in band telemetry.

- v2.2.2(March 9,2020)

    - Fix retry with chunck_downloader.py for stability.
    - Support Python 3.8 for Linux and Mac.

- v2.2.1(February 18,2020)

    - Fix use DictCursor with execute_string #248

- v2.2.0(January 27,2020)

    - Drop Python 2.7 support
    - AWS: When OVERWRITE is false, which is set by default, the file is uploaded if no same file name exists in the stage. This used to check the content signature but it will no longer check. Azure and GCP already work this way.
    - Document Python connector dependencies on our GitHub page in addition to Snowflake docs.
    - Fix sqlalchemy and possibly python-connector warnings.
    - Fix GCP exception using the Python connector to PUT a file in a stage with auto_compress=false.
    - Bump up botocore requirements to 1.14.
    - Fix uppercaseing authenticator breaks Okta URL which may include case-sensitive elements(#257).
    - Fix wrong result bug while using fetch_pandas_all() to get fixed numbers with large scales.
    - Increase multi part upload threshold for S3 to 64MB.

- v2.1.3(January 06,2020)

    - Fix GCP Put failed after hours

- v2.1.2(December 16,2019)

    - Fix the arrow bundling issue for python connector on mac.
    - Fix the arrow dll bundle issue on windows.Add more logging.

- v2.1.1(December 12,2019)

    - Fix GZIP uncompressed content for Azure GET command.
    - Add support for GCS PUT and GET for private preview.
    - Support fetch as numpy value in arrow result format.
    - Fix NameError: name 'EmptyPyArrowIterator' is not defined for Mac.
    - Return empty dataframe for fetch_pandas_all() api if result set is empty.

- v2.1.0(December 2,2019)

    - Fix default `ssl_context` options
    - Pin more dependencies for Python Connector
    - Fix import of SnowflakeOCSPAsn1Crypto crashes Python on MacOS Catalina
    - Update the release note that 1.9.0 was removed
    - Support DictCursor for arrow result format
    - Upgrade Python's arrow lib to 0.15.1
    - Raise Exception when PUT fails to Upload Data
    - Handle year out of range correctly in arrow result format

- v2.0.4(November 13,2019)

    - Increase OCSP Cache expiry time from 24 hours to 120 hours.
    - Fix pyarrow cxx11 abi compatibility issue
    - Use new query result format parameter in python tests

- v2.0.3(November 1,2019)

    - Fix for ,Pandas fetch API did not handle the case that first chunk is empty correctly.
    - Updated with botocore, boto3 and requests packages to the latest version.
    - Pinned stable versions of Azure urllib3 packages.

- v2.0.2(October 21,2019)

    - Fix sessions remaining open even if they are disposed manually. Retry deleting session if the connection is explicitly closed.
    - Fix memory leak in the new fetch pandas API
    - Fix Auditwheel failed with python37
    - Reduce the footprint of Python Connector
    - Support asn1crypto 1.1.x
    - Ensure that the cython components are present for Conda package

- v2.0.1(October 04,2019)

    - Add asn1crypto requirement to mitigate incompatibility change

- v2.0.0(September 30,2019)

    - Release Python Connector 2.0.0 for Arrow format change.
    - Fix SF_OCSP_RESPONSE_CACHE_DIR referring to the OCSP cache response file directory and not the top level of directory.
    - Fix Malformed certificate ID key causes uncaught KeyError.
    - No retry for certificate errors.
    - Fix In-Memory OCSP Response Cache - PythonConnector
    - Move AWS_ID and AWS_SECRET_KEY to their newer versions in the Python client
    - Fix result set downloader for ijson 2.5
    - Make authenticator field case insensitive earlier
    - Update USER-AGENT to be consistent with new format
    - Update Python Driver URL Whitelist to support US Gov domain
    - Fix memory leak in python connector panda df fetch API

- v1.9.1(October 4,2019)

    - Add asn1crypto requirement to mitigate incompatibility change.

- v1.9.0(August 26,2019) **REMOVED from pypi due to dependency compatibility issues**

    - Implement converter for all arrow data types in python connector extension
    - Fix arrow error when returning empty result using python connecter
    - Fix OCSP responder hang, AttributeError: 'ReadTimeout' object has no attribute 'message'
    - Update OCSP Connection timeout.
    - Fix RevokedCertificateError OOB Telemetry events are not sent
    - Uncaught RevocationCheckError for FAIL_OPEN in create_pair_issuer_subject
    - Fix uncaught exception in generate_telemetry_data function
    - Fix connector looses context after connection drop/restore by retrying IncompleteRead error.
    - Make tzinfo class at the module level instead of inlining

- v1.8.7(August 12,2019)

    - Rewrote validateDefaultParameters to validate the database, schema and warehouse at connection time. False by default.
    - Fix OCSP Server URL problem in multithreaded env
    - Fix Azure Gov PUT and GET issue

- v1.8.6(July 29,2019)

    - Reduce retries for OCSP from Python Driver
    - Azure PUT issue: ValueError: I/O operation on closed file
    - Add client information to USER-AGENT HTTP header - PythonConnector
    - Better handling of OCSP cache download failure

- v1.8.5(July 15,2019)

    - Drop Python 3.4 support for Python Connector

- v1.8.4(July 01,2019)

    - Update Python Connector to discard invalid OCSP Responses while merging caches

- v1.8.3(June 17,2019)

    - Update Client Driver OCSP Endpoint URL for Private Link Customers
    - Ignore session gone 390111 when closing
    - Python3.4 using requests 2.21.0 needs older version of urllib3
    - Use Account Name for Global URL

- v1.8.2 (June 03,2019)

    - Pendulum datatype support

- v1.8.1 (May 20,2019)

    - Revoked OCSP Responses persists in Driver Cache + Logging Fix
    - Fixed DeprecationWarning: Using or importing the ABCs from 'collections' instead of from 'collections.abc' is deprecated

- v1.8.0 (May 10, 2019)

    - support ``numpy.bool_`` in binding type
    - Add Option to Skip Request Pooling
    - Add OCSP_MODE metric
    - Fixed PUT URI issue for Windows path
    - OCSP SoftFail

- v1.7.11 (April 22, 2019)

    - numpy timestamp with timezone support
    - qmark not binding None

- v1.7.10 (April 8, 2019)

    - Fix the incorrect custom Server URL in Python Driver for Privatelink

- v1.7.9 (March 25,2019)

    - Python Interim Solution for Custom Cache Server URL
    - Internal change for pending feature

- v1.7.8 (March 12,2019)

    - Add OCSP signing certificate validity check

- v1.7.7 (February 22,2019)

    - Skip HEAD operation when OVERWRITE=true for PUT
    - Update copyright year from 2018 to 2019 for Python

- v1.7.6 (February 08,2019)

    - Adjusted pyasn1 and pyasn1-module requirements for Python Connector
    - Added idna to setup.py. made pyasn1 optional for Python2

- v1.7.5 (January 25, 2019)

    - Incorporate "kwargs" style group of key-value pairs in connection's "execute_string" function.

- v1.7.4 (January 3, 2019)

    - Invalidate outdated OCSP response when checking cache hit
    - Made keyring use optional in Python Connector
    - Added SnowflakeNullConverter for Python Connector to skip all client side conversions
    - Honor ``CLIENT_PREFETCH_THREADS`` to download the result set.
    - Fixed the hang when region=us-west-2 is specified.
    - Added Python 3.7 tests

- v1.7.3 (December 11, 2018)

    - Improved the progress bar control for SnowSQL
    - Fixed PUT/GET progress bar for Azure

- v1.7.2 (December 4, 2018)

    - Refactored OCSP checks
    - Adjusted log level to mitigate confusions

- v1.7.1 (November 27, 2018)

    - Fixed regex pattern warning in cursor.py
    - Fixed 403 error for EU deployment
    - Fixed the epoch time to datetime object converter for Windoww

- v1.7.0 (November 13, 2018)

    - Internal change for pending feature.

- v1.6.12 (October 30, 2018)

    - Updated ``boto3`` and ``botocore`` version dependeny.
    - Catch socket.EAI_NONAME for localhost socket and raise a better error message
    - Added ``client_session_keep_alive_heartbeat_frequency`` to control heartbeat timings for ``client_session_keep_alive``.

- v1.6.11 (October 23, 2018)

    - Fixed exit_on_error=true didn't work if PUT / GET error occurs
    - Fixed a backslash followed by a quote in a literal was not taken into account.
    - Added ``request_guid`` to each HTTP request for tracing.

- v1.6.10 (September 25, 2018)

    - Added ``client_session_keep_alive`` support.
    - Fixed multiline double quote expressions PR #117 (@bensowden)
    - Fixed binding ``datetime`` for TIMESTAMP type in ``qmark`` binding mode. PR #118 (@rhlahuja)
    - Retry HTTP 405 to mitigate Nginx bug.
    - Accept consent response for id token cache. WIP.

- v1.6.9 (September 13, 2018)

    - Changed most INFO logs to DEBUG. Added INFO for key operations.
    - Fixed the URL query parser to get multiple values.

- v1.6.8 (August 30, 2018)

    - Updated ``boto3`` and ``botocore`` version dependeny.

- v1.6.7 (August 22, 2018)

    - Enforce virtual host URL for PUT and GET.
    - Added retryCount, clientStarTime for query-request for better service.

- v1.6.6 (August 9, 2018)

    - Replaced ``pycryptodome`` with ``pycryptodomex`` to avoid namespace conflict with ``PyCrypto``.
    - Fixed hang if the connection is not explicitly closed since 1.6.4.
    - Reauthenticate for externalbrowser while running a query.
    - Fixed remove_comments option for SnowSQL.

- v1.6.5 (July 13, 2018)

    - Fixed the current object cache in the connection for id token use.
    - Added no OCSP cache server use option.

- v1.6.4 (July 5, 2018)

    - Fixed div by zero for Azure PUT command.
    - Cache id token for SSO. This feature is WIP.
    - Added telemetry client and job timings by @dsouzam.

- v1.6.3 (June 14, 2018)

    - Fixed binding long value for Python 2.

- v1.6.2 (June 7, 2018)

    - Removes username restriction for OAuth. PR 86(@tjj5036)
    - Retry OpenSSL.SysError in tests
    - Updated concurrent insert test as the server improved.

- v1.6.1 (May 17, 2018)

    - Enable OCSP Dynamic Cache server for privatelink.
    - Ensure the type of ``login_timeout`` attribute is ``int``.

- v1.6.0 (May 3, 2018)

    - Enable OCSP Cache server by default.

- v1.5.8 (April 26, 2018)

    - Fixed PUT command error 'Server failed to authenticate the request. Make sure the value of Authorization header is formed correctly including the signature.' for Azure deployment.

- v1.5.7 (April 19, 2018)

    - Fixed object has no attribute errors in Python3 for Azure deployment.
    - Removed ContentEncoding=gzip from the header for PUT command. This caused COPY failure if autocompress=false.

- v1.5.6 (April 5, 2018)

    - Updated ``boto3`` and ``botocore`` version dependeny.

- v1.5.5 (March 22, 2018)

    - Fixed TypeError: list indices must be integers or slices, not str. PR/Issue 75 (@daniel-sali).
    - Updated ``cryptography`` dependency.

- v1.5.4 (March 15, 2018)

    - Tightened ``pyasn`` and ``pyasn1-modules`` version requirements
    - Added OS and OS_VERSION session info.
    - Relaxed ``pycryptodome`` version requirements. No 3.5.0 should be used.

- v1.5.3 (March 9, 2018)

    - Pulled back ``pyasn1`` for OCSP check in Python 2. Python 3 continue using ``asn1crypto`` for better performance.
    - Limit the upper bound of ``pycryptodome`` version to less than 3.5.0 for Issue 65.

- v1.5.2 (March 1, 2018)

    - Fixed failue in case HOME/USERPROFILE is not set.
    - Updated ``boto3`` and ``botocore`` version dependeny.

- v1.5.1 (February 15, 2018)

    - Prototyped oauth. Won't work without the server change.
    - Retry OCSP data parse failure
    - Fixed paramstyle=qmark binding for SQLAlchemy

- v1.5.0 (January 26, 2018)

    - Removed ``pyasn1`` and ``pyasn1-modules`` from the dependency.
    - Prototyped key pair authentication.
    - Fixed OCSP response cache expiration check.

- v1.4.17 (January 19, 2018)

    - Adjusted ``pyasn1`` and ``pyasn1-modules`` version dependency. PR 48 (@baxen)
    - Started replacing ``pyasn1`` with ``asn1crypto`` Not activated yet.

- v1.4.16 (January 16, 2018)

    - Added OCSP cache related tools.

- v1.4.15 (January 11, 2018)

    - Added OCSP cache server option.

- v1.4.14 (December 14, 2017)

    - Improved OCSP response dump util.

- v1.4.13 (November 30, 2017)

    - Updated ``boto3`` and ``botocore`` version dependeny.

- v1.4.12 (November 16, 2017)

    - Added ``qmark`` and ``numeric`` paramstyle support for server side binding.
    - Added ``timezone`` session parameter support to connections.
    - Fixed a file handler leak in OCSP checks.

- v1.4.11 (November 9, 2017)

    - Fixed Azure PUT command to use AES CBC key encryption.
    - Added retry for intermittent PyAsn1Error.

- v1.4.10 (October 26, 2017)

    - Added Azure support for PUT and GET commands.
    - Updated ``cryptography``, ``boto3`` and ``botocore`` version dependeny.

- v1.4.9 (October 10, 2017)

    - Fixed a regression caused by ``pyasn1`` upgrade.

- v1.4.8 (October 5, 2017)

    - Updated Fed/SSO parameters. The production version of Fed/SSO from Python Connector requires this version.
    - Refactored for Azure support
    - Set CLIENT_APP_ID and CLIENT_APP_VERSION in all requests
    - Support new behaviors of newer version of ``pyasn1``. Relaxed the dependency.
    - Making socket timeout same as the login time
    - Fixed the case where no error message is attached.

- v1.4.7 (September 20, 2017)

    - Refresh AWS token in PUT command if S3UploadFailedError includes the ExpiredToken error
    - Retry all of 5xx in connection

- v1.4.6 (September 14, 2017)

    - Mitigated sigint handler config failure for SQLAlchemy
    - Improved the message for invalid SSL certificate error
    - Retry forever for query to mitigate 500 errors

- v1.4.5 (August 31, 2017)

    - Fixed regression in #34 by rewriting SAML 2.0 compliant service application support.
    - Cleaned up logger by moving instance to module.

- v1.4.4 (August 24, 2017)

    - Fixed Azure blob certificate issue. OCSP response structure bug fix
    - Added SAML 2.0 compliant service application support. preview feature.
    - Upgraded SSL wrapper with the latest urllib3 pyopenssl glue module. It uses kqueue, epoll or poll in replacement of select to read data from socket if available.

- v1.4.3 (August 17, 2017)

    - Changed the log levels for some messages from ERROR to DEBUG to address confusion as real incidents. In fact, they are not real issues but signals for connection retry.
    - Added ``certifi`` to the dependent component list to mitigate CA root certificate out of date issue.
    - Set the maximum versions of dependent components ``boto3`` and ``botocore``.
    - Updated ``cryptography`` and ``pyOpenSSL`` version dependeny change.
    - Added a connection parameter ``validate_default_parameters`` to validate the default database, schema and warehouse. If the specified object doesn't exist, it raises an error.

- v1.4.2 (August 3, 2017)

    - Fixed retry HTTP 400 in upload file when AWS token expires
    - Relaxed the version of dependent components ``pyasn1`` and ``pyasn1-modules``

- v1.4.1 (July 26, 2017)

    - Pinned ``pyasn1`` and ``pyasn1-modules`` versions to 0.2.3 and 0.0.9, respectively

- v1.4.0 (July 6, 2017)

    - Relaxed the versions of dependent components ``boto3``, ``botocore``, ``cffi`` and ``cryptography`` and ``pyOpenSSL``
    - Minor improvements in OCSP response file cache

- v1.3.18 (June 15, 2017)

    - Fixed OCSP response cache file not found issue on Windows. Drive letter was taken off
    - Use less restrictive cryptography>=1.7,<1.8
    - Added ORC detection in PUT command

- v1.3.17 (June 1, 2017)

    - Timeout OCSP request in 60 seconds and retry
    - Set autocommit and abort_detached_query session parameters in authentication time if specified
    - Fixed cross region stage issue. Could not get files in us-west-2 region S3 bucket from us-east-1

- v1.3.16 (April 20, 2017)

    - Fixed issue in fetching ``DATE`` causing [Error 22] Invalid argument on Windows
    - Retry on ``RuntimeError`` in requests

- v1.3.15 (March 30, 2017)

    - Refactored data converters in fetch to improve performance
    - Fixed timestamp format FF to honor the scale of data type
    - Improved the security of OKTA authentication with hostname verifications
    - Retry PUT on the error ``OpenSSL.SSL.SysCallError`` 10053 with lower concurrency
    - Added ``raw_msg`` attribute to ``Error`` class
    - Refactored session managements

- v1.3.14 (February 24, 2017)

    - Improved PUT and GET error handler.
    - Added proxy support to OCSP checks.
    - Use proxy parameters for PUT and GET commands.
    - Added ``sfqid`` and ``sqlstate`` to the results from query results.
    - Fixed the connection timeout calculation based on ``login_timeout`` and ``network_timeout``.
    - Improved error messages in case of 403, 502 and 504 HTTP reponse code.
    - Upgraded ``cryptography`` to 1.7.2, ``boto3`` to 1.4.4 and ``botocore`` to 1.5.14.
    - Removed explicit DNS lookup for OCSP URL.

- v1.3.13 (February 9, 2017)

    - Fixed AWS SQS connection error with OCSP checks
    - Added ``login_timeout`` and ``network_timeout`` parameters to the ``Connection`` objects.
    - Fixed forbidden access error handing

- v1.3.12 (February 2, 2017)

    - Fixed ``region`` parameter. One character was truncated from the tail of account name
    - Improved performance of fetching data by refactoring fetchone method

- v1.3.11 (January 27, 2017)

    - Fixed the regression in 1.3.8 that caused intermittent 504 errors

- v1.3.10 (January 26, 2017)

    - Compress data in HTTP requests at all times except empty data or OKTA request
    - Refactored FIXED, REAL and TIMESTAMP data fetch to improve performance. This mainly impacts SnowSQL
    - Added ``region`` option to support EU deployments better
    - Increased the retry counter for OCSP servers to mitigate intermittent failure
    - Refactored HTTP access retry logic

- v1.3.9 (January 16, 2017)

    - Upgraded ``botocore`` to 1.4.93 to fix and ``boto3`` to 1.4.3 to fix the HTTPS request failure in Python 3.6
    - Fixed python2 incomaptible import http.client
    - Retry OCSP validation in case of non-200 HTTP code returned

- v1.3.8 (January 12, 2017)

    - Convert non-UTF-8 data in the large result set chunk to Unicode replacement characters to avoid decode error.
    - Updated copyright year to 2017.
    - Use `six` package to support both PY2 and PY3 for some functions
    - Upgraded ``cryptography`` to 1.7.1 to address MacOS Python 3.6 build issue.
    - Fixed OverflowError caused by invalid range of timetamp data for SnowSQL.

- v1.3.7 (December 8, 2016)

    - Increased the validity date acceptance window to prevent OCSP returning invalid responses due to out-of-scope validity dates for certificates.
    - Enabled OCSP response cache file by default.

- v1.3.6 (December 1, 2016)

    - Upgraded ``cryptography`` to 1.5.3, ``pyOpenSSL`` to 16.2.0 and ``cffi`` to 1.9.1.

- v1.3.5 (November 17, 2016)

    - Fixed CA list cache race condition
    - Added retry intermittent 400 HTTP ``Bad Request`` error

- v1.3.4 (November 3, 2016)

    - Added ``quoted_name`` data type support for binding by SQLAlchemy
    - Not to compress ``parquiet`` file in PUT command

- v1.3.3 (October 20, 2016)

    - Downgraded ``botocore`` to 1.4.37 due to potential regression.
    - Increased the stability of PUT and GET commands

- v1.3.2 (October 12, 2016)

    - Upgraded ``botocore`` to 1.4.52.
    - Set the signature version to v4 to AWS client. This impacts ``PUT``, ``GET`` commands and fetching large result set.

- v1.3.1 (September 30, 2016)

    - Added an account name including subdomain.

- v1.3.0 (September 26, 2016)

    - Added support for the ``BINARY`` data type, which enables support for more Python data types:

        - Python 3:

            - ``bytes`` and ``bytearray`` can be used for binding.
            - ``bytes`` is also used for fetching ``BINARY`` data type.

        - Python 2:

            - ``bytearray`` can be used for binding
            - ``str`` is used for fetching ``BINARY`` data type.

    - Added ``proxy_user`` and ``proxy_password`` connection parameters for proxy servers that require authentication.

- v1.2.8 (August 16, 2016)

    - Upgraded ``botocore`` to 1.4.37.
    - Added ``Connection.execute_string`` and ``Connection.execute_stream`` to run multiple statements in a string and stream.
    - Increased the stability of fetching data for Python 2.
    - Refactored memory usage in fetching large result set (Work in Progress).

- v1.2.7 (July 31, 2016)

    - Fixed ``snowflake.cursor.rowcount`` for INSERT ALL.
    - Force OCSP cache invalidation after 24 hours for better security.
    - Use ``use_accelerate_endpoint`` in PUT and GET if Transfer acceleration is enabled for the S3 bucket.
    - Fixed the side effect of ``python-future`` that loads ``test.py`` in the current directory.

- v1.2.6 (July 13, 2016)

    - Fixed the AWS token renewal issue with PUT command when uploading uncompressed large files.

- v1.2.5 (July 8, 2016)

    - Added retry for errors ``S3UploadFailedError`` and ``RetriesExceededError`` in PUT and GET, respectively.

- v1.2.4 (July 6, 2016)

    - Added ``max_connection_pool`` parameter to Connection so that you can specify the maximum number of HTTP/HTTPS connections in the pool.
    - Minor enhancements for SnowSQL.

- v1.2.3 (June 29, 2016)

    - Fixed 404 issue in GET command. An extra slash character changed the S3 path and failed to identify the file to download.

- v1.2.2 (June 21, 2016)

    - Upgraded ``botocore`` to 1.4.26.
    - Added retry for 403 error when accessing S3.

- v1.2.1 (June 13, 2016)

    - Improved fetch performance for data types (part 2): DATE, TIME, TIMESTAMP, TIMESTAMP_LTZ, TIMESTAMP_NTZ and TIMESTAMP_TZ.

- v1.2.0 (June 10, 2016)

    - Improved fetch performance for data types (part 1): FIXED, REAL, STRING.

- v1.1.5 (June 2, 2016)

    - Upgraded ``boto3`` to 1.3.1 and ``botocore`` and 1.4.22.
    - Fixed ``snowflake.cursor.rowcount`` for DML by ``snowflake.cursor.executemany``.
    - Added ``numpy`` data type binding support. ``numpy.intN``, ``numpy.floatN`` and ``numpy.datetime64`` can be bound and fetched.

- v1.1.4 (May 21, 2016)

    - Upgraded ``cffi`` to 1.6.0.
    - Minor enhancements to SnowSQL.

- v1.1.3 (May 5, 2016)

    - Upgraded ``cryptography`` to 1.3.2.

- v1.1.2 (May 4, 2016)

    - Changed the dependency of ``tzlocal`` optional.
    - Fixed charmap error in OCSP checks.

- v1.1.1 (Apr 11, 2016)

    - Fixed OCSP revocation check issue with the new certificate and AWS S3.
    - Upgraded ``cryptography`` to 1.3.1 and ``pyOpenSSL`` to 16.0.0.

- v1.1.0 (Apr 4, 2016)

    - Added ``bzip2`` support in ``PUT`` command. This feature requires a server upgrade.
    - Replaced the self contained packages in ``snowflake._vendor`` with the dependency of ``boto3`` 1.3.0 and ``botocore`` 1.4.2.

- v1.0.7 (Mar 21, 2016)

    - Keep ``pyOpenSSL`` at 0.15.1.

- v1.0.6 (Mar 15, 2016)

    - Upgraded ``cryptography`` to 1.2.3.
    - Added support for ``TIME`` data type, which is now a Snowflake supported data type. This feature requires a server upgrade.
    - Added ``snowflake.connector.DistCursor`` to fetch the results in ``dict`` instead of ``tuple``.
    - Added compression to the SQL text and commands.

- v1.0.5 (Mar 1, 2016)

    - Upgraded ``cryptography`` to 1.2.2 and ``cffi`` to 1.5.2.
    - Fixed the conversion from ``TIMESTAMP_LTZ`` to datetime in queries.

- v1.0.4 (Feb 15, 2016)

    - Fixed the truncated parallel large result set.
    - Added retry OpenSSL low level errors ``ETIMEDOUT`` and ``ECONNRESET``.
    - Time out all HTTPS requests so that the Python Connector can retry the job or recheck the status.
    - Fixed the location of encrypted data for ``PUT`` command. They used to be in the same directory as the source data files.
    - Added support for renewing the AWS token used in ``PUT`` commands if the token expires.

- v1.0.3 (Jan 13, 2016)

    - Added support for the ``BOOLEAN`` data type (i.e. ``TRUE`` or ``FALSE``). This changes the behavior of the binding for the ``bool`` type object:

        - Previously, ``bool`` was bound as a numeric value (i.e. ``1`` for ``True``, ``0`` for ``False``).
        - Now, ``bool`` is bound as native SQL data (i.e. ``TRUE`` or ``FALSE``).

    - Added the ``autocommit`` method to the ``Connection`` object:

        - By default, ``autocommit`` mode is ON (i.e. each DML statement commits the change).
        - If ``autocommit`` mode is OFF, the ``commit`` and ``rollback`` methods are enabled.

    - Avoid segfault issue for ``cryptography`` 1.2 in Mac OSX by using 1.1 until resolved.

- v1.0.2 (Dec 15, 2015)

    - Upgraded ``boto3`` 1.2.2, ``botocore`` 1.3.12.
    - Removed ``SSLv3`` mapping from the initial table.

- v1.0.1 (Dec 8, 2015)

    - Minor bug fixes.

- v1.0.0 (Dec 1, 2015)

    - General Availability release.<|MERGE_RESOLUTION|>--- conflicted
+++ resolved
@@ -8,15 +8,10 @@
 
 # Release Notes
 
-<<<<<<< HEAD
-- v3.6.1(TBD)
-
+- v3.7.0(TBD)
+
+  - Added a new boolean parameter `force_return_table` to `SnowflakeCursor.fetch_arrow_all` to force returning `pyarrow.Table` in case of zero rows.
   - Cleanup some C++ code warnings and performance issues.
-=======
-- v3.7.0(TBD)
-
-  - Added a new boolean parameter `force_return_table` to `SnowflakeCursor.fetch_arrow_all` to force returning `pyarrow.Table` in case of zero rows.
->>>>>>> 990df441
 
 - v3.6.0(December 09,2023)
 
