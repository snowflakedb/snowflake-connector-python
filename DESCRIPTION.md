--- conflicted
+++ resolved
@@ -11,11 +11,8 @@
   - Bumped pyOpenSSL dependency upper boundary from <25.0.0 to <26.0.0.
   - Removed the workaround for a Python 2.7 bug.
   - Added a <19.0.0 pin to pyarrow as a workaround to a bug affecting Azure Batch.
-<<<<<<< HEAD
+  - Optimized distribution package lookup to speed up import.
   - Fixed a bug where privatelink OCSP Cache url could not be determined if privatelink account name was specified in uppercase
-=======
-  - Optimized distribution package lookup to speed up import.
->>>>>>> 112395df
 
 - v3.13.2(January 29, 2025)
   - Changed not to use scoped temporary objects.
