--- conflicted
+++ resolved
@@ -8,12 +8,10 @@
 
 # Release Notes
 - v3.16(TBD)
-<<<<<<< HEAD
-  - Add `bulk_upload_chunks` parameter to `write_pandas` function. Setting this parameter to True changes the behaviour of write_pandas function to first write all the data chunks to the local disk and then perform the wildcard upload of the chunks folder to the stage. In default behaviour the chunks are being saved, uploaded and deleted one by one.
-=======
   - Bumped numpy dependency from <2.1.0 to <=2.2.4
   - Added Windows support for Python 3.13.
->>>>>>> 539d6750
+  - Add `bulk_upload_chunks` parameter to `write_pandas` function. Setting this parameter to True changes the behaviour of write_pandas function to first write all the data chunks to the local disk and then perform the wildcard upload of the chunks folder to the stage. In default behaviour the chunks are being saved, uploaded and deleted one by one.
+
 
 - v3.15.1(May 20, 2025)
   - Added basic arrow support for Interval types.
