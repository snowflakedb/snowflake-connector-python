This package includes the Snowflake Connector for Python, which conforms to the Python DB API 2.0 specification:
https://www.python.org/dev/peps/pep-0249/

Snowflake Documentation is available at:
https://docs.snowflake.com/

Source code is also available at: https://github.com/snowflakedb/snowflake-connector-python

# Release Notes

- v3.12.1(TBD)
  - Fixed a bug that session token is logged when renewing session.
<<<<<<< HEAD
  - Use `pathlib` instead of `os` for default config file location resolution
=======
  - Fixed a bug that disabling client telemetry does not work.
>>>>>>> bc297561

- v3.12.0(July 24,2024)
  - Set default connection timeout of 10 seconds and socket read timeout of 10 minutes for HTTP calls in file transfer.
  - Optimized `to_pandas()` performance by fully parallel downloading logic.
  - Fixed a bug that specifying client_session_keep_alive_heartbeat_frequency in snowflake-sqlalchemy could crash the connector.
  - Fixed incorrect type hint of connection parameter `private_key`.
  - Added support for connectivity to multiple domains.
  - Bumped keyring dependency from >=23.1.0,<25.0.0 to >=23.1.0,<26.0.0.
  - Disabled OOB Telemetry.

- v3.11.0(June 17,2024)
  - Added support for `token_file_path` connection parameter to read an OAuth token from a file when connecting to Snowflake.
  - Added support for `debug_arrow_chunk` connection parameter to allow debugging raw arrow data in case of arrow data parsing failure.
  - Added support for `disable_saml_url_check` connection parameter to disable SAML URL check in OKTA authentication.
  - Fixed a bug that OCSP certificate signed using SHA384 algorithm cannot be verified.
  - Fixed a bug that status code shown as uploaded when PUT command failed with 400 error.
  - Fixed a bug that a PermissionError was raised when the current user does not have the right permission on parent directory of config file path.
  - Fixed a bug that OCSP GET url is not encoded correctly when it contains a slash.
  - Fixed a bug that an SSO URL didn't accept `:` in a query parameter, for instance, `https://sso.abc.com/idp/startSSO.ping?PartnerSpId=https://xyz.snowflakecomputing.com/`.

- v3.10.1(May 21, 2024)

  - Removed an incorrect error log message that could occur during arrow data conversion.

- v3.10.0(April 29,2024)

  - Added support for structured types to fetch_pandas_all.
  - Fixed an issue relating to incorrectly formed China S3 endpoints.

- v3.9.1(April 22,2024)

  - Fixed an issue that caused a HTTP 400 error when connecting to a China endpoint.

- v3.9.0(April 20,2024)

  - Added easy logging configuration so that users can easily generate log file by setup log config in `$SNOWFLAKE_HOME/config.toml`.
  - Improved s3 acceleration logic when connecting to China endpoint.

- v3.8.1(April 09, 2024)

  - Reverted the change "Updated `write_pandas` to skip TABLE IF NOT EXISTS in truncate mode." introduced in v3.8.0 (yanked) as it's a breaking change. `write_pandas` will be fixed in the future in a non-breaking way.

- v3.8.0(April 04,2024)

  - Improved `externalbrowser` auth in containerized environments
    - Instruct browser to not fetch `/favicon` on success page
    - Simple retry strategy on empty socket.recv
    - Add `SNOWFLAKE_AUTH_SOCKET_REUSE_PORT` flag (usage: `SNOWFLAKE_AUTH_SOCKET_REUSE_PORT=true`) to set the underlying socket's `SO_REUSEPORT` flag (described in the [socket man page](https://man7.org/linux/man-pages/man7/socket.7.html))
      - Useful when the randomized port used in the localhost callback url is being followed before the container engine completes port forwarding to host
      - Statically map a port between your host and container and allow that port to be reused in rapid succession with:
         `SF_AUTH_SOCKET_PORT=3037 SNOWFLAKE_AUTH_SOCKET_REUSE_PORT=true poetry run python somescript.py`
    - Add `SNOWFLAKE_AUTH_SOCKET_MSG_DONTWAIT` flag (usage: `SNOWFLAKE_AUTH_SOCKET_MSG_DONTWAIT=true`) to make a non-blocking socket.recv call and retry on Error
      - Consider using this if running in a containerized environment and externalbrowser auth frequently hangs while waiting for callback
      - NOTE: this has not been tested extensively, but has been shown to improve the experience when using WSL
  - Added support for parsing structured type information in schema queries.
  - Bumped platformdirs from >=2.6.0,<4.0.0 to >=2.6.0,<5.0.0
  - Updated diagnostics to use system$allowlist instead of system$whitelist.
  - Updated `write_pandas` to skip TABLE IF NOT EXISTS in truncate mode.
  - Improved cleanup logic for connection to rely on interpreter shutdown instead of the `__del__` method.
  - Updated the logging level from INFO to DEBUG when logging the executed query using `SnowflakeCursor.execute`.
  - Fixed a bug that the truncated password in log is not masked.

- v3.7.1(February 21, 2024)

  - Bumped pandas dependency from >=1.0.0,<2.2.0 to >=1.0.0,<3.0.0.
  - Bumped cryptography dependency from <42.0.0,>=3.1.0 to >=3.1.0,<43.0.0.
  - Bumped pyOpenSSL dependency from >=16.2.0,<24.0.0 to >=16.2.0,<25.0.0.
  - Fixed a memory leak in decimal data conversion.
  - Fixed a bug where `write_pandas` wasn't truncating the target table.
  - Bumped keyring dependency lower bound to 23.1.0 to address security vulnerability.

- v3.7.0(January 25,2024)

  - Added a new boolean parameter `force_return_table` to `SnowflakeCursor.fetch_arrow_all` to force returning `pyarrow.Table` in case of zero rows.
  - Cleanup some C++ code warnings and performance issues.
  - Added support for Python 3.12
  - Make local testing more robust against implicit assumptions.
  - Fixed PyArrow Table type hinting
  - Added support for connecting using an existing connection via the session and master token.
  - Added support for connecting to Snowflake by authenticating with multiple SAML IDP using external browser.
  - Added support for structured types (OBJECT, MAP, ARRAY) to nanoarrow converters.
  - Fixed compilation issue due to missing cstdint header on gcc13.
  - Improved config permissions warning message.

- v3.6.0(December 09,2023)

  - Added support for Vector types
  - Changed urllib3 version pin to only affect Python versions < 3.10.
  - Support for `private_key_file` and `private_key_file_pwd` connection parameters
  - Added a new flag `expired` to `SnowflakeConnection` class, that keeps track of whether the connection's master token has expired.
  - Fixed a bug where date insertion failed when date format is set and qmark style binding is used.

- v3.5.0(November 13,2023)

  - Version 3.5.0 is the snowflake-connector-python purely built upon apache arrow-nanoarrow project.
    - Reduced the wheel size to ~1MB and installation size to ~5MB.
    - Removed a hard dependency on a specific version of pyarrow.
  - Deprecated the usage of the following class/variable/environment variable for the sake of pure nanoarrow converter:
    - Deprecated class `snowflake.connector.cursor.NanoarrowUsage`.
    - Deprecated environment variable `NANOARROW_USAGE`.
    - Deprecated module variable `snowflake.connector.cursor.NANOARROW_USAGE`.

- v3.4.1(November 08,2023)

  - Bumped vendored `urllib3` to 1.26.18
  - Bumped vendored `requests` to 2.31.0

- v3.4.0(November 03,2023)

  - Added support for `use_logical_type` in `write_pandas`.
  - Removed dependencies on pycryptodomex and oscrypto. All connections now go through OpenSSL via the cryptography library, which was already a dependency.
  - Fixed issue with ingesting files over 80 GB to S3.
  - Added the `backoff_policy` argument to `snowflake.connector.connect` allowing for configurable backoff policy between retries of failed requests. See available implementations in the `backoff_policies` module.
  - Added the `socket_timeout` argument to `snowflake.connector.connect` specifying socket read and connect timeout.
  - Fixed `login_timeout` and `network_timeout` behaviour. Retries of login and network requests are now properly halted after these timeouts expire.
  - Fixed bug for issue https://github.com/urllib3/urllib3/issues/1878 in vendored `urllib`.
  - Add User-Agent header for diagnostic report for tracking.

- v3.3.1(October 16,2023)

  - Added for non-Windows platforms command suggestions (chown/chmod) for insufficient file permissions of config files.
  - Fixed issue with connection diagnostics failing to complete certificate checks.
  - Fixed issue that arrow iterator causes `ImportError` when the c extensions are not compiled.

- v3.3.0(October 10,2023)

  - Updated to Apache arrow-nanoarrow project for result arrow data conversion.
  - Introduced the `NANOARROW_USAGE` environment variable to allows switching between the nanoarrow converter and the arrow converter. Valid values include:
    - `FOLLOW_SESSION_PARAMETER`, which uses the converter configured in the server.
    - `DISABLE_NANOARROW`, which uses arrow converter, overriding the server setting.
    - `ENABLE_NANOARROW`, which uses the nanoarrow converter, overriding the server setting.
  - Introduced the `snowflake.connector.cursor.NanoarrowUsage` enum, whose members include:
    - `NanoarrowUsage.FOLLOW_SESSION_PARAMETER`, which uses the converter configured in the server.
    - `NanoarrowUsage.DISABLE_NANOARROW`, which uses arrow converter, overriding the server setting.
    - `NanoarrowUsage.ENABLE_NANOARROW`, which uses the nanoarrow converter, overriding the server setting.
  - Introduced the `snowflake.connector.cursor.NANOARROW_USAGE` module variable to allow switching between the nanoarrow converter and the arrow converter. It works in conjunction with the `snowflake.connector.cursor.NanoarrowUsage` enum.
  - The newly-introduced environment variable, enum, and module variable are temporary. They will be removed in a future release when switch from arrow to nanoarrow for data conversion is complete.

- v3.2.1(September 26,2023)

  - Fixed a bug where url port and path were ignored in private link oscp retry.
  - Added thread safety in telemetry when instantiating multiple connections concurrently.
  - Bumped platformdirs dependency from >=2.6.0,<3.9.0 to >=2.6.0,<4.0.0.0 and made necessary changes to allow this.
  - Removed the deprecation warning from the vendored urllib3 about urllib3.contrib.pyopenssl deprecation.
  - Improved robustness in handling authentication response.

- v3.2.0(September 06,2023)

  - Made the ``parser`` -> ``manager`` renaming more consistent in ``snowflake.connector.config_manager`` module.
  - Added support for default values for ConfigOptions
  - Added default_connection_name to config.toml file

- v3.1.1(August 28,2023)

  - Fixed a bug in retry logic for okta authentication to refresh token.
  - Support `RSAPublicKey` when constructing `AuthByKeyPair` in addition to raw bytes.
  - Fixed a bug when connecting through SOCKS5 proxy, the attribute `proxy_header` is missing on `SOCKSProxyManager`.
  - Cherry-picked https://github.com/urllib3/urllib3/commit/fd2759aa16b12b33298900c77d29b3813c6582de onto vendored urllib3 (v1.26.15) to enable enforce_content_length by default.
  - Fixed a bug in tag generation of OOB telemetry event.

- v3.1.0(July 31,2023)

  - Added a feature that lets you add connection definitions to the `connections.toml` configuration file. A connection definition refers to a collection of connection parameters, for example, if you wanted to define a connection named `prod``:

    ```toml
    [prod]
    account = "my_account"
    user = "my_user"
    password = "my_password"
    ```
    By default, we look for the `connections.toml` file in the location specified in the `SNOWFLAKE_HOME` environment variable (default: `~/.snowflake`). If this folder does not exist, the Python connector looks for the file in the [platformdirs](https://github.com/platformdirs/platformdirs/blob/main/README.rst) location, as follows:

    - On Linux: `~/.config/snowflake/`,  but follows XDG settings
    - On Mac: `~/Library/Application Support/snowflake/`
    - On Windows: `%USERPROFILE%\AppData\Local\snowflake\`

    You can determine which file is used by running the following command:

    ```
    python -c "from snowflake.connector.constants import CONNECTIONS_FILE; print(str(CONNECTIONS_FILE))"
    ```
  - Bumped cryptography dependency from <41.0.0,>=3.1.0 to >=3.1.0,<42.0.0.
  - Improved OCSP response caching to remove tmp cache files on Windows.
  - Improved OCSP response caching to reduce the times of disk writing.
  - Added a parameter `server_session_keep_alive` in `SnowflakeConnection` that skips session deletion when client connection closes.
  - Tightened our pinning of platformdirs, to prevent their new releases breaking us.
  - Fixed a bug where SFPlatformDirs would incorrectly append application_name/version to its path.
  - Added retry reason for queries that are retried by the client.
  - Fixed a bug where `write_pandas` fails when user does not have the privilege to create stage or file format in the target schema, but has the right privilege for the current schema.
  - Remove Python 3.7 support.
  - Worked around a segfault which sometimes occurred during cache serialization in multi-threaded scenarios.
  - Improved error handling of connection reset error.
  - Fixed a bug about deleting the temporary files happened when running PUT command.
  - Allowed to pass `type_mapper` to `fetch_pandas_batches()` and `fetch_pandas_all()`.
  - Fixed a bug where pickle.dump segfaults during cache serialization in multi-threaded scenarios.
  - Improved retry logic for okta authentication to refresh token if authentication gets throttled.
  - Note that this release does not include the changes introduced in the previous 3.1.0a1 release. Those will be released at a later time.

- v3.0.4(May 23,2023)
  - Fixed a bug in which `cursor.execute()` could modify the argument statement_params dictionary object when executing a multistatement query.
  - Added the json_result_force_utf8_decoding connection parameter to force decoding JSON content in utf-8 when the result format is JSON.
  - Fixed a bug in which we cannot call `SnowflakeCursor.nextset` before fetching the result of the first query if the cursor runs an async multistatement query.
  - Bumped vendored library urllib3 to 1.26.15
  - Bumped vendored library requests to 2.29.0
  - Fixed a bug when `_prefetch_hook()` was not called before yielding results of `execute_async()`.
  - Fixed a bug where some ResultMetadata fields were marked as required when they were optional.
  - Bumped pandas dependency from <1.6.0,>=1.0.0 to >=1.0.0,<2.1.0
  - Fixed a bug where bulk insert converts date incorrectly.
  - Add support for Geometry types.

- v3.0.3(April 20, 2023)
  - Fixed a bug that prints error in logs for GET command on GCS.
  - Added a parameter that allows users to skip file uploads to stage if file exists on stage and contents of the file match.
  - Fixed a bug that occurred when writing a Pandas DataFrame with non-default index in `snowflake.connector.pandas_tool.write_pandas`.
  - Fixed a bug that occurred when writing a Pandas DataFrame with column names containing double quotes in `snowflake.connector.pandas_tool.write_pandas`.
  - Fixed a bug that occurred when writing a Pandas DataFrame with binary data in `snowflake.connector.pandas_tool.write_pandas`.
  - Improved type hint of `SnowflakeCursor.execute` method.
  - Fail instantly upon receiving `403: Forbidden` HTTP response for a login-request.
  - Improved GET logging to warn when downloading multiple files with the same name.

- v3.0.2(March 23, 2023)

  - Fixed a memory leak in the logging module of the Cython extension.
  - Fixed a bug where the `put` command on AWS raised `AttributeError` when uploading file composed of multiple parts.
  - Fixed a bug of incorrect type hints of `SnowflakeCursor.fetch_arrow_all` and `SnowflakeCursor.fetchall`.
  - Fixed a bug where `snowflake.connector.util_text.split_statements` swallows the final line break in the case when there are no space between lines.
  - Improved logging to mask tokens in case of errors.
  - Validate SSO URL before opening it in the browser for External browser authenticator.

- v3.0.1(February 28, 2023)

  - Improved the robustness of OCSP response caching to handle errors in cases of serialization and deserialization.
  - Updated async_executes method's doc-string.
  - Errors raised now have a query field that contains the SQL query that caused them when available.
  - Fixed a bug where MFA token caching would refuse to work until restarted instead of reauthenticating.
  - Replaced the dependency on setuptools in favor of packaging.
  - Fixed a bug where `AuthByKeyPair.handle_timeout` should pass keyword arguments instead of positional arguments when calling `AuthByKeyPair.prepare`.

- v3.0.0(January 26, 2023)

  - Fixed a bug where write_pandas did not use user-specified schema and database to create intermediate objects
  - Fixed a bug where HTTP response code of 429 were not retried
  - Fixed a bug where MFA token caching was not working
  - Bumped pyarrow dependency from >=8.0.0,<8.1.0 to >=10.0.1,<10.1.0
  - Bumped pyOpenSSL dependency from <23.0.0 to <24.0.0
  - During browser-based authentication, the SSO url is now printed before opening it in the browser
  - Increased the level of a log for when ArrowResult cannot be imported
  - Added a minimum MacOS version check when compiling C-extensions
  - Enabled `fetch_arrow_all` and `fetch_arrow_batches` to handle async query results

- v2.9.0(December 9, 2022)

  - Fixed a bug where the permission of the file downloaded via GET command is changed
  - Reworked authentication internals to allow users to plug custom key-pair authenticators
  - Multi-statement query execution is now supported through `cursor.execute` and `cursor.executemany`
    - The Snowflake parameter `MULTI_STATEMENT_COUNT` can be altered at the account, session, or statement level. An additional argument, `num_statements`, can be provided to `execute` to use this parameter at the statement level. It *must* be provided to `executemany` to submit a multi-statement query through the method. Note that bulk insert optimizations available through `executemany` are not available when submitting multi-statement queries.
      - By default the parameter is 1, meaning only a single query can be submitted at a time
      - Set to 0 to submit any number of statements in a multi-statement query
      - Set to >1 to submit the specified exact number of statements in a multi-statement query
    - Bindings are accepted in the same way for multi-statements as they are for single statement queries
    - Asynchronous multi-statement query execution is supported. Users should still use `get_results_from_sfqid` to retrieve results
    - To access the results of each query, users can call `SnowflakeCursor.nextset()` as specified in the DB 2.0 API (PEP-249), to iterate through each statements results
      - The first statement's results are accessible immediately after calling `execute` (or `get_results_from_sfqid` if asynchronous) through the existing `fetch*()` methods

- v2.8.3(November 28,2022)

  - Bumped cryptography dependency from <39.0.0 to <41.0.0
  - Fixed a bug where expired OCSP response cache caused infinite recursion during cache loading

- v2.8.2(November 18,2022)

  - Improved performance of OCSP response caching
  - During the execution of GET commands we no longer resolve target location on the local machine
  - Improved performance of regexes used for PUT/GET SQL statement detection. CVE-2022-42965

- v2.8.1(October 30,2022)

   - Bumped cryptography dependency from <37.0.0 to <39.0.0
   - Bumped pandas dependency from <1.5.0 to <1.6.0
   - Fixed a bug where write_pandas wouldn't write an empty DataFrame to Snowflake
   - When closing connection async query status checking is now parallelized
   - Fixed a bug where test logging would be enabled on Jenkins workers in non-Snowflake Jenkins machines
   - Enhanced the atomicity of write_pandas when overwrite is set to True

- v2.8.0(September 27,2022)

  - Fixed a bug where rowcount was deleted when the cursor was closed
  - Fixed a bug where extTypeName was used even when it was empty
  - Updated how telemetry entries are constructed
  - Added telemetry for imported root packages during run-time
  - Added telemetry for using write_pandas
  - Fixed missing dtypes when calling fetch_pandas_all() on empty result
  - The write_pandas function now supports providing additional arguments to be used by DataFrame.to_parquet
  - All optional parameters of write_pandas can now be provided to pd_writer and make_pd_writer to be used with DataFrame.to_sql

- v2.7.12(August 26,2022)

   - Fixed a bug where timestamps fetched as pandas.DataFrame or pyarrow.Table would overflow for the sake of unnecessary precision. In the case where an overflow cannot be prevented a clear error will be raised now.
   - Added in-file caching for OCSP response caching
   - The write_pandas function now supports transient tables through the new table_type argument which supersedes create_temp_table argument
   - Fixed a bug where calling fetch_pandas_batches incorrectly raised NotSupportedError after an async query was executed
   - Added support for OKTA Identity Engine

- v2.7.11(July 26,2022)

   - Added minimum version pin to typing_extensions

- v2.7.10(July 22,2022)

   - Release wheels are now built on manylinux2014
   - Bumped supported pyarrow version to >=8.0.0,<8.1.0
   - Updated vendored library versions requests to 2.28.1 and urllib3 to 1.26.10
   - Added in-memory cache to OCSP requests
   - Added overwrite option to write_pandas
   - Added attribute `lastrowid` to `SnowflakeCursor` in compliance with PEP249.
   - Fixed a bug where gzip compressed http requests might be garbled by an unflushed buffer
   - Added new connection diagnostics capabilities to snowflake-connector-python
   - Bumped numpy dependency from <1.23.0 to <1.24.0


- v2.7.9(June 26,2022)

   - Fixed a bug where errors raised during get_results_from_sfqid() were missing errno
   - Fixed a bug where empty results containing GEOGRAPHY type raised IndexError


- v2.7.8(May 28,2022)

   - Updated PyPi documentation link to python specific main page
   - Fixed an error message that appears when pandas optional dependency group is required but is not installed
   - Implemented the DB API 2 callproc() method
   - Fixed a bug where decryption took place before decompression when downloading files from stages
   - Fixed a bug where s3 accelerate configuration was handled incorrectly
   - Extra named arguments given executemany() are now forwarded to execute()
   - Automatically sets the application name to streamlit when streamlit is imported and application name was not explicitly set
   - Bumped pyopenssl dependency version to >=16.2.0,<23.0.0


- v2.7.7(April 30,2022)

   - Bumped supported pandas version to < 1.5.0
   - Fixed a bug where partner name (from SF_PARTNER environmental variable) was set after connection was established
   - Added a new _no_retry option to executing queries
   - Fixed a bug where extreme timestamps lost precision


- v2.7.6(March 17,2022)

   - Fixed missing python_requires tag in setup.cfg

- v2.7.5(March 17,2022)

   - Added an option for partners to inject their name through an environmental variable (SF_PARTNER)
   - Fixed a bug where we would not wait for input if a browser window couldn't be opened for SSO login
   - Deprecate support for Python 3.6
   - Exported a type definition for SnowflakeConnection
   - Fixed a bug where final Arrow table would contain duplicate index numbers when using fetch_pandas_all

- v2.7.4(February 05,2022)

   - Add Geography Types
   - Removing automated incident reporting code
   - Fixed a bug where circular reference would prevent garbage collection on some objects
   - Fixed a bug where `DatabaseError` was thrown when executing against a closed cursor instead of `InterfaceError`
   - Fixed a bug where calling `executemany` would crash if an iterator was supplied as args
   - Fixed a bug where violating `NOT NULL` constraint raised `DatabaseError` instead of `IntegrityError`

- v2.7.3(January 22,2022)

   - Fixed a bug where timezone was missing from retrieved Timestamp_TZ columns
   - Fixed a bug where a long running PUT/GET command could hit a Storage Credential Error while renewing credentials
   - Fixed a bug where py.typed was not being included in our release wheels
   - Fixed a bug where negative numbers were mangled when fetched with the connection parameter arrow_number_to_decimal
   - Improved the error message that is encountered when running GET for a non-existing file
   - Fixed rendering of our long description for PyPi
   - Fixed a bug where DUO authentication ran into errors if sms authentication was disabled for the user
   - Add the ability to auto-create a table when writing a pandas DataFrame to a Snowflake table
   - Bumped the maximum dependency version of numpy from <1.22.0 to <1.23.0

- v2.7.2(December 17,2021)

   - Added support for Python version 3.10.
   - Fixed an issue bug where _get_query_status failed if there was a network error.
   - Added the interpolate_empty_sequences connection parameter to control interpolating empty sequences into queries.
   - Fixed an issue where where BLOCKED was considered to be an error by is_an_error.
   - Added source field to Telemetry.
   - Increased the cryptography dependency version.
   - Increased the pyopenssl dependency version.
   - Fixed an issue where dbapi.Binary returned a string instead of bytes.
   - Increased the required version of numpy.
   - Increased the required version of keyring.
   - Fixed issue so that fetch functions now return a typed DataFrames and pyarrow Tables for empty results.
   - Added py.typed
   - Improved error messages for PUT/GET.
   - Added Cursor.query attribute for accessing last query.
   - Increased the required version of pyarrow.


- v2.7.1(November 19,2021)

   - Fixed a bug where uploading a streaming file with multiple parts did not work.
   - JWT tokens are now regenerated when a request is retired.
   - Updated URL escaping when uploading to AWS S3 to match how S3 escapes URLs.
   - Removed the unused s3_connection_pool_size connection parameter.
   - Blocked queries are now be considered to be still running.
   - Snowflake specific exceptions are now set using Exception arguments.
   - Fixed an issue where use_s3_regional_url was not set correctly by the connector.


- v2.7.0(October 25,2021)

   - Removing cloud sdks.snowflake-connector-python will not install them anymore. Recreate your virtualenv to get rid of unnecessary dependencies.
   - Include Standard C++ headers.
   - Update minimum dependency version pin of cryptography.
   - Fixed a bug where error number would not be added to Exception messages.
   - Fixed a bug where client_prefetch_threads parameter was not respected when pre-fetching results.
   - Update signature of SnowflakeCursor.execute's params argument.


- v2.6.2(September 27,2021)

   - Updated vendored urllib3 and requests versions.
   - Fixed a bug where GET commands would fail to download files from sub directories from stages.
   - Added a feature where where the connector will print the url it tried to open when it is unable to open it for external browser authentication.


- v2.6.1(September 16,2021)

   - Bump pandas version from <1.3 to <1.4
   - Fixing Python deprecation warnings.
   - Added more type-hints.
   - Marked HeartBeatTimer threads as daemon threads.
   - Force cast a column into integer in write_pandas to avoid a rare behavior that would lead to crashing.
   - Implement AWS signature V4 to new SDKless PUT and GET.
   - Removed a deprecated setuptools option from setup.py.
   - Fixed a bug where error logs would be printed for query executions that produce no results.
   - Fixed a bug where the temporary stage for bulk array inserts exists.


- v2.6.0(August 29,2021)

   - Internal change to the implementation of result fetching.
   - Upgraded Pyarrow version from 3.0 to 5.0.
   - Internal change to the implementation for PUT and GET. A new connection parameter use_new_put_get was added to toggle between implementations.
   - Fixed a bug where executemany did not detect the type of data it was inserting.
   - Updated the minimum Mac OSX build target from 10.13 to 10.14.


- v2.5.1(July 31,2021)

   - Fixes Python Connector bug that prevents the connector from using AWS S3 Regional URL. The driver currently overrides the regional URL information with the default S3 URL causing failure in PUT.


- v2.5.0(July 22,2021)

   - Fixed a bug in write_pandas when quote_identifiers is set to True the function would not actually quote column names.
   - Bumping idna dependency pin from <3,>=2.5 to >=2.5,<4
   - Fix describe method when running `insert into ...` commands


- v2.4.6(June 25,2021)

   - Fixed a potential memory leak.
   - Removed upper certifi version pin.
   - Updated vendored libraries , urllib(1.26.5) and requests(2.25.1).
   - Replace pointers with UniqueRefs.
   - Changed default value of client_session_keep_alive to None.
   - Added the ability to retrieve metadata/schema without executing the query (describe method).

- v2.4.5(June 15,2021)

   - Fix for incorrect JWT token invalidity when an account alias with a dash in it is used for regionless account URL.

- v2.4.4(May 30,2021)

   - Fixed a segfault issue when using DictCursor and arrow result format with out of range dates.
   - Adds new make_pd_writer helper function


- v2.4.3(April 29,2021)

   - Uses s3 regional URL in private links when a param is set.
   - New Arrow NUMBER to Decimal converter option.
   - Update pyopenssl requirement from <20.0.0,>=16.2.0 to >=16.2.0,<21.0.0.
   - Update pandas requirement from <1.2.0,>=1.0.0 to >=1.0.0,<1.3.0.
   - Update numpy requirement from <1.20.0 to <1.21.0.


- v2.4.2(April 03,2021)

   - PUT statements are now thread-safe.


- v2.4.1(March 04,2021)

   - Make connection object exit() aware of status of parameter `autocommit`


- v2.4.0(March 04,2021)

   - Added support for Python 3.9 and PyArrow 3.0.x.
   - Added support for the upcoming multipart PUT threshold keyword.
   - Added support for using the PUT command with a file-like object.
   - Added some compilation flags to ease building conda community package.
   - Removed the pytz pin because it doesn't follow semantic versioning release format.
   - Added support for optimizing batch inserts through bulk array binding.


- v2.3.10(February 01,2021)

   - Improved query ID logging and added request GUID logging.
   - For dependency checking, increased the version condition for the pyjwt package from <2.0.0 to <3.0.0.


- v2.3.9(January 27,2021)

   - The fix to add proper proxy CONNECT headers for connections made over proxies.


- v2.3.8(January 14,2021)

   - Arrow result conversion speed up.
   - Send all Python Connector exceptions to in-band or out-of-band telemetry.
   - Vendoring requests and urllib3 to contain OCSP monkey patching to our library only.
   - Declare dependency on setuptools.


- v2.3.7(December 10,2020)

   - Added support for upcoming downscoped GCS credentials.
   - Tightened the pyOpenSSL dependency pin.
   - Relaxed the boto3 dependency pin up to the next major release.
   - Relaxed the cffi dependency pin up to the next major release.
   - Added support for executing asynchronous queries.
   - Dropped support for Python 3.5.

- v2.3.6(November 16,2020)

   - Fixed a bug that was preventing the connector from working on Windows with Python 3.8.
   - Improved the string formatting in exception messages.
   - For dependency checking, increased the version condition for the cryptography package from <3.0.0 to <4.0.0.
   - For dependency checking, increased the version condition for the pandas package from <1.1 to <1.2.

- v2.3.5(November 03,2020)

   - Updated the dependency on the cryptography package from version 2.9.2 to 3.2.1.

- v2.3.4(October 26,2020)

   - Added an optional parameter to the write_pandas function to specify that identifiers should not be quoted before being sent to the server.
   - The write_pandas function now honors default and auto-increment values for columns when inserting new rows.
   - Updated the Python Connector OCSP error messages and accompanying telemetry Information.
   - Enabled the runtime pyarrow version verification to fail gracefully. Fixed a bug with AWS glue environment.
   - Upgraded the version of boto3 from 1.14.47 to 1.15.9.
   - Upgraded the version of idna from 2.9 to 2.10.

- v2.3.3(October 05,2020)

   - Simplified the configuration files by consolidating test settings.
   - In the Connection object, the execute_stream and execute_string methods now filter out empty lines from their inputs.

- v2.3.2(September 14,2020)

   - Fixed a bug where a file handler was not closed properly.
   - Fixed various documentation typos.

- v2.3.1(August 25,2020)

   - Fixed a bug where 2 constants were removed by mistake.

- v2.3.0(August 24,2020)

   - When the log level is set to DEBUG, log the OOB telemetry entries that are sent to Snowflake.
   - Fixed a bug in the PUT command where long running PUTs would fail to re-authenticate to GCP for storage.
   - Updated the minimum build target MacOS version to 10.13.

- v2.2.10(August 03,2020)

    - Improved an error message for when "pandas" optional dependency group is not installed and user tries to fetch data into a pandas DataFrame. It'll now point user to our online documentation.

- v2.2.9(July 13,2020)

    - Connection parameter validate_default_parameters now verifies known connection parameter names and types. It emits warnings for anything unexpected types or names.
    - Correct logging messages for compiled C++ code.
    - Fixed an issue in write_pandas with location determination when database, or schema name was included.
    - Bumped boto3 dependency version.
    - Fixed an issue where uploading a file with special UTF-8 characters in their names corrupted file.

- v2.2.8(June 22,2020)

    - Switched docstring style to Google from Epydoc and added automated tests to enforce the standard.
    - Fixed a memory leak in DictCursor's Arrow format code.

- v2.2.7(June 1,2020)

    - Support azure-storage-blob v12 as well as v2 (for Python 3.5.0-3.5.1) by Python Connector
    - Fixed a bug where temporary directory path was not Windows compatible in write_pandas function
    - Added out of band telemetry error reporting of unknown errors

- v2.2.6(May 11,2020)

    - Update Pyarrow version from 0.16.0 to 0.17.0 for Python connector
    - Remove more restrictive application name enforcement.
    - Missing keyring dependency will not raise an exception, only emit a debug log from now on.
    - Bumping boto3 to <1.14
    - Fix flake8 3.8.0 new issues
    - Implement Python log interceptor

- v2.2.5(April 30,2020)

    - Added more efficient way to ingest a pandas.Dataframe into Snowflake, located in snowflake.connector.pandas_tools
    - More restrictive application name enforcement and standardizing it with other Snowflake drivers
    - Added checking and warning for users when they have a wrong version of pyarrow installed

- v2.2.4(April 10,2020)

    - Emit warning only if trying to set different setting of use_openssl_only parameter

- v2.2.3(March 30,2020)

    - Secure SSO ID Token
    - Add use_openssl_only connection parameter, which disables the usage of pure Python cryptographic libraries for FIPS
    - Add manylinux1 as well as manylinux2010
    - Fix a bug where a certificate file was opened and never closed in snowflake-connector-python.
    - Fix python connector skips validating GCP URLs
    - Adds additional client driver config information to in band telemetry.

- v2.2.2(March 9,2020)

    - Fix retry with chunck_downloader.py for stability.
    - Support Python 3.8 for Linux and Mac.

- v2.2.1(February 18,2020)

    - Fix use DictCursor with execute_string #248

- v2.2.0(January 27,2020)

    - Drop Python 2.7 support
    - AWS: When OVERWRITE is false, which is set by default, the file is uploaded if no same file name exists in the stage. This used to check the content signature but it will no longer check. Azure and GCP already work this way.
    - Document Python connector dependencies on our GitHub page in addition to Snowflake docs.
    - Fix sqlalchemy and possibly python-connector warnings.
    - Fix GCP exception using the Python connector to PUT a file in a stage with auto_compress=false.
    - Bump up botocore requirements to 1.14.
    - Fix uppercaseing authenticator breaks Okta URL which may include case-sensitive elements(#257).
    - Fix wrong result bug while using fetch_pandas_all() to get fixed numbers with large scales.
    - Increase multi part upload threshold for S3 to 64MB.

- v2.1.3(January 06,2020)

    - Fix GCP Put failed after hours

- v2.1.2(December 16,2019)

    - Fix the arrow bundling issue for python connector on mac.
    - Fix the arrow dll bundle issue on windows.Add more logging.

- v2.1.1(December 12,2019)

    - Fix GZIP uncompressed content for Azure GET command.
    - Add support for GCS PUT and GET for private preview.
    - Support fetch as numpy value in arrow result format.
    - Fix NameError: name 'EmptyPyArrowIterator' is not defined for Mac.
    - Return empty dataframe for fetch_pandas_all() api if result set is empty.

- v2.1.0(December 2,2019)

    - Fix default `ssl_context` options
    - Pin more dependencies for Python Connector
    - Fix import of SnowflakeOCSPAsn1Crypto crashes Python on MacOS Catalina
    - Update the release note that 1.9.0 was removed
    - Support DictCursor for arrow result format
    - Upgrade Python's arrow lib to 0.15.1
    - Raise Exception when PUT fails to Upload Data
    - Handle year out of range correctly in arrow result format

- v2.0.4(November 13,2019)

    - Increase OCSP Cache expiry time from 24 hours to 120 hours.
    - Fix pyarrow cxx11 abi compatibility issue
    - Use new query result format parameter in python tests

- v2.0.3(November 1,2019)

    - Fix for ,Pandas fetch API did not handle the case that first chunk is empty correctly.
    - Updated with botocore, boto3 and requests packages to the latest version.
    - Pinned stable versions of Azure urllib3 packages.

- v2.0.2(October 21,2019)

    - Fix sessions remaining open even if they are disposed manually. Retry deleting session if the connection is explicitly closed.
    - Fix memory leak in the new fetch pandas API
    - Fix Auditwheel failed with python37
    - Reduce the footprint of Python Connector
    - Support asn1crypto 1.1.x
    - Ensure that the cython components are present for Conda package

- v2.0.1(October 04,2019)

    - Add asn1crypto requirement to mitigate incompatibility change

- v2.0.0(September 30,2019)

    - Release Python Connector 2.0.0 for Arrow format change.
    - Fix SF_OCSP_RESPONSE_CACHE_DIR referring to the OCSP cache response file directory and not the top level of directory.
    - Fix Malformed certificate ID key causes uncaught KeyError.
    - No retry for certificate errors.
    - Fix In-Memory OCSP Response Cache - PythonConnector
    - Move AWS_ID and AWS_SECRET_KEY to their newer versions in the Python client
    - Fix result set downloader for ijson 2.5
    - Make authenticator field case insensitive earlier
    - Update USER-AGENT to be consistent with new format
    - Update Python Driver URL Whitelist to support US Gov domain
    - Fix memory leak in python connector panda df fetch API

- v1.9.1(October 4,2019)

    - Add asn1crypto requirement to mitigate incompatibility change.

- v1.9.0(August 26,2019) **REMOVED from pypi due to dependency compatibility issues**

    - Implement converter for all arrow data types in python connector extension
    - Fix arrow error when returning empty result using python connecter
    - Fix OCSP responder hang, AttributeError: 'ReadTimeout' object has no attribute 'message'
    - Update OCSP Connection timeout.
    - Fix RevokedCertificateError OOB Telemetry events are not sent
    - Uncaught RevocationCheckError for FAIL_OPEN in create_pair_issuer_subject
    - Fix uncaught exception in generate_telemetry_data function
    - Fix connector looses context after connection drop/restore by retrying IncompleteRead error.
    - Make tzinfo class at the module level instead of inlining

- v1.8.7(August 12,2019)

    - Rewrote validateDefaultParameters to validate the database, schema and warehouse at connection time. False by default.
    - Fix OCSP Server URL problem in multithreaded env
    - Fix Azure Gov PUT and GET issue

- v1.8.6(July 29,2019)

    - Reduce retries for OCSP from Python Driver
    - Azure PUT issue: ValueError: I/O operation on closed file
    - Add client information to USER-AGENT HTTP header - PythonConnector
    - Better handling of OCSP cache download failure

- v1.8.5(July 15,2019)

    - Drop Python 3.4 support for Python Connector

- v1.8.4(July 01,2019)

    - Update Python Connector to discard invalid OCSP Responses while merging caches

- v1.8.3(June 17,2019)

    - Update Client Driver OCSP Endpoint URL for Private Link Customers
    - Ignore session gone 390111 when closing
    - Python3.4 using requests 2.21.0 needs older version of urllib3
    - Use Account Name for Global URL

- v1.8.2 (June 03,2019)

    - Pendulum datatype support

- v1.8.1 (May 20,2019)

    - Revoked OCSP Responses persists in Driver Cache + Logging Fix
    - Fixed DeprecationWarning: Using or importing the ABCs from 'collections' instead of from 'collections.abc' is deprecated

- v1.8.0 (May 10, 2019)

    - support ``numpy.bool_`` in binding type
    - Add Option to Skip Request Pooling
    - Add OCSP_MODE metric
    - Fixed PUT URI issue for Windows path
    - OCSP SoftFail

- v1.7.11 (April 22, 2019)

    - numpy timestamp with timezone support
    - qmark not binding None

- v1.7.10 (April 8, 2019)

    - Fix the incorrect custom Server URL in Python Driver for Privatelink

- v1.7.9 (March 25,2019)

    - Python Interim Solution for Custom Cache Server URL
    - Internal change for pending feature

- v1.7.8 (March 12,2019)

    - Add OCSP signing certificate validity check

- v1.7.7 (February 22,2019)

    - Skip HEAD operation when OVERWRITE=true for PUT
    - Update copyright year from 2018 to 2019 for Python

- v1.7.6 (February 08,2019)

    - Adjusted pyasn1 and pyasn1-module requirements for Python Connector
    - Added idna to setup.py. made pyasn1 optional for Python2

- v1.7.5 (January 25, 2019)

    - Incorporate "kwargs" style group of key-value pairs in connection's "execute_string" function.

- v1.7.4 (January 3, 2019)

    - Invalidate outdated OCSP response when checking cache hit
    - Made keyring use optional in Python Connector
    - Added SnowflakeNullConverter for Python Connector to skip all client side conversions
    - Honor ``CLIENT_PREFETCH_THREADS`` to download the result set.
    - Fixed the hang when region=us-west-2 is specified.
    - Added Python 3.7 tests

- v1.7.3 (December 11, 2018)

    - Improved the progress bar control for SnowSQL
    - Fixed PUT/GET progress bar for Azure

- v1.7.2 (December 4, 2018)

    - Refactored OCSP checks
    - Adjusted log level to mitigate confusions

- v1.7.1 (November 27, 2018)

    - Fixed regex pattern warning in cursor.py
    - Fixed 403 error for EU deployment
    - Fixed the epoch time to datetime object converter for Windoww

- v1.7.0 (November 13, 2018)

    - Internal change for pending feature.

- v1.6.12 (October 30, 2018)

    - Updated ``boto3`` and ``botocore`` version dependeny.
    - Catch socket.EAI_NONAME for localhost socket and raise a better error message
    - Added ``client_session_keep_alive_heartbeat_frequency`` to control heartbeat timings for ``client_session_keep_alive``.

- v1.6.11 (October 23, 2018)

    - Fixed exit_on_error=true didn't work if PUT / GET error occurs
    - Fixed a backslash followed by a quote in a literal was not taken into account.
    - Added ``request_guid`` to each HTTP request for tracing.

- v1.6.10 (September 25, 2018)

    - Added ``client_session_keep_alive`` support.
    - Fixed multiline double quote expressions PR #117 (@bensowden)
    - Fixed binding ``datetime`` for TIMESTAMP type in ``qmark`` binding mode. PR #118 (@rhlahuja)
    - Retry HTTP 405 to mitigate Nginx bug.
    - Accept consent response for id token cache. WIP.

- v1.6.9 (September 13, 2018)

    - Changed most INFO logs to DEBUG. Added INFO for key operations.
    - Fixed the URL query parser to get multiple values.

- v1.6.8 (August 30, 2018)

    - Updated ``boto3`` and ``botocore`` version dependeny.

- v1.6.7 (August 22, 2018)

    - Enforce virtual host URL for PUT and GET.
    - Added retryCount, clientStarTime for query-request for better service.

- v1.6.6 (August 9, 2018)

    - Replaced ``pycryptodome`` with ``pycryptodomex`` to avoid namespace conflict with ``PyCrypto``.
    - Fixed hang if the connection is not explicitly closed since 1.6.4.
    - Reauthenticate for externalbrowser while running a query.
    - Fixed remove_comments option for SnowSQL.

- v1.6.5 (July 13, 2018)

    - Fixed the current object cache in the connection for id token use.
    - Added no OCSP cache server use option.

- v1.6.4 (July 5, 2018)

    - Fixed div by zero for Azure PUT command.
    - Cache id token for SSO. This feature is WIP.
    - Added telemetry client and job timings by @dsouzam.

- v1.6.3 (June 14, 2018)

    - Fixed binding long value for Python 2.

- v1.6.2 (June 7, 2018)

    - Removes username restriction for OAuth. PR 86(@tjj5036)
    - Retry OpenSSL.SysError in tests
    - Updated concurrent insert test as the server improved.

- v1.6.1 (May 17, 2018)

    - Enable OCSP Dynamic Cache server for privatelink.
    - Ensure the type of ``login_timeout`` attribute is ``int``.

- v1.6.0 (May 3, 2018)

    - Enable OCSP Cache server by default.

- v1.5.8 (April 26, 2018)

    - Fixed PUT command error 'Server failed to authenticate the request. Make sure the value of Authorization header is formed correctly including the signature.' for Azure deployment.

- v1.5.7 (April 19, 2018)

    - Fixed object has no attribute errors in Python3 for Azure deployment.
    - Removed ContentEncoding=gzip from the header for PUT command. This caused COPY failure if autocompress=false.

- v1.5.6 (April 5, 2018)

    - Updated ``boto3`` and ``botocore`` version dependeny.

- v1.5.5 (March 22, 2018)

    - Fixed TypeError: list indices must be integers or slices, not str. PR/Issue 75 (@daniel-sali).
    - Updated ``cryptography`` dependency.

- v1.5.4 (March 15, 2018)

    - Tightened ``pyasn`` and ``pyasn1-modules`` version requirements
    - Added OS and OS_VERSION session info.
    - Relaxed ``pycryptodome`` version requirements. No 3.5.0 should be used.

- v1.5.3 (March 9, 2018)

    - Pulled back ``pyasn1`` for OCSP check in Python 2. Python 3 continue using ``asn1crypto`` for better performance.
    - Limit the upper bound of ``pycryptodome`` version to less than 3.5.0 for Issue 65.

- v1.5.2 (March 1, 2018)

    - Fixed failue in case HOME/USERPROFILE is not set.
    - Updated ``boto3`` and ``botocore`` version dependeny.

- v1.5.1 (February 15, 2018)

    - Prototyped oauth. Won't work without the server change.
    - Retry OCSP data parse failure
    - Fixed paramstyle=qmark binding for SQLAlchemy

- v1.5.0 (January 26, 2018)

    - Removed ``pyasn1`` and ``pyasn1-modules`` from the dependency.
    - Prototyped key pair authentication.
    - Fixed OCSP response cache expiration check.

- v1.4.17 (January 19, 2018)

    - Adjusted ``pyasn1`` and ``pyasn1-modules`` version dependency. PR 48 (@baxen)
    - Started replacing ``pyasn1`` with ``asn1crypto`` Not activated yet.

- v1.4.16 (January 16, 2018)

    - Added OCSP cache related tools.

- v1.4.15 (January 11, 2018)

    - Added OCSP cache server option.

- v1.4.14 (December 14, 2017)

    - Improved OCSP response dump util.

- v1.4.13 (November 30, 2017)

    - Updated ``boto3`` and ``botocore`` version dependeny.

- v1.4.12 (November 16, 2017)

    - Added ``qmark`` and ``numeric`` paramstyle support for server side binding.
    - Added ``timezone`` session parameter support to connections.
    - Fixed a file handler leak in OCSP checks.

- v1.4.11 (November 9, 2017)

    - Fixed Azure PUT command to use AES CBC key encryption.
    - Added retry for intermittent PyAsn1Error.

- v1.4.10 (October 26, 2017)

    - Added Azure support for PUT and GET commands.
    - Updated ``cryptography``, ``boto3`` and ``botocore`` version dependeny.

- v1.4.9 (October 10, 2017)

    - Fixed a regression caused by ``pyasn1`` upgrade.

- v1.4.8 (October 5, 2017)

    - Updated Fed/SSO parameters. The production version of Fed/SSO from Python Connector requires this version.
    - Refactored for Azure support
    - Set CLIENT_APP_ID and CLIENT_APP_VERSION in all requests
    - Support new behaviors of newer version of ``pyasn1``. Relaxed the dependency.
    - Making socket timeout same as the login time
    - Fixed the case where no error message is attached.

- v1.4.7 (September 20, 2017)

    - Refresh AWS token in PUT command if S3UploadFailedError includes the ExpiredToken error
    - Retry all of 5xx in connection

- v1.4.6 (September 14, 2017)

    - Mitigated sigint handler config failure for SQLAlchemy
    - Improved the message for invalid SSL certificate error
    - Retry forever for query to mitigate 500 errors

- v1.4.5 (August 31, 2017)

    - Fixed regression in #34 by rewriting SAML 2.0 compliant service application support.
    - Cleaned up logger by moving instance to module.

- v1.4.4 (August 24, 2017)

    - Fixed Azure blob certificate issue. OCSP response structure bug fix
    - Added SAML 2.0 compliant service application support. preview feature.
    - Upgraded SSL wrapper with the latest urllib3 pyopenssl glue module. It uses kqueue, epoll or poll in replacement of select to read data from socket if available.

- v1.4.3 (August 17, 2017)

    - Changed the log levels for some messages from ERROR to DEBUG to address confusion as real incidents. In fact, they are not real issues but signals for connection retry.
    - Added ``certifi`` to the dependent component list to mitigate CA root certificate out of date issue.
    - Set the maximum versions of dependent components ``boto3`` and ``botocore``.
    - Updated ``cryptography`` and ``pyOpenSSL`` version dependeny change.
    - Added a connection parameter ``validate_default_parameters`` to validate the default database, schema and warehouse. If the specified object doesn't exist, it raises an error.

- v1.4.2 (August 3, 2017)

    - Fixed retry HTTP 400 in upload file when AWS token expires
    - Relaxed the version of dependent components ``pyasn1`` and ``pyasn1-modules``

- v1.4.1 (July 26, 2017)

    - Pinned ``pyasn1`` and ``pyasn1-modules`` versions to 0.2.3 and 0.0.9, respectively

- v1.4.0 (July 6, 2017)

    - Relaxed the versions of dependent components ``boto3``, ``botocore``, ``cffi`` and ``cryptography`` and ``pyOpenSSL``
    - Minor improvements in OCSP response file cache

- v1.3.18 (June 15, 2017)

    - Fixed OCSP response cache file not found issue on Windows. Drive letter was taken off
    - Use less restrictive cryptography>=1.7,<1.8
    - Added ORC detection in PUT command

- v1.3.17 (June 1, 2017)

    - Timeout OCSP request in 60 seconds and retry
    - Set autocommit and abort_detached_query session parameters in authentication time if specified
    - Fixed cross region stage issue. Could not get files in us-west-2 region S3 bucket from us-east-1

- v1.3.16 (April 20, 2017)

    - Fixed issue in fetching ``DATE`` causing [Error 22] Invalid argument on Windows
    - Retry on ``RuntimeError`` in requests

- v1.3.15 (March 30, 2017)

    - Refactored data converters in fetch to improve performance
    - Fixed timestamp format FF to honor the scale of data type
    - Improved the security of OKTA authentication with hostname verifications
    - Retry PUT on the error ``OpenSSL.SSL.SysCallError`` 10053 with lower concurrency
    - Added ``raw_msg`` attribute to ``Error`` class
    - Refactored session managements

- v1.3.14 (February 24, 2017)

    - Improved PUT and GET error handler.
    - Added proxy support to OCSP checks.
    - Use proxy parameters for PUT and GET commands.
    - Added ``sfqid`` and ``sqlstate`` to the results from query results.
    - Fixed the connection timeout calculation based on ``login_timeout`` and ``network_timeout``.
    - Improved error messages in case of 403, 502 and 504 HTTP reponse code.
    - Upgraded ``cryptography`` to 1.7.2, ``boto3`` to 1.4.4 and ``botocore`` to 1.5.14.
    - Removed explicit DNS lookup for OCSP URL.

- v1.3.13 (February 9, 2017)

    - Fixed AWS SQS connection error with OCSP checks
    - Added ``login_timeout`` and ``network_timeout`` parameters to the ``Connection`` objects.
    - Fixed forbidden access error handing

- v1.3.12 (February 2, 2017)

    - Fixed ``region`` parameter. One character was truncated from the tail of account name
    - Improved performance of fetching data by refactoring fetchone method

- v1.3.11 (January 27, 2017)

    - Fixed the regression in 1.3.8 that caused intermittent 504 errors

- v1.3.10 (January 26, 2017)

    - Compress data in HTTP requests at all times except empty data or OKTA request
    - Refactored FIXED, REAL and TIMESTAMP data fetch to improve performance. This mainly impacts SnowSQL
    - Added ``region`` option to support EU deployments better
    - Increased the retry counter for OCSP servers to mitigate intermittent failure
    - Refactored HTTP access retry logic

- v1.3.9 (January 16, 2017)

    - Upgraded ``botocore`` to 1.4.93 to fix and ``boto3`` to 1.4.3 to fix the HTTPS request failure in Python 3.6
    - Fixed python2 incomaptible import http.client
    - Retry OCSP validation in case of non-200 HTTP code returned

- v1.3.8 (January 12, 2017)

    - Convert non-UTF-8 data in the large result set chunk to Unicode replacement characters to avoid decode error.
    - Updated copyright year to 2017.
    - Use `six` package to support both PY2 and PY3 for some functions
    - Upgraded ``cryptography`` to 1.7.1 to address MacOS Python 3.6 build issue.
    - Fixed OverflowError caused by invalid range of timetamp data for SnowSQL.

- v1.3.7 (December 8, 2016)

    - Increased the validity date acceptance window to prevent OCSP returning invalid responses due to out-of-scope validity dates for certificates.
    - Enabled OCSP response cache file by default.

- v1.3.6 (December 1, 2016)

    - Upgraded ``cryptography`` to 1.5.3, ``pyOpenSSL`` to 16.2.0 and ``cffi`` to 1.9.1.

- v1.3.5 (November 17, 2016)

    - Fixed CA list cache race condition
    - Added retry intermittent 400 HTTP ``Bad Request`` error

- v1.3.4 (November 3, 2016)

    - Added ``quoted_name`` data type support for binding by SQLAlchemy
    - Not to compress ``parquiet`` file in PUT command

- v1.3.3 (October 20, 2016)

    - Downgraded ``botocore`` to 1.4.37 due to potential regression.
    - Increased the stability of PUT and GET commands

- v1.3.2 (October 12, 2016)

    - Upgraded ``botocore`` to 1.4.52.
    - Set the signature version to v4 to AWS client. This impacts ``PUT``, ``GET`` commands and fetching large result set.

- v1.3.1 (September 30, 2016)

    - Added an account name including subdomain.

- v1.3.0 (September 26, 2016)

    - Added support for the ``BINARY`` data type, which enables support for more Python data types:

        - Python 3:

            - ``bytes`` and ``bytearray`` can be used for binding.
            - ``bytes`` is also used for fetching ``BINARY`` data type.

        - Python 2:

            - ``bytearray`` can be used for binding
            - ``str`` is used for fetching ``BINARY`` data type.

    - Added ``proxy_user`` and ``proxy_password`` connection parameters for proxy servers that require authentication.

- v1.2.8 (August 16, 2016)

    - Upgraded ``botocore`` to 1.4.37.
    - Added ``Connection.execute_string`` and ``Connection.execute_stream`` to run multiple statements in a string and stream.
    - Increased the stability of fetching data for Python 2.
    - Refactored memory usage in fetching large result set (Work in Progress).

- v1.2.7 (July 31, 2016)

    - Fixed ``snowflake.cursor.rowcount`` for INSERT ALL.
    - Force OCSP cache invalidation after 24 hours for better security.
    - Use ``use_accelerate_endpoint`` in PUT and GET if Transfer acceleration is enabled for the S3 bucket.
    - Fixed the side effect of ``python-future`` that loads ``test.py`` in the current directory.

- v1.2.6 (July 13, 2016)

    - Fixed the AWS token renewal issue with PUT command when uploading uncompressed large files.

- v1.2.5 (July 8, 2016)

    - Added retry for errors ``S3UploadFailedError`` and ``RetriesExceededError`` in PUT and GET, respectively.

- v1.2.4 (July 6, 2016)

    - Added ``max_connection_pool`` parameter to Connection so that you can specify the maximum number of HTTP/HTTPS connections in the pool.
    - Minor enhancements for SnowSQL.

- v1.2.3 (June 29, 2016)

    - Fixed 404 issue in GET command. An extra slash character changed the S3 path and failed to identify the file to download.

- v1.2.2 (June 21, 2016)

    - Upgraded ``botocore`` to 1.4.26.
    - Added retry for 403 error when accessing S3.

- v1.2.1 (June 13, 2016)

    - Improved fetch performance for data types (part 2): DATE, TIME, TIMESTAMP, TIMESTAMP_LTZ, TIMESTAMP_NTZ and TIMESTAMP_TZ.

- v1.2.0 (June 10, 2016)

    - Improved fetch performance for data types (part 1): FIXED, REAL, STRING.

- v1.1.5 (June 2, 2016)

    - Upgraded ``boto3`` to 1.3.1 and ``botocore`` and 1.4.22.
    - Fixed ``snowflake.cursor.rowcount`` for DML by ``snowflake.cursor.executemany``.
    - Added ``numpy`` data type binding support. ``numpy.intN``, ``numpy.floatN`` and ``numpy.datetime64`` can be bound and fetched.

- v1.1.4 (May 21, 2016)

    - Upgraded ``cffi`` to 1.6.0.
    - Minor enhancements to SnowSQL.

- v1.1.3 (May 5, 2016)

    - Upgraded ``cryptography`` to 1.3.2.

- v1.1.2 (May 4, 2016)

    - Changed the dependency of ``tzlocal`` optional.
    - Fixed charmap error in OCSP checks.

- v1.1.1 (Apr 11, 2016)

    - Fixed OCSP revocation check issue with the new certificate and AWS S3.
    - Upgraded ``cryptography`` to 1.3.1 and ``pyOpenSSL`` to 16.0.0.

- v1.1.0 (Apr 4, 2016)

    - Added ``bzip2`` support in ``PUT`` command. This feature requires a server upgrade.
    - Replaced the self contained packages in ``snowflake._vendor`` with the dependency of ``boto3`` 1.3.0 and ``botocore`` 1.4.2.

- v1.0.7 (Mar 21, 2016)

    - Keep ``pyOpenSSL`` at 0.15.1.

- v1.0.6 (Mar 15, 2016)

    - Upgraded ``cryptography`` to 1.2.3.
    - Added support for ``TIME`` data type, which is now a Snowflake supported data type. This feature requires a server upgrade.
    - Added ``snowflake.connector.DistCursor`` to fetch the results in ``dict`` instead of ``tuple``.
    - Added compression to the SQL text and commands.

- v1.0.5 (Mar 1, 2016)

    - Upgraded ``cryptography`` to 1.2.2 and ``cffi`` to 1.5.2.
    - Fixed the conversion from ``TIMESTAMP_LTZ`` to datetime in queries.

- v1.0.4 (Feb 15, 2016)

    - Fixed the truncated parallel large result set.
    - Added retry OpenSSL low level errors ``ETIMEDOUT`` and ``ECONNRESET``.
    - Time out all HTTPS requests so that the Python Connector can retry the job or recheck the status.
    - Fixed the location of encrypted data for ``PUT`` command. They used to be in the same directory as the source data files.
    - Added support for renewing the AWS token used in ``PUT`` commands if the token expires.

- v1.0.3 (Jan 13, 2016)

    - Added support for the ``BOOLEAN`` data type (i.e. ``TRUE`` or ``FALSE``). This changes the behavior of the binding for the ``bool`` type object:

        - Previously, ``bool`` was bound as a numeric value (i.e. ``1`` for ``True``, ``0`` for ``False``).
        - Now, ``bool`` is bound as native SQL data (i.e. ``TRUE`` or ``FALSE``).

    - Added the ``autocommit`` method to the ``Connection`` object:

        - By default, ``autocommit`` mode is ON (i.e. each DML statement commits the change).
        - If ``autocommit`` mode is OFF, the ``commit`` and ``rollback`` methods are enabled.

    - Avoid segfault issue for ``cryptography`` 1.2 in Mac OSX by using 1.1 until resolved.

- v1.0.2 (Dec 15, 2015)

    - Upgraded ``boto3`` 1.2.2, ``botocore`` 1.3.12.
    - Removed ``SSLv3`` mapping from the initial table.

- v1.0.1 (Dec 8, 2015)

    - Minor bug fixes.

- v1.0.0 (Dec 1, 2015)

    - General Availability release.<|MERGE_RESOLUTION|>--- conflicted
+++ resolved
@@ -10,11 +10,8 @@
 
 - v3.12.1(TBD)
   - Fixed a bug that session token is logged when renewing session.
-<<<<<<< HEAD
-  - Use `pathlib` instead of `os` for default config file location resolution
-=======
+  - Use `pathlib` instead of `os` for default config file location resolution.
   - Fixed a bug that disabling client telemetry does not work.
->>>>>>> bc297561
 
 - v3.12.0(July 24,2024)
   - Set default connection timeout of 10 seconds and socket read timeout of 10 minutes for HTTP calls in file transfer.
