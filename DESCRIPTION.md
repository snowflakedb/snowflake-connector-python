--- conflicted
+++ resolved
@@ -11,11 +11,8 @@
 - v3.0.1(unreleased)
 
   - Improved the robustness of OCSP response caching to handle errors in cases of serialization and deserialization.
-<<<<<<< HEAD
+  - Fixed a bug where `AuthByKeyPair.handle_timeout` should pass keyword arguments instead of positional arguments when calling `AuthByKeyPair.prepare`. PR #1440 (@emilhe)
   - Replaced dependency on setuptools in favor of packaging
-=======
-  - Fixed a bug where `AuthByKeyPair.handle_timeout` should pass keyword arguments instead of positional arguments when calling `AuthByKeyPair.prepare`. PR #1440 (@emilhe)
->>>>>>> 28fa6095
 
 - v3.0.0(January 26, 2023)
 
