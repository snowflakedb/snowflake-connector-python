This package includes the Snowflake Connector for Python, which conforms to the Python DB API 2.0 specification:
https://www.python.org/dev/peps/pep-0249/

Snowflake Documentation is available at:
https://docs.snowflake.com/

Source code is also available at: https://github.com/snowflakedb/snowflake-connector-python

# Release Notes
- v3.14.1(TBD)
  - Basic decimal floating-point type support.
  - Added handling of PAT provided in `password` field.
<<<<<<< HEAD
  - Added experimental support for OAuth authorization code and client credentials flows.
=======
  - Improved error message for client-side query cancellations due to timeouts.
>>>>>>> b848f634

- v3.14.0(March 03, 2025)
  - Bumped pyOpenSSL dependency upper boundary from <25.0.0 to <26.0.0.
  - Added a <19.0.0 pin to pyarrow as a workaround to a bug affecting Azure Batch.
  - Optimized distribution package lookup to speed up import.
  - Fixed a bug where privatelink OCSP Cache url could not be determined if privatelink account name was specified in uppercase.
  - Added support for iceberg tables to `write_pandas`.
  - Fixed base64 encoded private key tests.
  - Fixed a bug where file permission check happened on Windows.
  - Added support for File types.
  - Added `unsafe_file_write` connection parameter that restores the previous behaviour of saving files downloaded with GET with 644 permissions.
  - Deprecated `insecure_mode` connection property and replaced it with `disable_ocsp_checks` with the same behavior as the former property.

- v3.13.2(January 29, 2025)
  - Changed not to use scoped temporary objects.

- v3.13.1(January 29, 2025)
  - Remedied SQL injection vulnerability in snowflake.connector.pandas_tools.write_pandas. See more https://github.com/snowflakedb/snowflake-connector-python/security/advisories/GHSA-2vpq-fh52-j3wv
  - Remedied vulnerability in deserialization of the OCSP response cache. See more: https://github.com/snowflakedb/snowflake-connector-python/security/advisories/GHSA-m4f6-vcj4-w5mx
  - Remedied vulnerability connected to cache files permissions. See more: https://github.com/snowflakedb/snowflake-connector-python/security/advisories/GHSA-r2x6-cjg7-8r43

- v3.13.0(January 23,2025)
  - Added a feature to limit the sizes of IO-bound ThreadPoolExecutors during PUT and GET commands.
  - Updated README.md to include instructions on how to verify package signatures using `cosign`.
  - Updated the log level for cursor's chunk rowcount from INFO to DEBUG.
  - Added a feature to verify if the connection is still good enough to send queries over.
  - Added support for base64-encoded DER private key strings in the `private_key` authentication type.

- v3.12.4(December 3,2024)
  - Fixed a bug where multipart uploads to Azure would be missing their MD5 hashes.
  - Fixed a bug where OpenTelemetry header injection would sometimes cause Exceptions to be thrown.
  - Fixed a bug where OCSP checks would throw TypeError and make mainly GCP blob storage unreachable.
  - Bumped pyOpenSSL dependency from >=16.2.0,<25.0.0 to >=22.0.0,<25.0.0.

- v3.12.3(October 25,2024)
  - Improved the error message for SSL-related issues to provide clearer guidance when an SSL error occurs.
  - Improved error message for SQL execution cancellations caused by timeout.

- v3.12.2(September 11,2024)
  - Improved error handling for asynchronous queries, providing more detailed and informative error messages when an async query fails.
  - Improved inference of top-level domains for accounts specifying a region in China, now defaulting to snowflakecomputing.cn.
  - Improved implementation of the `snowflake.connector.util_text.random_string` to reduce the likelihood of collisions.
  - Updated the log level for OCSP fail-open warning messages from ERROR to WARNING.

- v3.12.1(August 20,2024)
  - Fixed a bug that logged the session token when renewing a session.
  - Fixed a bug where disabling client telemetry did not work.
  - Fixed a bug where passing `login_timeout` as a string raised a `TypeError` during the login retry step.
  - Use `pathlib` instead of `os` for default config file location resolution.
  - Removed upper `cryptogaphy` version pin.
  - Removed reference to script `snowflake-export-certs` (its backing module was already removed long ago)
  - Enhanced retry mechanism for handling transient network failures during query result polling when no server response is received.

- v3.12.0(July 24,2024)
  - Set default connection timeout of 10 seconds and socket read timeout of 10 minutes for HTTP calls in file transfer.
  - Optimized `to_pandas()` performance by fully parallel downloading logic.
  - Fixed a bug that specifying client_session_keep_alive_heartbeat_frequency in snowflake-sqlalchemy could crash the connector.
  - Fixed incorrect type hint of connection parameter `private_key`.
  - Added support for connectivity to multiple domains.
  - Bumped keyring dependency from >=23.1.0,<25.0.0 to >=23.1.0,<26.0.0.
  - Disabled OOB Telemetry.

- v3.11.0(June 17,2024)
  - Added support for `token_file_path` connection parameter to read an OAuth token from a file when connecting to Snowflake.
  - Added support for `debug_arrow_chunk` connection parameter to allow debugging raw arrow data in case of arrow data parsing failure.
  - Added support for `disable_saml_url_check` connection parameter to disable SAML URL check in OKTA authentication.
  - Fixed a bug that OCSP certificate signed using SHA384 algorithm cannot be verified.
  - Fixed a bug that status code shown as uploaded when PUT command failed with 400 error.
  - Fixed a bug that a PermissionError was raised when the current user does not have the right permission on parent directory of config file path.
  - Fixed a bug that OCSP GET url is not encoded correctly when it contains a slash.
  - Fixed a bug that an SSO URL didn't accept `:` in a query parameter, for instance, `https://sso.abc.com/idp/startSSO.ping?PartnerSpId=https://xyz.snowflakecomputing.com/`.

- v3.10.1(May 21, 2024)

  - Removed an incorrect error log message that could occur during arrow data conversion.

- v3.10.0(April 29,2024)

  - Added support for structured types to fetch_pandas_all.
  - Fixed an issue relating to incorrectly formed China S3 endpoints.

- v3.9.1(April 22,2024)

  - Fixed an issue that caused a HTTP 400 error when connecting to a China endpoint.

- v3.9.0(April 20,2024)

  - Added easy logging configuration so that users can easily generate log file by setup log config in `$SNOWFLAKE_HOME/config.toml`.
  - Improved s3 acceleration logic when connecting to China endpoint.

- v3.8.1(April 09, 2024)

  - Reverted the change "Updated `write_pandas` to skip TABLE IF NOT EXISTS in truncate mode." introduced in v3.8.0 (yanked) as it's a breaking change. `write_pandas` will be fixed in the future in a non-breaking way.

- v3.8.0(April 04,2024)

  - Improved `externalbrowser` auth in containerized environments
    - Instruct browser to not fetch `/favicon` on success page
    - Simple retry strategy on empty socket.recv
    - Add `SNOWFLAKE_AUTH_SOCKET_REUSE_PORT` flag (usage: `SNOWFLAKE_AUTH_SOCKET_REUSE_PORT=true`) to set the underlying socket's `SO_REUSEPORT` flag (described in the [socket man page](https://man7.org/linux/man-pages/man7/socket.7.html))
      - Useful when the randomized port used in the localhost callback url is being followed before the container engine completes port forwarding to host
      - Statically map a port between your host and container and allow that port to be reused in rapid succession with:
         `SF_AUTH_SOCKET_PORT=3037 SNOWFLAKE_AUTH_SOCKET_REUSE_PORT=true poetry run python somescript.py`
    - Add `SNOWFLAKE_AUTH_SOCKET_MSG_DONTWAIT` flag (usage: `SNOWFLAKE_AUTH_SOCKET_MSG_DONTWAIT=true`) to make a non-blocking socket.recv call and retry on Error
      - Consider using this if running in a containerized environment and externalbrowser auth frequently hangs while waiting for callback
      - NOTE: this has not been tested extensively, but has been shown to improve the experience when using WSL
  - Added support for parsing structured type information in schema queries.
  - Bumped platformdirs from >=2.6.0,<4.0.0 to >=2.6.0,<5.0.0
  - Updated diagnostics to use system$allowlist instead of system$whitelist.
  - Updated `write_pandas` to skip TABLE IF NOT EXISTS in truncate mode.
  - Improved cleanup logic for connection to rely on interpreter shutdown instead of the `__del__` method.
  - Updated the logging level from INFO to DEBUG when logging the executed query using `SnowflakeCursor.execute`.
  - Fixed a bug that the truncated password in log is not masked.

- v3.7.1(February 21, 2024)

  - Bumped pandas dependency from >=1.0.0,<2.2.0 to >=1.0.0,<3.0.0.
  - Bumped cryptography dependency from <42.0.0,>=3.1.0 to >=3.1.0,<43.0.0.
  - Bumped pyOpenSSL dependency from >=16.2.0,<24.0.0 to >=16.2.0,<25.0.0.
  - Fixed a memory leak in decimal data conversion.
  - Fixed a bug where `write_pandas` wasn't truncating the target table.
  - Bumped keyring dependency lower bound to 23.1.0 to address security vulnerability.

- v3.7.0(January 25,2024)

  - Added a new boolean parameter `force_return_table` to `SnowflakeCursor.fetch_arrow_all` to force returning `pyarrow.Table` in case of zero rows.
  - Cleanup some C++ code warnings and performance issues.
  - Added support for Python 3.12
  - Make local testing more robust against implicit assumptions.
  - Fixed PyArrow Table type hinting
  - Added support for connecting using an existing connection via the session and master token.
  - Added support for connecting to Snowflake by authenticating with multiple SAML IDP using external browser.
  - Added support for structured types (OBJECT, MAP, ARRAY) to nanoarrow converters.
  - Fixed compilation issue due to missing cstdint header on gcc13.
  - Improved config permissions warning message.

- v3.6.0(December 09,2023)

  - Added support for Vector types
  - Changed urllib3 version pin to only affect Python versions < 3.10.
  - Support for `private_key_file` and `private_key_file_pwd` connection parameters
  - Added a new flag `expired` to `SnowflakeConnection` class, that keeps track of whether the connection's master token has expired.
  - Fixed a bug where date insertion failed when date format is set and qmark style binding is used.

- v3.5.0(November 13,2023)

  - Version 3.5.0 is the snowflake-connector-python purely built upon apache arrow-nanoarrow project.
    - Reduced the wheel size to ~1MB and installation size to ~5MB.
    - Removed a hard dependency on a specific version of pyarrow.
  - Deprecated the usage of the following class/variable/environment variable for the sake of pure nanoarrow converter:
    - Deprecated class `snowflake.connector.cursor.NanoarrowUsage`.
    - Deprecated environment variable `NANOARROW_USAGE`.
    - Deprecated module variable `snowflake.connector.cursor.NANOARROW_USAGE`.

- v3.4.1(November 08,2023)

  - Bumped vendored `urllib3` to 1.26.18
  - Bumped vendored `requests` to 2.31.0

- v3.4.0(November 03,2023)

  - Added support for `use_logical_type` in `write_pandas`.
  - Removed dependencies on pycryptodomex and oscrypto. All connections now go through OpenSSL via the cryptography library, which was already a dependency.
  - Fixed issue with ingesting files over 80 GB to S3.
  - Added the `backoff_policy` argument to `snowflake.connector.connect` allowing for configurable backoff policy between retries of failed requests. See available implementations in the `backoff_policies` module.
  - Added the `socket_timeout` argument to `snowflake.connector.connect` specifying socket read and connect timeout.
  - Fixed `login_timeout` and `network_timeout` behaviour. Retries of login and network requests are now properly halted after these timeouts expire.
  - Fixed bug for issue https://github.com/urllib3/urllib3/issues/1878 in vendored `urllib`.
  - Add User-Agent header for diagnostic report for tracking.

- v3.3.1(October 16,2023)

  - Added for non-Windows platforms command suggestions (chown/chmod) for insufficient file permissions of config files.
  - Fixed issue with connection diagnostics failing to complete certificate checks.
  - Fixed issue that arrow iterator causes `ImportError` when the c extensions are not compiled.

- v3.3.0(October 10,2023)

  - Updated to Apache arrow-nanoarrow project for result arrow data conversion.
  - Introduced the `NANOARROW_USAGE` environment variable to allows switching between the nanoarrow converter and the arrow converter. Valid values include:
    - `FOLLOW_SESSION_PARAMETER`, which uses the converter configured in the server.
    - `DISABLE_NANOARROW`, which uses arrow converter, overriding the server setting.
    - `ENABLE_NANOARROW`, which uses the nanoarrow converter, overriding the server setting.
  - Introduced the `snowflake.connector.cursor.NanoarrowUsage` enum, whose members include:
    - `NanoarrowUsage.FOLLOW_SESSION_PARAMETER`, which uses the converter configured in the server.
    - `NanoarrowUsage.DISABLE_NANOARROW`, which uses arrow converter, overriding the server setting.
    - `NanoarrowUsage.ENABLE_NANOARROW`, which uses the nanoarrow converter, overriding the server setting.
  - Introduced the `snowflake.connector.cursor.NANOARROW_USAGE` module variable to allow switching between the nanoarrow converter and the arrow converter. It works in conjunction with the `snowflake.connector.cursor.NanoarrowUsage` enum.
  - The newly-introduced environment variable, enum, and module variable are temporary. They will be removed in a future release when switch from arrow to nanoarrow for data conversion is complete.

- v3.2.1(September 26,2023)

  - Fixed a bug where url port and path were ignored in private link oscp retry.
  - Added thread safety in telemetry when instantiating multiple connections concurrently.
  - Bumped platformdirs dependency from >=2.6.0,<3.9.0 to >=2.6.0,<4.0.0.0 and made necessary changes to allow this.
  - Removed the deprecation warning from the vendored urllib3 about urllib3.contrib.pyopenssl deprecation.
  - Improved robustness in handling authentication response.

- v3.2.0(September 06,2023)

  - Made the ``parser`` -> ``manager`` renaming more consistent in ``snowflake.connector.config_manager`` module.
  - Added support for default values for ConfigOptions
  - Added default_connection_name to config.toml file

- v3.1.1(August 28,2023)

  - Fixed a bug in retry logic for okta authentication to refresh token.
  - Support `RSAPublicKey` when constructing `AuthByKeyPair` in addition to raw bytes.
  - Fixed a bug when connecting through SOCKS5 proxy, the attribute `proxy_header` is missing on `SOCKSProxyManager`.
  - Cherry-picked https://github.com/urllib3/urllib3/commit/fd2759aa16b12b33298900c77d29b3813c6582de onto vendored urllib3 (v1.26.15) to enable enforce_content_length by default.
  - Fixed a bug in tag generation of OOB telemetry event.

- v3.1.0(July 31,2023)

  - Added a feature that lets you add connection definitions to the `connections.toml` configuration file. A connection definition refers to a collection of connection parameters, for example, if you wanted to define a connection named `prod``:

    ```toml
    [prod]
    account = "my_account"
    user = "my_user"
    password = "my_password"
    ```
    By default, we look for the `connections.toml` file in the location specified in the `SNOWFLAKE_HOME` environment variable (default: `~/.snowflake`). If this folder does not exist, the Python connector looks for the file in the [platformdirs](https://github.com/platformdirs/platformdirs/blob/main/README.rst) location, as follows:

    - On Linux: `~/.config/snowflake/`,  but follows XDG settings
    - On Mac: `~/Library/Application Support/snowflake/`
    - On Windows: `%USERPROFILE%\AppData\Local\snowflake\`

    You can determine which file is used by running the following command:

    ```
    python -c "from snowflake.connector.constants import CONNECTIONS_FILE; print(str(CONNECTIONS_FILE))"
    ```
  - Bumped cryptography dependency from <41.0.0,>=3.1.0 to >=3.1.0,<42.0.0.
  - Improved OCSP response caching to remove tmp cache files on Windows.
  - Improved OCSP response caching to reduce the times of disk writing.
  - Added a parameter `server_session_keep_alive` in `SnowflakeConnection` that skips session deletion when client connection closes.
  - Tightened our pinning of platformdirs, to prevent their new releases breaking us.
  - Fixed a bug where SFPlatformDirs would incorrectly append application_name/version to its path.
  - Added retry reason for queries that are retried by the client.
  - Fixed a bug where `write_pandas` fails when user does not have the privilege to create stage or file format in the target schema, but has the right privilege for the current schema.
  - Remove Python 3.7 support.
  - Worked around a segfault which sometimes occurred during cache serialization in multi-threaded scenarios.
  - Improved error handling of connection reset error.
  - Fixed a bug about deleting the temporary files happened when running PUT command.
  - Allowed to pass `type_mapper` to `fetch_pandas_batches()` and `fetch_pandas_all()`.
  - Fixed a bug where pickle.dump segfaults during cache serialization in multi-threaded scenarios.
  - Improved retry logic for okta authentication to refresh token if authentication gets throttled.
  - Note that this release does not include the changes introduced in the previous 3.1.0a1 release. Those will be released at a later time.

- v3.0.4(May 23,2023)
  - Fixed a bug in which `cursor.execute()` could modify the argument statement_params dictionary object when executing a multistatement query.
  - Added the json_result_force_utf8_decoding connection parameter to force decoding JSON content in utf-8 when the result format is JSON.
  - Fixed a bug in which we cannot call `SnowflakeCursor.nextset` before fetching the result of the first query if the cursor runs an async multistatement query.
  - Bumped vendored library urllib3 to 1.26.15
  - Bumped vendored library requests to 2.29.0
  - Fixed a bug when `_prefetch_hook()` was not called before yielding results of `execute_async()`.
  - Fixed a bug where some ResultMetadata fields were marked as required when they were optional.
  - Bumped pandas dependency from <1.6.0,>=1.0.0 to >=1.0.0,<2.1.0
  - Fixed a bug where bulk insert converts date incorrectly.
  - Add support for Geometry types.

- v3.0.3(April 20, 2023)
  - Fixed a bug that prints error in logs for GET command on GCS.
  - Added a parameter that allows users to skip file uploads to stage if file exists on stage and contents of the file match.
  - Fixed a bug that occurred when writing a Pandas DataFrame with non-default index in `snowflake.connector.pandas_tool.write_pandas`.
  - Fixed a bug that occurred when writing a Pandas DataFrame with column names containing double quotes in `snowflake.connector.pandas_tool.write_pandas`.
  - Fixed a bug that occurred when writing a Pandas DataFrame with binary data in `snowflake.connector.pandas_tool.write_pandas`.
  - Improved type hint of `SnowflakeCursor.execute` method.
  - Fail instantly upon receiving `403: Forbidden` HTTP response for a login-request.
  - Improved GET logging to warn when downloading multiple files with the same name.

- v3.0.2(March 23, 2023)

  - Fixed a memory leak in the logging module of the Cython extension.
  - Fixed a bug where the `put` command on AWS raised `AttributeError` when uploading file composed of multiple parts.
  - Fixed a bug of incorrect type hints of `SnowflakeCursor.fetch_arrow_all` and `SnowflakeCursor.fetchall`.
  - Fixed a bug where `snowflake.connector.util_text.split_statements` swallows the final line break in the case when there are no space between lines.
  - Improved logging to mask tokens in case of errors.
  - Validate SSO URL before opening it in the browser for External browser authenticator.

- v3.0.1(February 28, 2023)

  - Improved the robustness of OCSP response caching to handle errors in cases of serialization and deserialization.
  - Updated async_executes method's doc-string.
  - Errors raised now have a query field that contains the SQL query that caused them when available.
  - Fixed a bug where MFA token caching would refuse to work until restarted instead of reauthenticating.
  - Replaced the dependency on setuptools in favor of packaging.
  - Fixed a bug where `AuthByKeyPair.handle_timeout` should pass keyword arguments instead of positional arguments when calling `AuthByKeyPair.prepare`.

- v3.0.0(January 26, 2023)

  - Fixed a bug where write_pandas did not use user-specified schema and database to create intermediate objects
  - Fixed a bug where HTTP response code of 429 were not retried
  - Fixed a bug where MFA token caching was not working
  - Bumped pyarrow dependency from >=8.0.0,<8.1.0 to >=10.0.1,<10.1.0
  - Bumped pyOpenSSL dependency from <23.0.0 to <24.0.0
  - During browser-based authentication, the SSO url is now printed before opening it in the browser
  - Increased the level of a log for when ArrowResult cannot be imported
  - Added a minimum MacOS version check when compiling C-extensions
  - Enabled `fetch_arrow_all` and `fetch_arrow_batches` to handle async query results

- v2.9.0(December 9, 2022)

  - Fixed a bug where the permission of the file downloaded via GET command is changed
  - Reworked authentication internals to allow users to plug custom key-pair authenticators
  - Multi-statement query execution is now supported through `cursor.execute` and `cursor.executemany`
    - The Snowflake parameter `MULTI_STATEMENT_COUNT` can be altered at the account, session, or statement level. An additional argument, `num_statements`, can be provided to `execute` to use this parameter at the statement level. It *must* be provided to `executemany` to submit a multi-statement query through the method. Note that bulk insert optimizations available through `executemany` are not available when submitting multi-statement queries.
      - By default the parameter is 1, meaning only a single query can be submitted at a time
      - Set to 0 to submit any number of statements in a multi-statement query
      - Set to >1 to submit the specified exact number of statements in a multi-statement query
    - Bindings are accepted in the same way for multi-statements as they are for single statement queries
    - Asynchronous multi-statement query execution is supported. Users should still use `get_results_from_sfqid` to retrieve results
    - To access the results of each query, users can call `SnowflakeCursor.nextset()` as specified in the DB 2.0 API (PEP-249), to iterate through each statements results
      - The first statement's results are accessible immediately after calling `execute` (or `get_results_from_sfqid` if asynchronous) through the existing `fetch*()` methods

- v2.8.3(November 28,2022)

  - Bumped cryptography dependency from <39.0.0 to <41.0.0
  - Fixed a bug where expired OCSP response cache caused infinite recursion during cache loading

- v2.8.2(November 18,2022)

  - Improved performance of OCSP response caching
  - During the execution of GET commands we no longer resolve target location on the local machine
  - Improved performance of regexes used for PUT/GET SQL statement detection. CVE-2022-42965

- v2.8.1(October 30,2022)

   - Bumped cryptography dependency from <37.0.0 to <39.0.0
   - Bumped pandas dependency from <1.5.0 to <1.6.0
   - Fixed a bug where write_pandas wouldn't write an empty DataFrame to Snowflake
   - When closing connection async query status checking is now parallelized
   - Fixed a bug where test logging would be enabled on Jenkins workers in non-Snowflake Jenkins machines
   - Enhanced the atomicity of write_pandas when overwrite is set to True

- v2.8.0(September 27,2022)

  - Fixed a bug where rowcount was deleted when the cursor was closed
  - Fixed a bug where extTypeName was used even when it was empty
  - Updated how telemetry entries are constructed
  - Added telemetry for imported root packages during run-time
  - Added telemetry for using write_pandas
  - Fixed missing dtypes when calling fetch_pandas_all() on empty result
  - The write_pandas function now supports providing additional arguments to be used by DataFrame.to_parquet
  - All optional parameters of write_pandas can now be provided to pd_writer and make_pd_writer to be used with DataFrame.to_sql

- v2.7.12(August 26,2022)

   - Fixed a bug where timestamps fetched as pandas.DataFrame or pyarrow.Table would overflow for the sake of unnecessary precision. In the case where an overflow cannot be prevented a clear error will be raised now.
   - Added in-file caching for OCSP response caching
   - The write_pandas function now supports transient tables through the new table_type argument which supersedes create_temp_table argument
   - Fixed a bug where calling fetch_pandas_batches incorrectly raised NotSupportedError after an async query was executed
   - Added support for OKTA Identity Engine

- v2.7.11(July 26,2022)

   - Added minimum version pin to typing_extensions

- v2.7.10(July 22,2022)

   - Release wheels are now built on manylinux2014
   - Bumped supported pyarrow version to >=8.0.0,<8.1.0
   - Updated vendored library versions requests to 2.28.1 and urllib3 to 1.26.10
   - Added in-memory cache to OCSP requests
   - Added overwrite option to write_pandas
   - Added attribute `lastrowid` to `SnowflakeCursor` in compliance with PEP249.
   - Fixed a bug where gzip compressed http requests might be garbled by an unflushed buffer
   - Added new connection diagnostics capabilities to snowflake-connector-python
   - Bumped numpy dependency from <1.23.0 to <1.24.0


- v2.7.9(June 26,2022)

   - Fixed a bug where errors raised during get_results_from_sfqid() were missing errno
   - Fixed a bug where empty results containing GEOGRAPHY type raised IndexError


- v2.7.8(May 28,2022)

   - Updated PyPi documentation link to python specific main page
   - Fixed an error message that appears when pandas optional dependency group is required but is not installed
   - Implemented the DB API 2 callproc() method
   - Fixed a bug where decryption took place before decompression when downloading files from stages
   - Fixed a bug where s3 accelerate configuration was handled incorrectly
   - Extra named arguments given executemany() are now forwarded to execute()
   - Automatically sets the application name to streamlit when streamlit is imported and application name was not explicitly set
   - Bumped pyopenssl dependency version to >=16.2.0,<23.0.0


- v2.7.7(April 30,2022)

   - Bumped supported pandas version to < 1.5.0
   - Fixed a bug where partner name (from SF_PARTNER environmental variable) was set after connection was established
   - Added a new _no_retry option to executing queries
   - Fixed a bug where extreme timestamps lost precision


- v2.7.6(March 17,2022)

   - Fixed missing python_requires tag in setup.cfg

- v2.7.5(March 17,2022)

   - Added an option for partners to inject their name through an environmental variable (SF_PARTNER)
   - Fixed a bug where we would not wait for input if a browser window couldn't be opened for SSO login
   - Deprecate support for Python 3.6
   - Exported a type definition for SnowflakeConnection
   - Fixed a bug where final Arrow table would contain duplicate index numbers when using fetch_pandas_all

- v2.7.4(February 05,2022)

   - Add Geography Types
   - Removing automated incident reporting code
   - Fixed a bug where circular reference would prevent garbage collection on some objects
   - Fixed a bug where `DatabaseError` was thrown when executing against a closed cursor instead of `InterfaceError`
   - Fixed a bug where calling `executemany` would crash if an iterator was supplied as args
   - Fixed a bug where violating `NOT NULL` constraint raised `DatabaseError` instead of `IntegrityError`

- v2.7.3(January 22,2022)

   - Fixed a bug where timezone was missing from retrieved Timestamp_TZ columns
   - Fixed a bug where a long running PUT/GET command could hit a Storage Credential Error while renewing credentials
   - Fixed a bug where py.typed was not being included in our release wheels
   - Fixed a bug where negative numbers were mangled when fetched with the connection parameter arrow_number_to_decimal
   - Improved the error message that is encountered when running GET for a non-existing file
   - Fixed rendering of our long description for PyPi
   - Fixed a bug where DUO authentication ran into errors if sms authentication was disabled for the user
   - Add the ability to auto-create a table when writing a pandas DataFrame to a Snowflake table
   - Bumped the maximum dependency version of numpy from <1.22.0 to <1.23.0

- v2.7.2(December 17,2021)

   - Added support for Python version 3.10.
   - Fixed an issue bug where _get_query_status failed if there was a network error.
   - Added the interpolate_empty_sequences connection parameter to control interpolating empty sequences into queries.
   - Fixed an issue where where BLOCKED was considered to be an error by is_an_error.
   - Added source field to Telemetry.
   - Increased the cryptography dependency version.
   - Increased the pyopenssl dependency version.
   - Fixed an issue where dbapi.Binary returned a string instead of bytes.
   - Increased the required version of numpy.
   - Increased the required version of keyring.
   - Fixed issue so that fetch functions now return a typed DataFrames and pyarrow Tables for empty results.
   - Added py.typed
   - Improved error messages for PUT/GET.
   - Added Cursor.query attribute for accessing last query.
   - Increased the required version of pyarrow.


- v2.7.1(November 19,2021)

   - Fixed a bug where uploading a streaming file with multiple parts did not work.
   - JWT tokens are now regenerated when a request is retired.
   - Updated URL escaping when uploading to AWS S3 to match how S3 escapes URLs.
   - Removed the unused s3_connection_pool_size connection parameter.
   - Blocked queries are now be considered to be still running.
   - Snowflake specific exceptions are now set using Exception arguments.
   - Fixed an issue where use_s3_regional_url was not set correctly by the connector.


- v2.7.0(October 25,2021)

   - Removing cloud sdks.snowflake-connector-python will not install them anymore. Recreate your virtualenv to get rid of unnecessary dependencies.
   - Include Standard C++ headers.
   - Update minimum dependency version pin of cryptography.
   - Fixed a bug where error number would not be added to Exception messages.
   - Fixed a bug where client_prefetch_threads parameter was not respected when pre-fetching results.
   - Update signature of SnowflakeCursor.execute's params argument.


- v2.6.2(September 27,2021)

   - Updated vendored urllib3 and requests versions.
   - Fixed a bug where GET commands would fail to download files from sub directories from stages.
   - Added a feature where where the connector will print the url it tried to open when it is unable to open it for external browser authentication.


- v2.6.1(September 16,2021)

   - Bump pandas version from <1.3 to <1.4
   - Fixing Python deprecation warnings.
   - Added more type-hints.
   - Marked HeartBeatTimer threads as daemon threads.
   - Force cast a column into integer in write_pandas to avoid a rare behavior that would lead to crashing.
   - Implement AWS signature V4 to new SDKless PUT and GET.
   - Removed a deprecated setuptools option from setup.py.
   - Fixed a bug where error logs would be printed for query executions that produce no results.
   - Fixed a bug where the temporary stage for bulk array inserts exists.


- v2.6.0(August 29,2021)

   - Internal change to the implementation of result fetching.
   - Upgraded Pyarrow version from 3.0 to 5.0.
   - Internal change to the implementation for PUT and GET. A new connection parameter use_new_put_get was added to toggle between implementations.
   - Fixed a bug where executemany did not detect the type of data it was inserting.
   - Updated the minimum Mac OSX build target from 10.13 to 10.14.


- v2.5.1(July 31,2021)

   - Fixes Python Connector bug that prevents the connector from using AWS S3 Regional URL. The driver currently overrides the regional URL information with the default S3 URL causing failure in PUT.


- v2.5.0(July 22,2021)

   - Fixed a bug in write_pandas when quote_identifiers is set to True the function would not actually quote column names.
   - Bumping idna dependency pin from <3,>=2.5 to >=2.5,<4
   - Fix describe method when running `insert into ...` commands


- v2.4.6(June 25,2021)

   - Fixed a potential memory leak.
   - Removed upper certifi version pin.
   - Updated vendored libraries , urllib(1.26.5) and requests(2.25.1).
   - Replace pointers with UniqueRefs.
   - Changed default value of client_session_keep_alive to None.
   - Added the ability to retrieve metadata/schema without executing the query (describe method).

- v2.4.5(June 15,2021)

   - Fix for incorrect JWT token invalidity when an account alias with a dash in it is used for regionless account URL.

- v2.4.4(May 30,2021)

   - Fixed a segfault issue when using DictCursor and arrow result format with out of range dates.
   - Adds new make_pd_writer helper function


- v2.4.3(April 29,2021)

   - Uses s3 regional URL in private links when a param is set.
   - New Arrow NUMBER to Decimal converter option.
   - Update pyopenssl requirement from <20.0.0,>=16.2.0 to >=16.2.0,<21.0.0.
   - Update pandas requirement from <1.2.0,>=1.0.0 to >=1.0.0,<1.3.0.
   - Update numpy requirement from <1.20.0 to <1.21.0.


- v2.4.2(April 03,2021)

   - PUT statements are now thread-safe.


- v2.4.1(March 04,2021)

   - Make connection object exit() aware of status of parameter `autocommit`


- v2.4.0(March 04,2021)

   - Added support for Python 3.9 and PyArrow 3.0.x.
   - Added support for the upcoming multipart PUT threshold keyword.
   - Added support for using the PUT command with a file-like object.
   - Added some compilation flags to ease building conda community package.
   - Removed the pytz pin because it doesn't follow semantic versioning release format.
   - Added support for optimizing batch inserts through bulk array binding.


- v2.3.10(February 01,2021)

   - Improved query ID logging and added request GUID logging.
   - For dependency checking, increased the version condition for the pyjwt package from <2.0.0 to <3.0.0.


- v2.3.9(January 27,2021)

   - The fix to add proper proxy CONNECT headers for connections made over proxies.


- v2.3.8(January 14,2021)

   - Arrow result conversion speed up.
   - Send all Python Connector exceptions to in-band or out-of-band telemetry.
   - Vendoring requests and urllib3 to contain OCSP monkey patching to our library only.
   - Declare dependency on setuptools.


- v2.3.7(December 10,2020)

   - Added support for upcoming downscoped GCS credentials.
   - Tightened the pyOpenSSL dependency pin.
   - Relaxed the boto3 dependency pin up to the next major release.
   - Relaxed the cffi dependency pin up to the next major release.
   - Added support for executing asynchronous queries.
   - Dropped support for Python 3.5.

- v2.3.6(November 16,2020)

   - Fixed a bug that was preventing the connector from working on Windows with Python 3.8.
   - Improved the string formatting in exception messages.
   - For dependency checking, increased the version condition for the cryptography package from <3.0.0 to <4.0.0.
   - For dependency checking, increased the version condition for the pandas package from <1.1 to <1.2.

- v2.3.5(November 03,2020)

   - Updated the dependency on the cryptography package from version 2.9.2 to 3.2.1.

- v2.3.4(October 26,2020)

   - Added an optional parameter to the write_pandas function to specify that identifiers should not be quoted before being sent to the server.
   - The write_pandas function now honors default and auto-increment values for columns when inserting new rows.
   - Updated the Python Connector OCSP error messages and accompanying telemetry Information.
   - Enabled the runtime pyarrow version verification to fail gracefully. Fixed a bug with AWS glue environment.
   - Upgraded the version of boto3 from 1.14.47 to 1.15.9.
   - Upgraded the version of idna from 2.9 to 2.10.

- v2.3.3(October 05,2020)

   - Simplified the configuration files by consolidating test settings.
   - In the Connection object, the execute_stream and execute_string methods now filter out empty lines from their inputs.

- v2.3.2(September 14,2020)

   - Fixed a bug where a file handler was not closed properly.
   - Fixed various documentation typos.

- v2.3.1(August 25,2020)

   - Fixed a bug where 2 constants were removed by mistake.

- v2.3.0(August 24,2020)

   - When the log level is set to DEBUG, log the OOB telemetry entries that are sent to Snowflake.
   - Fixed a bug in the PUT command where long running PUTs would fail to re-authenticate to GCP for storage.
   - Updated the minimum build target MacOS version to 10.13.

- v2.2.10(August 03,2020)

    - Improved an error message for when "pandas" optional dependency group is not installed and user tries to fetch data into a pandas DataFrame. It'll now point user to our online documentation.

- v2.2.9(July 13,2020)

    - Connection parameter validate_default_parameters now verifies known connection parameter names and types. It emits warnings for anything unexpected types or names.
    - Correct logging messages for compiled C++ code.
    - Fixed an issue in write_pandas with location determination when database, or schema name was included.
    - Bumped boto3 dependency version.
    - Fixed an issue where uploading a file with special UTF-8 characters in their names corrupted file.

- v2.2.8(June 22,2020)

    - Switched docstring style to Google from Epydoc and added automated tests to enforce the standard.
    - Fixed a memory leak in DictCursor's Arrow format code.

- v2.2.7(June 1,2020)

    - Support azure-storage-blob v12 as well as v2 (for Python 3.5.0-3.5.1) by Python Connector
    - Fixed a bug where temporary directory path was not Windows compatible in write_pandas function
    - Added out of band telemetry error reporting of unknown errors

- v2.2.6(May 11,2020)

    - Update Pyarrow version from 0.16.0 to 0.17.0 for Python connector
    - Remove more restrictive application name enforcement.
    - Missing keyring dependency will not raise an exception, only emit a debug log from now on.
    - Bumping boto3 to <1.14
    - Fix flake8 3.8.0 new issues
    - Implement Python log interceptor

- v2.2.5(April 30,2020)

    - Added more efficient way to ingest a pandas.Dataframe into Snowflake, located in snowflake.connector.pandas_tools
    - More restrictive application name enforcement and standardizing it with other Snowflake drivers
    - Added checking and warning for users when they have a wrong version of pyarrow installed

- v2.2.4(April 10,2020)

    - Emit warning only if trying to set different setting of use_openssl_only parameter

- v2.2.3(March 30,2020)

    - Secure SSO ID Token
    - Add use_openssl_only connection parameter, which disables the usage of pure Python cryptographic libraries for FIPS
    - Add manylinux1 as well as manylinux2010
    - Fix a bug where a certificate file was opened and never closed in snowflake-connector-python.
    - Fix python connector skips validating GCP URLs
    - Adds additional client driver config information to in band telemetry.

- v2.2.2(March 9,2020)

    - Fix retry with chunck_downloader.py for stability.
    - Support Python 3.8 for Linux and Mac.

- v2.2.1(February 18,2020)

    - Fix use DictCursor with execute_string #248

- v2.2.0(January 27,2020)

    - Drop Python 2.7 support
    - AWS: When OVERWRITE is false, which is set by default, the file is uploaded if no same file name exists in the stage. This used to check the content signature but it will no longer check. Azure and GCP already work this way.
    - Document Python connector dependencies on our GitHub page in addition to Snowflake docs.
    - Fix sqlalchemy and possibly python-connector warnings.
    - Fix GCP exception using the Python connector to PUT a file in a stage with auto_compress=false.
    - Bump up botocore requirements to 1.14.
    - Fix uppercaseing authenticator breaks Okta URL which may include case-sensitive elements(#257).
    - Fix wrong result bug while using fetch_pandas_all() to get fixed numbers with large scales.
    - Increase multi part upload threshold for S3 to 64MB.

- v2.1.3(January 06,2020)

    - Fix GCP Put failed after hours

- v2.1.2(December 16,2019)

    - Fix the arrow bundling issue for python connector on mac.
    - Fix the arrow dll bundle issue on windows.Add more logging.

- v2.1.1(December 12,2019)

    - Fix GZIP uncompressed content for Azure GET command.
    - Add support for GCS PUT and GET for private preview.
    - Support fetch as numpy value in arrow result format.
    - Fix NameError: name 'EmptyPyArrowIterator' is not defined for Mac.
    - Return empty dataframe for fetch_pandas_all() api if result set is empty.

- v2.1.0(December 2,2019)

    - Fix default `ssl_context` options
    - Pin more dependencies for Python Connector
    - Fix import of SnowflakeOCSPAsn1Crypto crashes Python on MacOS Catalina
    - Update the release note that 1.9.0 was removed
    - Support DictCursor for arrow result format
    - Upgrade Python's arrow lib to 0.15.1
    - Raise Exception when PUT fails to Upload Data
    - Handle year out of range correctly in arrow result format

- v2.0.4(November 13,2019)

    - Increase OCSP Cache expiry time from 24 hours to 120 hours.
    - Fix pyarrow cxx11 abi compatibility issue
    - Use new query result format parameter in python tests

- v2.0.3(November 1,2019)

    - Fix for ,Pandas fetch API did not handle the case that first chunk is empty correctly.
    - Updated with botocore, boto3 and requests packages to the latest version.
    - Pinned stable versions of Azure urllib3 packages.

- v2.0.2(October 21,2019)

    - Fix sessions remaining open even if they are disposed manually. Retry deleting session if the connection is explicitly closed.
    - Fix memory leak in the new fetch pandas API
    - Fix Auditwheel failed with python37
    - Reduce the footprint of Python Connector
    - Support asn1crypto 1.1.x
    - Ensure that the cython components are present for Conda package

- v2.0.1(October 04,2019)

    - Add asn1crypto requirement to mitigate incompatibility change

- v2.0.0(September 30,2019)

    - Release Python Connector 2.0.0 for Arrow format change.
    - Fix SF_OCSP_RESPONSE_CACHE_DIR referring to the OCSP cache response file directory and not the top level of directory.
    - Fix Malformed certificate ID key causes uncaught KeyError.
    - No retry for certificate errors.
    - Fix In-Memory OCSP Response Cache - PythonConnector
    - Move AWS_ID and AWS_SECRET_KEY to their newer versions in the Python client
    - Fix result set downloader for ijson 2.5
    - Make authenticator field case insensitive earlier
    - Update USER-AGENT to be consistent with new format
    - Update Python Driver URL Whitelist to support US Gov domain
    - Fix memory leak in python connector panda df fetch API

- v1.9.1(October 4,2019)

    - Add asn1crypto requirement to mitigate incompatibility change.

- v1.9.0(August 26,2019) **REMOVED from pypi due to dependency compatibility issues**

    - Implement converter for all arrow data types in python connector extension
    - Fix arrow error when returning empty result using python connecter
    - Fix OCSP responder hang, AttributeError: 'ReadTimeout' object has no attribute 'message'
    - Update OCSP Connection timeout.
    - Fix RevokedCertificateError OOB Telemetry events are not sent
    - Uncaught RevocationCheckError for FAIL_OPEN in create_pair_issuer_subject
    - Fix uncaught exception in generate_telemetry_data function
    - Fix connector looses context after connection drop/restore by retrying IncompleteRead error.
    - Make tzinfo class at the module level instead of inlining

- v1.8.7(August 12,2019)

    - Rewrote validateDefaultParameters to validate the database, schema and warehouse at connection time. False by default.
    - Fix OCSP Server URL problem in multithreaded env
    - Fix Azure Gov PUT and GET issue

- v1.8.6(July 29,2019)

    - Reduce retries for OCSP from Python Driver
    - Azure PUT issue: ValueError: I/O operation on closed file
    - Add client information to USER-AGENT HTTP header - PythonConnector
    - Better handling of OCSP cache download failure

- v1.8.5(July 15,2019)

    - Drop Python 3.4 support for Python Connector

- v1.8.4(July 01,2019)

    - Update Python Connector to discard invalid OCSP Responses while merging caches

- v1.8.3(June 17,2019)

    - Update Client Driver OCSP Endpoint URL for Private Link Customers
    - Ignore session gone 390111 when closing
    - Python3.4 using requests 2.21.0 needs older version of urllib3
    - Use Account Name for Global URL

- v1.8.2 (June 03,2019)

    - Pendulum datatype support

- v1.8.1 (May 20,2019)

    - Revoked OCSP Responses persists in Driver Cache + Logging Fix
    - Fixed DeprecationWarning: Using or importing the ABCs from 'collections' instead of from 'collections.abc' is deprecated

- v1.8.0 (May 10, 2019)

    - support ``numpy.bool_`` in binding type
    - Add Option to Skip Request Pooling
    - Add OCSP_MODE metric
    - Fixed PUT URI issue for Windows path
    - OCSP SoftFail

- v1.7.11 (April 22, 2019)

    - numpy timestamp with timezone support
    - qmark not binding None

- v1.7.10 (April 8, 2019)

    - Fix the incorrect custom Server URL in Python Driver for Privatelink

- v1.7.9 (March 25,2019)

    - Python Interim Solution for Custom Cache Server URL
    - Internal change for pending feature

- v1.7.8 (March 12,2019)

    - Add OCSP signing certificate validity check

- v1.7.7 (February 22,2019)

    - Skip HEAD operation when OVERWRITE=true for PUT
    - Update copyright year from 2018 to 2019 for Python

- v1.7.6 (February 08,2019)

    - Adjusted pyasn1 and pyasn1-module requirements for Python Connector
    - Added idna to setup.py. made pyasn1 optional for Python2

- v1.7.5 (January 25, 2019)

    - Incorporate "kwargs" style group of key-value pairs in connection's "execute_string" function.

- v1.7.4 (January 3, 2019)

    - Invalidate outdated OCSP response when checking cache hit
    - Made keyring use optional in Python Connector
    - Added SnowflakeNullConverter for Python Connector to skip all client side conversions
    - Honor ``CLIENT_PREFETCH_THREADS`` to download the result set.
    - Fixed the hang when region=us-west-2 is specified.
    - Added Python 3.7 tests

- v1.7.3 (December 11, 2018)

    - Improved the progress bar control for SnowSQL
    - Fixed PUT/GET progress bar for Azure

- v1.7.2 (December 4, 2018)

    - Refactored OCSP checks
    - Adjusted log level to mitigate confusions

- v1.7.1 (November 27, 2018)

    - Fixed regex pattern warning in cursor.py
    - Fixed 403 error for EU deployment
    - Fixed the epoch time to datetime object converter for Windoww

- v1.7.0 (November 13, 2018)

    - Internal change for pending feature.

- v1.6.12 (October 30, 2018)

    - Updated ``boto3`` and ``botocore`` version dependeny.
    - Catch socket.EAI_NONAME for localhost socket and raise a better error message
    - Added ``client_session_keep_alive_heartbeat_frequency`` to control heartbeat timings for ``client_session_keep_alive``.

- v1.6.11 (October 23, 2018)

    - Fixed exit_on_error=true didn't work if PUT / GET error occurs
    - Fixed a backslash followed by a quote in a literal was not taken into account.
    - Added ``request_guid`` to each HTTP request for tracing.

- v1.6.10 (September 25, 2018)

    - Added ``client_session_keep_alive`` support.
    - Fixed multiline double quote expressions PR #117 (@bensowden)
    - Fixed binding ``datetime`` for TIMESTAMP type in ``qmark`` binding mode. PR #118 (@rhlahuja)
    - Retry HTTP 405 to mitigate Nginx bug.
    - Accept consent response for id token cache. WIP.

- v1.6.9 (September 13, 2018)

    - Changed most INFO logs to DEBUG. Added INFO for key operations.
    - Fixed the URL query parser to get multiple values.

- v1.6.8 (August 30, 2018)

    - Updated ``boto3`` and ``botocore`` version dependeny.

- v1.6.7 (August 22, 2018)

    - Enforce virtual host URL for PUT and GET.
    - Added retryCount, clientStarTime for query-request for better service.

- v1.6.6 (August 9, 2018)

    - Replaced ``pycryptodome`` with ``pycryptodomex`` to avoid namespace conflict with ``PyCrypto``.
    - Fixed hang if the connection is not explicitly closed since 1.6.4.
    - Reauthenticate for externalbrowser while running a query.
    - Fixed remove_comments option for SnowSQL.

- v1.6.5 (July 13, 2018)

    - Fixed the current object cache in the connection for id token use.
    - Added no OCSP cache server use option.

- v1.6.4 (July 5, 2018)

    - Fixed div by zero for Azure PUT command.
    - Cache id token for SSO. This feature is WIP.
    - Added telemetry client and job timings by @dsouzam.

- v1.6.3 (June 14, 2018)

    - Fixed binding long value for Python 2.

- v1.6.2 (June 7, 2018)

    - Removes username restriction for OAuth. PR 86(@tjj5036)
    - Retry OpenSSL.SysError in tests
    - Updated concurrent insert test as the server improved.

- v1.6.1 (May 17, 2018)

    - Enable OCSP Dynamic Cache server for privatelink.
    - Ensure the type of ``login_timeout`` attribute is ``int``.

- v1.6.0 (May 3, 2018)

    - Enable OCSP Cache server by default.

- v1.5.8 (April 26, 2018)

    - Fixed PUT command error 'Server failed to authenticate the request. Make sure the value of Authorization header is formed correctly including the signature.' for Azure deployment.

- v1.5.7 (April 19, 2018)

    - Fixed object has no attribute errors in Python3 for Azure deployment.
    - Removed ContentEncoding=gzip from the header for PUT command. This caused COPY failure if autocompress=false.

- v1.5.6 (April 5, 2018)

    - Updated ``boto3`` and ``botocore`` version dependeny.

- v1.5.5 (March 22, 2018)

    - Fixed TypeError: list indices must be integers or slices, not str. PR/Issue 75 (@daniel-sali).
    - Updated ``cryptography`` dependency.

- v1.5.4 (March 15, 2018)

    - Tightened ``pyasn`` and ``pyasn1-modules`` version requirements
    - Added OS and OS_VERSION session info.
    - Relaxed ``pycryptodome`` version requirements. No 3.5.0 should be used.

- v1.5.3 (March 9, 2018)

    - Pulled back ``pyasn1`` for OCSP check in Python 2. Python 3 continue using ``asn1crypto`` for better performance.
    - Limit the upper bound of ``pycryptodome`` version to less than 3.5.0 for Issue 65.

- v1.5.2 (March 1, 2018)

    - Fixed failue in case HOME/USERPROFILE is not set.
    - Updated ``boto3`` and ``botocore`` version dependeny.

- v1.5.1 (February 15, 2018)

    - Prototyped oauth. Won't work without the server change.
    - Retry OCSP data parse failure
    - Fixed paramstyle=qmark binding for SQLAlchemy

- v1.5.0 (January 26, 2018)

    - Removed ``pyasn1`` and ``pyasn1-modules`` from the dependency.
    - Prototyped key pair authentication.
    - Fixed OCSP response cache expiration check.

- v1.4.17 (January 19, 2018)

    - Adjusted ``pyasn1`` and ``pyasn1-modules`` version dependency. PR 48 (@baxen)
    - Started replacing ``pyasn1`` with ``asn1crypto`` Not activated yet.

- v1.4.16 (January 16, 2018)

    - Added OCSP cache related tools.

- v1.4.15 (January 11, 2018)

    - Added OCSP cache server option.

- v1.4.14 (December 14, 2017)

    - Improved OCSP response dump util.

- v1.4.13 (November 30, 2017)

    - Updated ``boto3`` and ``botocore`` version dependeny.

- v1.4.12 (November 16, 2017)

    - Added ``qmark`` and ``numeric`` paramstyle support for server side binding.
    - Added ``timezone`` session parameter support to connections.
    - Fixed a file handler leak in OCSP checks.

- v1.4.11 (November 9, 2017)

    - Fixed Azure PUT command to use AES CBC key encryption.
    - Added retry for intermittent PyAsn1Error.

- v1.4.10 (October 26, 2017)

    - Added Azure support for PUT and GET commands.
    - Updated ``cryptography``, ``boto3`` and ``botocore`` version dependeny.

- v1.4.9 (October 10, 2017)

    - Fixed a regression caused by ``pyasn1`` upgrade.

- v1.4.8 (October 5, 2017)

    - Updated Fed/SSO parameters. The production version of Fed/SSO from Python Connector requires this version.
    - Refactored for Azure support
    - Set CLIENT_APP_ID and CLIENT_APP_VERSION in all requests
    - Support new behaviors of newer version of ``pyasn1``. Relaxed the dependency.
    - Making socket timeout same as the login time
    - Fixed the case where no error message is attached.

- v1.4.7 (September 20, 2017)

    - Refresh AWS token in PUT command if S3UploadFailedError includes the ExpiredToken error
    - Retry all of 5xx in connection

- v1.4.6 (September 14, 2017)

    - Mitigated sigint handler config failure for SQLAlchemy
    - Improved the message for invalid SSL certificate error
    - Retry forever for query to mitigate 500 errors

- v1.4.5 (August 31, 2017)

    - Fixed regression in #34 by rewriting SAML 2.0 compliant service application support.
    - Cleaned up logger by moving instance to module.

- v1.4.4 (August 24, 2017)

    - Fixed Azure blob certificate issue. OCSP response structure bug fix
    - Added SAML 2.0 compliant service application support. preview feature.
    - Upgraded SSL wrapper with the latest urllib3 pyopenssl glue module. It uses kqueue, epoll or poll in replacement of select to read data from socket if available.

- v1.4.3 (August 17, 2017)

    - Changed the log levels for some messages from ERROR to DEBUG to address confusion as real incidents. In fact, they are not real issues but signals for connection retry.
    - Added ``certifi`` to the dependent component list to mitigate CA root certificate out of date issue.
    - Set the maximum versions of dependent components ``boto3`` and ``botocore``.
    - Updated ``cryptography`` and ``pyOpenSSL`` version dependeny change.
    - Added a connection parameter ``validate_default_parameters`` to validate the default database, schema and warehouse. If the specified object doesn't exist, it raises an error.

- v1.4.2 (August 3, 2017)

    - Fixed retry HTTP 400 in upload file when AWS token expires
    - Relaxed the version of dependent components ``pyasn1`` and ``pyasn1-modules``

- v1.4.1 (July 26, 2017)

    - Pinned ``pyasn1`` and ``pyasn1-modules`` versions to 0.2.3 and 0.0.9, respectively

- v1.4.0 (July 6, 2017)

    - Relaxed the versions of dependent components ``boto3``, ``botocore``, ``cffi`` and ``cryptography`` and ``pyOpenSSL``
    - Minor improvements in OCSP response file cache

- v1.3.18 (June 15, 2017)

    - Fixed OCSP response cache file not found issue on Windows. Drive letter was taken off
    - Use less restrictive cryptography>=1.7,<1.8
    - Added ORC detection in PUT command

- v1.3.17 (June 1, 2017)

    - Timeout OCSP request in 60 seconds and retry
    - Set autocommit and abort_detached_query session parameters in authentication time if specified
    - Fixed cross region stage issue. Could not get files in us-west-2 region S3 bucket from us-east-1

- v1.3.16 (April 20, 2017)

    - Fixed issue in fetching ``DATE`` causing [Error 22] Invalid argument on Windows
    - Retry on ``RuntimeError`` in requests

- v1.3.15 (March 30, 2017)

    - Refactored data converters in fetch to improve performance
    - Fixed timestamp format FF to honor the scale of data type
    - Improved the security of OKTA authentication with hostname verifications
    - Retry PUT on the error ``OpenSSL.SSL.SysCallError`` 10053 with lower concurrency
    - Added ``raw_msg`` attribute to ``Error`` class
    - Refactored session managements

- v1.3.14 (February 24, 2017)

    - Improved PUT and GET error handler.
    - Added proxy support to OCSP checks.
    - Use proxy parameters for PUT and GET commands.
    - Added ``sfqid`` and ``sqlstate`` to the results from query results.
    - Fixed the connection timeout calculation based on ``login_timeout`` and ``network_timeout``.
    - Improved error messages in case of 403, 502 and 504 HTTP reponse code.
    - Upgraded ``cryptography`` to 1.7.2, ``boto3`` to 1.4.4 and ``botocore`` to 1.5.14.
    - Removed explicit DNS lookup for OCSP URL.

- v1.3.13 (February 9, 2017)

    - Fixed AWS SQS connection error with OCSP checks
    - Added ``login_timeout`` and ``network_timeout`` parameters to the ``Connection`` objects.
    - Fixed forbidden access error handing

- v1.3.12 (February 2, 2017)

    - Fixed ``region`` parameter. One character was truncated from the tail of account name
    - Improved performance of fetching data by refactoring fetchone method

- v1.3.11 (January 27, 2017)

    - Fixed the regression in 1.3.8 that caused intermittent 504 errors

- v1.3.10 (January 26, 2017)

    - Compress data in HTTP requests at all times except empty data or OKTA request
    - Refactored FIXED, REAL and TIMESTAMP data fetch to improve performance. This mainly impacts SnowSQL
    - Added ``region`` option to support EU deployments better
    - Increased the retry counter for OCSP servers to mitigate intermittent failure
    - Refactored HTTP access retry logic

- v1.3.9 (January 16, 2017)

    - Upgraded ``botocore`` to 1.4.93 to fix and ``boto3`` to 1.4.3 to fix the HTTPS request failure in Python 3.6
    - Fixed python2 incomaptible import http.client
    - Retry OCSP validation in case of non-200 HTTP code returned

- v1.3.8 (January 12, 2017)

    - Convert non-UTF-8 data in the large result set chunk to Unicode replacement characters to avoid decode error.
    - Updated copyright year to 2017.
    - Use `six` package to support both PY2 and PY3 for some functions
    - Upgraded ``cryptography`` to 1.7.1 to address MacOS Python 3.6 build issue.
    - Fixed OverflowError caused by invalid range of timetamp data for SnowSQL.

- v1.3.7 (December 8, 2016)

    - Increased the validity date acceptance window to prevent OCSP returning invalid responses due to out-of-scope validity dates for certificates.
    - Enabled OCSP response cache file by default.

- v1.3.6 (December 1, 2016)

    - Upgraded ``cryptography`` to 1.5.3, ``pyOpenSSL`` to 16.2.0 and ``cffi`` to 1.9.1.

- v1.3.5 (November 17, 2016)

    - Fixed CA list cache race condition
    - Added retry intermittent 400 HTTP ``Bad Request`` error

- v1.3.4 (November 3, 2016)

    - Added ``quoted_name`` data type support for binding by SQLAlchemy
    - Not to compress ``parquiet`` file in PUT command

- v1.3.3 (October 20, 2016)

    - Downgraded ``botocore`` to 1.4.37 due to potential regression.
    - Increased the stability of PUT and GET commands

- v1.3.2 (October 12, 2016)

    - Upgraded ``botocore`` to 1.4.52.
    - Set the signature version to v4 to AWS client. This impacts ``PUT``, ``GET`` commands and fetching large result set.

- v1.3.1 (September 30, 2016)

    - Added an account name including subdomain.

- v1.3.0 (September 26, 2016)

    - Added support for the ``BINARY`` data type, which enables support for more Python data types:

        - Python 3:

            - ``bytes`` and ``bytearray`` can be used for binding.
            - ``bytes`` is also used for fetching ``BINARY`` data type.

        - Python 2:

            - ``bytearray`` can be used for binding
            - ``str`` is used for fetching ``BINARY`` data type.

    - Added ``proxy_user`` and ``proxy_password`` connection parameters for proxy servers that require authentication.

- v1.2.8 (August 16, 2016)

    - Upgraded ``botocore`` to 1.4.37.
    - Added ``Connection.execute_string`` and ``Connection.execute_stream`` to run multiple statements in a string and stream.
    - Increased the stability of fetching data for Python 2.
    - Refactored memory usage in fetching large result set (Work in Progress).

- v1.2.7 (July 31, 2016)

    - Fixed ``snowflake.cursor.rowcount`` for INSERT ALL.
    - Force OCSP cache invalidation after 24 hours for better security.
    - Use ``use_accelerate_endpoint`` in PUT and GET if Transfer acceleration is enabled for the S3 bucket.
    - Fixed the side effect of ``python-future`` that loads ``test.py`` in the current directory.

- v1.2.6 (July 13, 2016)

    - Fixed the AWS token renewal issue with PUT command when uploading uncompressed large files.

- v1.2.5 (July 8, 2016)

    - Added retry for errors ``S3UploadFailedError`` and ``RetriesExceededError`` in PUT and GET, respectively.

- v1.2.4 (July 6, 2016)

    - Added ``max_connection_pool`` parameter to Connection so that you can specify the maximum number of HTTP/HTTPS connections in the pool.
    - Minor enhancements for SnowSQL.

- v1.2.3 (June 29, 2016)

    - Fixed 404 issue in GET command. An extra slash character changed the S3 path and failed to identify the file to download.

- v1.2.2 (June 21, 2016)

    - Upgraded ``botocore`` to 1.4.26.
    - Added retry for 403 error when accessing S3.

- v1.2.1 (June 13, 2016)

    - Improved fetch performance for data types (part 2): DATE, TIME, TIMESTAMP, TIMESTAMP_LTZ, TIMESTAMP_NTZ and TIMESTAMP_TZ.

- v1.2.0 (June 10, 2016)

    - Improved fetch performance for data types (part 1): FIXED, REAL, STRING.

- v1.1.5 (June 2, 2016)

    - Upgraded ``boto3`` to 1.3.1 and ``botocore`` and 1.4.22.
    - Fixed ``snowflake.cursor.rowcount`` for DML by ``snowflake.cursor.executemany``.
    - Added ``numpy`` data type binding support. ``numpy.intN``, ``numpy.floatN`` and ``numpy.datetime64`` can be bound and fetched.

- v1.1.4 (May 21, 2016)

    - Upgraded ``cffi`` to 1.6.0.
    - Minor enhancements to SnowSQL.

- v1.1.3 (May 5, 2016)

    - Upgraded ``cryptography`` to 1.3.2.

- v1.1.2 (May 4, 2016)

    - Changed the dependency of ``tzlocal`` optional.
    - Fixed charmap error in OCSP checks.

- v1.1.1 (Apr 11, 2016)

    - Fixed OCSP revocation check issue with the new certificate and AWS S3.
    - Upgraded ``cryptography`` to 1.3.1 and ``pyOpenSSL`` to 16.0.0.

- v1.1.0 (Apr 4, 2016)

    - Added ``bzip2`` support in ``PUT`` command. This feature requires a server upgrade.
    - Replaced the self contained packages in ``snowflake._vendor`` with the dependency of ``boto3`` 1.3.0 and ``botocore`` 1.4.2.

- v1.0.7 (Mar 21, 2016)

    - Keep ``pyOpenSSL`` at 0.15.1.

- v1.0.6 (Mar 15, 2016)

    - Upgraded ``cryptography`` to 1.2.3.
    - Added support for ``TIME`` data type, which is now a Snowflake supported data type. This feature requires a server upgrade.
    - Added ``snowflake.connector.DistCursor`` to fetch the results in ``dict`` instead of ``tuple``.
    - Added compression to the SQL text and commands.

- v1.0.5 (Mar 1, 2016)

    - Upgraded ``cryptography`` to 1.2.2 and ``cffi`` to 1.5.2.
    - Fixed the conversion from ``TIMESTAMP_LTZ`` to datetime in queries.

- v1.0.4 (Feb 15, 2016)

    - Fixed the truncated parallel large result set.
    - Added retry OpenSSL low level errors ``ETIMEDOUT`` and ``ECONNRESET``.
    - Time out all HTTPS requests so that the Python Connector can retry the job or recheck the status.
    - Fixed the location of encrypted data for ``PUT`` command. They used to be in the same directory as the source data files.
    - Added support for renewing the AWS token used in ``PUT`` commands if the token expires.

- v1.0.3 (Jan 13, 2016)

    - Added support for the ``BOOLEAN`` data type (i.e. ``TRUE`` or ``FALSE``). This changes the behavior of the binding for the ``bool`` type object:

        - Previously, ``bool`` was bound as a numeric value (i.e. ``1`` for ``True``, ``0`` for ``False``).
        - Now, ``bool`` is bound as native SQL data (i.e. ``TRUE`` or ``FALSE``).

    - Added the ``autocommit`` method to the ``Connection`` object:

        - By default, ``autocommit`` mode is ON (i.e. each DML statement commits the change).
        - If ``autocommit`` mode is OFF, the ``commit`` and ``rollback`` methods are enabled.

    - Avoid segfault issue for ``cryptography`` 1.2 in Mac OSX by using 1.1 until resolved.

- v1.0.2 (Dec 15, 2015)

    - Upgraded ``boto3`` 1.2.2, ``botocore`` 1.3.12.
    - Removed ``SSLv3`` mapping from the initial table.

- v1.0.1 (Dec 8, 2015)

    - Minor bug fixes.

- v1.0.0 (Dec 1, 2015)

    - General Availability release.<|MERGE_RESOLUTION|>--- conflicted
+++ resolved
@@ -10,11 +10,8 @@
 - v3.14.1(TBD)
   - Basic decimal floating-point type support.
   - Added handling of PAT provided in `password` field.
-<<<<<<< HEAD
   - Added experimental support for OAuth authorization code and client credentials flows.
-=======
   - Improved error message for client-side query cancellations due to timeouts.
->>>>>>> b848f634
 
 - v3.14.0(March 03, 2025)
   - Bumped pyOpenSSL dependency upper boundary from <25.0.0 to <26.0.0.
