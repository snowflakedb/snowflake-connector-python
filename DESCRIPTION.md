--- conflicted
+++ resolved
@@ -8,16 +8,11 @@
 
 # Release Notes
 
-
-<<<<<<< HEAD
-- v3.5.1(TBD)
-
+  
+- v3.6.0(TBD)
+
+  - Added support for Vector types
   - Changed urllib3 version pin to only affect Python versions < 3.10.
-=======
-- v3.6.0(TBD)
-
-  - Added support for Vector types
->>>>>>> 35c2f6fa
 
 - v3.5.0(November 13,2023)
 
@@ -29,7 +24,7 @@
     - Deprecated environment variable `NANOARROW_USAGE`.
     - Deprecated module variable `snowflake.connector.cursor.NANOARROW_USAGE`.
 
-- v3.4.1(November 08, 2023)
+- v3.4.1(November 08,2023)
 
   - Bumped vendored `urllib3` to 1.26.18
   - Bumped vendored `requests` to 2.31.0
