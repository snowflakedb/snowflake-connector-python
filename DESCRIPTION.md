--- conflicted
+++ resolved
@@ -23,12 +23,9 @@
   - Moved `OAUTH_TYPE` to `CLIENT_ENVIROMENT`.
   - Fix bug where PAT with external session authenticator was used while `external_session_id` was not provided in `SnowflakeRestful.fetch`
   - Added support for parameter `use_vectorized_scanner` in function `write_pandas`.
-<<<<<<< HEAD
   - Fix unclear error messages in case of incorrect `authenticator` values.
   - Fix case-sensitivity of `Oauth` and `programmatic_access_token` authenticator values.
-=======
   - Populate type_code in ResultMetadata for interval types.
->>>>>>> 2e1ced76
 
 - v3.16.0(July 04,2025)
   - Bumped numpy dependency from <2.1.0 to <=2.2.4.
