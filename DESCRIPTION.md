This package includes the Snowflake Connector for Python, which conforms to the Python DB API 2.0 specification:
https://www.python.org/dev/peps/pep-0249/

Snowflake Documentation is available at:
https://docs.snowflake.com/

Source code is also available at: https://github.com/snowflakedb/snowflake-connector-python

# Release Notes
<<<<<<< HEAD
- v3.16.0(TBD)
=======
- v3.16(TBD)
  - Bumped numpy dependency from <2.1.0 to <=2.2.4
  - Added Windows support for Python 3.13.
  - Add `bulk_upload_chunks` parameter to `write_pandas` function. Setting this parameter to True changes the behaviour of write_pandas function to first write all the data chunks to the local disk and then perform the wildcard upload of the chunks folder to the stage. In default behaviour the chunks are being saved, uploaded and deleted one by one.
  - Added support for new authentication mechanism PAT with external session ID.
  - Added `client_fetch_use_mp` parameter that enables multiprocessed fetching of result batches.

- v3.15.1(May 20, 2025)
>>>>>>> f442062d
  - Added basic arrow support for Interval types.
  - Fix `write_pandas` special characters usage in the location name.
  - Fix usage of `use_virtual_url` when building the location for gcs storage client.
  - Bind cryptography to <=44.0.3 to avoid issues with 45.0.0.
<<<<<<< HEAD
  - Make botocore and boto3 an optional dependencies pack
=======
  - Added support for Snowflake OAuth for local applications.
>>>>>>> f442062d

- v3.15.0(Apr 29,2025)
  - Bumped up min boto and botocore version to 1.24.
  - OCSP: terminate certificates chain traversal if a trusted certificate already reached.
  - Added new authentication methods support for programmatic access tokens (PATs), OAuth 2.0 Authorization Code Flow, OAuth 2.0 Client Credentials Flow, and OAuth Token caching.
    - For OAuth 2.0 Authorization Code Flow:
      - Added the `oauth_client_id`, `oauth_client_secret`, `oauth_authorization_url`, `oauth_token_request_url`, `oauth_redirect_uri`, `oauth_scope`, `oauth_disable_pkce`, `oauth_enable_refresh_tokens` and `oauth_enable_single_use_refresh_tokens` parameters.
      - Added the `OAUTH_AUTHORIZATION_CODE` value for the parameter authenticator.
    - For OAuth 2.0 Client Credentials Flow:
      - Added the `oauth_client_id`, `oauth_client_secret`, `oauth_token_request_url`, and `oauth_scope` parameters.
      - Added the `OAUTH_CLIENT_CREDENTIALS` value for the parameter authenticator.
    - For OAuth Token caching: Passing a username to driver configuration is required, and the `client_store_temporary_credential property` is to be set to `true`.

- v3.14.1(April 21, 2025)
  - Added support for Python 3.13.
    - NOTE: Windows 64 support is still experimental and should not yet be used for production environments.
  - Dropped support for Python 3.8.
  - Added basic decimal floating-point type support.
  - Added experimental authentication methods.
  - Added support of GCS regional endpoints.
  - Added support of GCS virtual urls. See more: https://cloud.google.com/storage/docs/request-endpoints#xml-api
  - Added `client_fetch_threads` experimental parameter to better utilize threads for fetching query results.
  - Added `check_arrow_conversion_error_on_every_column` connection property that can be set to `False` to restore previous behaviour in which driver will ignore errors until it occurs in the last column. This flag's purpose is to unblock workflows that may be impacted by the bugfix and will be removed in later releases.
  - Lowered log levels from info to debug for some of the messages to make the output easier to follow.
  - Allowed the connector to inherit a UUID4 generated upstream, provided in statement parameters (field: `requestId`), rather than automatically generate a UUID4 to use for the HTTP Request ID.
  - Improved logging in urllib3, boto3, botocore - assured data masking even after migration to the external owned library in the future.
  - Improved error message for client-side query cancellations due to timeouts.
  - Improved security and robustness for the temporary credentials cache storage.
  - Fixed a bug that caused driver to fail silently on `TO_DATE` arrow to python conversion when invalid date was followed by the correct one.
  - Fixed expired S3 credentials update and increment retry when expired credentials are found.
  - Deprecated `insecure_mode` connection property and replaced it with `disable_ocsp_checks` with the same behavior as the former property.

- v3.14.0(March 03, 2025)
  - Bumped pyOpenSSL dependency upper boundary from <25.0.0 to <26.0.0.
  - Added a <19.0.0 pin to pyarrow as a workaround to a bug affecting Azure Batch.
  - Optimized distribution package lookup to speed up import.
  - Fixed a bug where privatelink OCSP Cache url could not be determined if privatelink account name was specified in uppercase.
  - Added support for iceberg tables to `write_pandas`.
  - Fixed base64 encoded private key tests.
  - Fixed a bug where file permission check happened on Windows.
  - Added support for File types.
  - Added `unsafe_file_write` connection parameter that restores the previous behaviour of saving files downloaded with GET with 644 permissions.

- v3.13.2(January 29, 2025)
  - Changed not to use scoped temporary objects.

- v3.13.1(January 29, 2025)
  - Remedied SQL injection vulnerability in snowflake.connector.pandas_tools.write_pandas. See more https://github.com/snowflakedb/snowflake-connector-python/security/advisories/GHSA-2vpq-fh52-j3wv
  - Remedied vulnerability in deserialization of the OCSP response cache. See more: https://github.com/snowflakedb/snowflake-connector-python/security/advisories/GHSA-m4f6-vcj4-w5mx
  - Remedied vulnerability connected to cache files permissions. See more: https://github.com/snowflakedb/snowflake-connector-python/security/advisories/GHSA-r2x6-cjg7-8r43

- v3.13.0(January 23,2025)
  - Added a feature to limit the sizes of IO-bound ThreadPoolExecutors during PUT and GET commands.
  - Updated README.md to include instructions on how to verify package signatures using `cosign`.
  - Updated the log level for cursor's chunk rowcount from INFO to DEBUG.
  - Added a feature to verify if the connection is still good enough to send queries over.
  - Added support for base64-encoded DER private key strings in the `private_key` authentication type.

- v3.12.4(December 3,2024)
  - Fixed a bug where multipart uploads to Azure would be missing their MD5 hashes.
  - Fixed a bug where OpenTelemetry header injection would sometimes cause Exceptions to be thrown.
  - Fixed a bug where OCSP checks would throw TypeError and make mainly GCP blob storage unreachable.
  - Bumped pyOpenSSL dependency from >=16.2.0,<25.0.0 to >=22.0.0,<25.0.0.

- v3.12.3(October 25,2024)
  - Improved the error message for SSL-related issues to provide clearer guidance when an SSL error occurs.
  - Improved error message for SQL execution cancellations caused by timeout.

- v3.12.2(September 11,2024)
  - Improved error handling for asynchronous queries, providing more detailed and informative error messages when an async query fails.
  - Improved inference of top-level domains for accounts specifying a region in China, now defaulting to snowflakecomputing.cn.
  - Improved implementation of the `snowflake.connector.util_text.random_string` to reduce the likelihood of collisions.
  - Updated the log level for OCSP fail-open warning messages from ERROR to WARNING.

- v3.12.1(August 20,2024)
  - Fixed a bug that logged the session token when renewing a session.
  - Fixed a bug where disabling client telemetry did not work.
  - Fixed a bug where passing `login_timeout` as a string raised a `TypeError` during the login retry step.
  - Use `pathlib` instead of `os` for default config file location resolution.
  - Removed upper `cryptogaphy` version pin.
  - Removed reference to script `snowflake-export-certs` (its backing module was already removed long ago)
  - Enhanced retry mechanism for handling transient network failures during query result polling when no server response is received.

- v3.12.0(July 24,2024)
  - Set default connection timeout of 10 seconds and socket read timeout of 10 minutes for HTTP calls in file transfer.
  - Optimized `to_pandas()` performance by fully parallel downloading logic.
  - Fixed a bug that specifying client_session_keep_alive_heartbeat_frequency in snowflake-sqlalchemy could crash the connector.
  - Fixed incorrect type hint of connection parameter `private_key`.
  - Added support for connectivity to multiple domains.
  - Bumped keyring dependency from >=23.1.0,<25.0.0 to >=23.1.0,<26.0.0.
  - Disabled OOB Telemetry.

- v3.11.0(June 17,2024)
  - Added support for `token_file_path` connection parameter to read an OAuth token from a file when connecting to Snowflake.
  - Added support for `debug_arrow_chunk` connection parameter to allow debugging raw arrow data in case of arrow data parsing failure.
  - Added support for `disable_saml_url_check` connection parameter to disable SAML URL check in OKTA authentication.
  - Fixed a bug that OCSP certificate signed using SHA384 algorithm cannot be verified.
  - Fixed a bug that status code shown as uploaded when PUT command failed with 400 error.
  - Fixed a bug that a PermissionError was raised when the current user does not have the right permission on parent directory of config file path.
  - Fixed a bug that OCSP GET url is not encoded correctly when it contains a slash.
  - Fixed a bug that an SSO URL didn't accept `:` in a query parameter, for instance, `https://sso.abc.com/idp/startSSO.ping?PartnerSpId=https://xyz.snowflakecomputing.com/`.

- v3.10.1(May 21, 2024)

  - Removed an incorrect error log message that could occur during arrow data conversion.

- v3.10.0(April 29,2024)

  - Added support for structured types to fetch_pandas_all.
  - Fixed an issue relating to incorrectly formed China S3 endpoints.

- v3.9.1(April 22,2024)

  - Fixed an issue that caused a HTTP 400 error when connecting to a China endpoint.

- v3.9.0(April 20,2024)

  - Added easy logging configuration so that users can easily generate log file by setup log config in `$SNOWFLAKE_HOME/config.toml`.
  - Improved s3 acceleration logic when connecting to China endpoint.

- v3.8.1(April 09, 2024)

  - Reverted the change "Updated `write_pandas` to skip TABLE IF NOT EXISTS in truncate mode." introduced in v3.8.0 (yanked) as it's a breaking change. `write_pandas` will be fixed in the future in a non-breaking way.

- v3.8.0(April 04,2024)

  - Improved `externalbrowser` auth in containerized environments
    - Instruct browser to not fetch `/favicon` on success page
    - Simple retry strategy on empty socket.recv
    - Add `SNOWFLAKE_AUTH_SOCKET_REUSE_PORT` flag (usage: `SNOWFLAKE_AUTH_SOCKET_REUSE_PORT=true`) to set the underlying socket's `SO_REUSEPORT` flag (described in the [socket man page](https://man7.org/linux/man-pages/man7/socket.7.html))
      - Useful when the randomized port used in the localhost callback url is being followed before the container engine completes port forwarding to host
      - Statically map a port between your host and container and allow that port to be reused in rapid succession with:
         `SF_AUTH_SOCKET_PORT=3037 SNOWFLAKE_AUTH_SOCKET_REUSE_PORT=true poetry run python somescript.py`
    - Add `SNOWFLAKE_AUTH_SOCKET_MSG_DONTWAIT` flag (usage: `SNOWFLAKE_AUTH_SOCKET_MSG_DONTWAIT=true`) to make a non-blocking socket.recv call and retry on Error
      - Consider using this if running in a containerized environment and externalbrowser auth frequently hangs while waiting for callback
      - NOTE: this has not been tested extensively, but has been shown to improve the experience when using WSL
  - Added support for parsing structured type information in schema queries.
  - Bumped platformdirs from >=2.6.0,<4.0.0 to >=2.6.0,<5.0.0
  - Updated diagnostics to use system$allowlist instead of system$whitelist.
  - Updated `write_pandas` to skip TABLE IF NOT EXISTS in truncate mode.
  - Improved cleanup logic for connection to rely on interpreter shutdown instead of the `__del__` method.
  - Updated the logging level from INFO to DEBUG when logging the executed query using `SnowflakeCursor.execute`.
  - Fixed a bug that the truncated password in log is not masked.

- v3.7.1(February 21, 2024)

  - Bumped pandas dependency from >=1.0.0,<2.2.0 to >=1.0.0,<3.0.0.
  - Bumped cryptography dependency from <42.0.0,>=3.1.0 to >=3.1.0,<43.0.0.
  - Bumped pyOpenSSL dependency from >=16.2.0,<24.0.0 to >=16.2.0,<25.0.0.
  - Fixed a memory leak in decimal data conversion.
  - Fixed a bug where `write_pandas` wasn't truncating the target table.
  - Bumped keyring dependency lower bound to 23.1.0 to address security vulnerability.

- v3.7.0(January 25,2024)

  - Added a new boolean parameter `force_return_table` to `SnowflakeCursor.fetch_arrow_all` to force returning `pyarrow.Table` in case of zero rows.
  - Cleanup some C++ code warnings and performance issues.
  - Added support for Python 3.12
  - Make local testing more robust against implicit assumptions.
  - Fixed PyArrow Table type hinting
  - Added support for connecting using an existing connection via the session and master token.
  - Added support for connecting to Snowflake by authenticating with multiple SAML IDP using external browser.
  - Added support for structured types (OBJECT, MAP, ARRAY) to nanoarrow converters.
  - Fixed compilation issue due to missing cstdint header on gcc13.
  - Improved config permissions warning message.

- v3.6.0(December 09,2023)

  - Added support for Vector types
  - Changed urllib3 version pin to only affect Python versions < 3.10.
  - Support for `private_key_file` and `private_key_file_pwd` connection parameters
  - Added a new flag `expired` to `SnowflakeConnection` class, that keeps track of whether the connection's master token has expired.
  - Fixed a bug where date insertion failed when date format is set and qmark style binding is used.

- v3.5.0(November 13,2023)

  - Version 3.5.0 is the snowflake-connector-python purely built upon apache arrow-nanoarrow project.
    - Reduced the wheel size to ~1MB and installation size to ~5MB.
    - Removed a hard dependency on a specific version of pyarrow.
  - Deprecated the usage of the following class/variable/environment variable for the sake of pure nanoarrow converter:
    - Deprecated class `snowflake.connector.cursor.NanoarrowUsage`.
    - Deprecated environment variable `NANOARROW_USAGE`.
    - Deprecated module variable `snowflake.connector.cursor.NANOARROW_USAGE`.

- v3.4.1(November 08,2023)

  - Bumped vendored `urllib3` to 1.26.18
  - Bumped vendored `requests` to 2.31.0

- v3.4.0(November 03,2023)

  - Added support for `use_logical_type` in `write_pandas`.
  - Removed dependencies on pycryptodomex and oscrypto. All connections now go through OpenSSL via the cryptography library, which was already a dependency.
  - Fixed issue with ingesting files over 80 GB to S3.
  - Added the `backoff_policy` argument to `snowflake.connector.connect` allowing for configurable backoff policy between retries of failed requests. See available implementations in the `backoff_policies` module.
  - Added the `socket_timeout` argument to `snowflake.connector.connect` specifying socket read and connect timeout.
  - Fixed `login_timeout` and `network_timeout` behaviour. Retries of login and network requests are now properly halted after these timeouts expire.
  - Fixed bug for issue https://github.com/urllib3/urllib3/issues/1878 in vendored `urllib`.
  - Add User-Agent header for diagnostic report for tracking.

- v3.3.1(October 16,2023)

  - Added for non-Windows platforms command suggestions (chown/chmod) for insufficient file permissions of config files.
  - Fixed issue with connection diagnostics failing to complete certificate checks.
  - Fixed issue that arrow iterator causes `ImportError` when the c extensions are not compiled.

- v3.3.0(October 10,2023)

  - Updated to Apache arrow-nanoarrow project for result arrow data conversion.
  - Introduced the `NANOARROW_USAGE` environment variable to allows switching between the nanoarrow converter and the arrow converter. Valid values include:
    - `FOLLOW_SESSION_PARAMETER`, which uses the converter configured in the server.
    - `DISABLE_NANOARROW`, which uses arrow converter, overriding the server setting.
    - `ENABLE_NANOARROW`, which uses the nanoarrow converter, overriding the server setting.
  - Introduced the `snowflake.connector.cursor.NanoarrowUsage` enum, whose members include:
    - `NanoarrowUsage.FOLLOW_SESSION_PARAMETER`, which uses the converter configured in the server.
    - `NanoarrowUsage.DISABLE_NANOARROW`, which uses arrow converter, overriding the server setting.
    - `NanoarrowUsage.ENABLE_NANOARROW`, which uses the nanoarrow converter, overriding the server setting.
  - Introduced the `snowflake.connector.cursor.NANOARROW_USAGE` module variable to allow switching between the nanoarrow converter and the arrow converter. It works in conjunction with the `snowflake.connector.cursor.NanoarrowUsage` enum.
  - The newly-introduced environment variable, enum, and module variable are temporary. They will be removed in a future release when switch from arrow to nanoarrow for data conversion is complete.

- v3.2.1(September 26,2023)

  - Fixed a bug where url port and path were ignored in private link oscp retry.
  - Added thread safety in telemetry when instantiating multiple connections concurrently.
  - Bumped platformdirs dependency from >=2.6.0,<3.9.0 to >=2.6.0,<4.0.0.0 and made necessary changes to allow this.
  - Removed the deprecation warning from the vendored urllib3 about urllib3.contrib.pyopenssl deprecation.
  - Improved robustness in handling authentication response.

- v3.2.0(September 06,2023)

  - Made the ``parser`` -> ``manager`` renaming more consistent in ``snowflake.connector.config_manager`` module.
  - Added support for default values for ConfigOptions
  - Added default_connection_name to config.toml file

- v3.1.1(August 28,2023)

  - Fixed a bug in retry logic for okta authentication to refresh token.
  - Support `RSAPublicKey` when constructing `AuthByKeyPair` in addition to raw bytes.
  - Fixed a bug when connecting through SOCKS5 proxy, the attribute `proxy_header` is missing on `SOCKSProxyManager`.
  - Cherry-picked https://github.com/urllib3/urllib3/commit/fd2759aa16b12b33298900c77d29b3813c6582de onto vendored urllib3 (v1.26.15) to enable enforce_content_length by default.
  - Fixed a bug in tag generation of OOB telemetry event.

- v3.1.0(July 31,2023)

  - Added a feature that lets you add connection definitions to the `connections.toml` configuration file. A connection definition refers to a collection of connection parameters, for example, if you wanted to define a connection named `prod``:

    ```toml
    [prod]
    account = "my_account"
    user = "my_user"
    password = "my_password"
    ```
    By default, we look for the `connections.toml` file in the location specified in the `SNOWFLAKE_HOME` environment variable (default: `~/.snowflake`). If this folder does not exist, the Python connector looks for the file in the [platformdirs](https://github.com/platformdirs/platformdirs/blob/main/README.rst) location, as follows:

    - On Linux: `~/.config/snowflake/`,  but follows XDG settings
    - On Mac: `~/Library/Application Support/snowflake/`
    - On Windows: `%USERPROFILE%\AppData\Local\snowflake\`

    You can determine which file is used by running the following command:

    ```
    python -c "from snowflake.connector.constants import CONNECTIONS_FILE; print(str(CONNECTIONS_FILE))"
    ```
  - Bumped cryptography dependency from <41.0.0,>=3.1.0 to >=3.1.0,<42.0.0.
  - Improved OCSP response caching to remove tmp cache files on Windows.
  - Improved OCSP response caching to reduce the times of disk writing.
  - Added a parameter `server_session_keep_alive` in `SnowflakeConnection` that skips session deletion when client connection closes.
  - Tightened our pinning of platformdirs, to prevent their new releases breaking us.
  - Fixed a bug where SFPlatformDirs would incorrectly append application_name/version to its path.
  - Added retry reason for queries that are retried by the client.
  - Fixed a bug where `write_pandas` fails when user does not have the privilege to create stage or file format in the target schema, but has the right privilege for the current schema.
  - Remove Python 3.7 support.
  - Worked around a segfault which sometimes occurred during cache serialization in multi-threaded scenarios.
  - Improved error handling of connection reset error.
  - Fixed a bug about deleting the temporary files happened when running PUT command.
  - Allowed to pass `type_mapper` to `fetch_pandas_batches()` and `fetch_pandas_all()`.
  - Fixed a bug where pickle.dump segfaults during cache serialization in multi-threaded scenarios.
  - Improved retry logic for okta authentication to refresh token if authentication gets throttled.
  - Note that this release does not include the changes introduced in the previous 3.1.0a1 release. Those will be released at a later time.

- v3.0.4(May 23,2023)
  - Fixed a bug in which `cursor.execute()` could modify the argument statement_params dictionary object when executing a multistatement query.
  - Added the json_result_force_utf8_decoding connection parameter to force decoding JSON content in utf-8 when the result format is JSON.
  - Fixed a bug in which we cannot call `SnowflakeCursor.nextset` before fetching the result of the first query if the cursor runs an async multistatement query.
  - Bumped vendored library urllib3 to 1.26.15
  - Bumped vendored library requests to 2.29.0
  - Fixed a bug when `_prefetch_hook()` was not called before yielding results of `execute_async()`.
  - Fixed a bug where some ResultMetadata fields were marked as required when they were optional.
  - Bumped pandas dependency from <1.6.0,>=1.0.0 to >=1.0.0,<2.1.0
  - Fixed a bug where bulk insert converts date incorrectly.
  - Add support for Geometry types.

- v3.0.3(April 20, 2023)
  - Fixed a bug that prints error in logs for GET command on GCS.
  - Added a parameter that allows users to skip file uploads to stage if file exists on stage and contents of the file match.
  - Fixed a bug that occurred when writing a Pandas DataFrame with non-default index in `snowflake.connector.pandas_tool.write_pandas`.
  - Fixed a bug that occurred when writing a Pandas DataFrame with column names containing double quotes in `snowflake.connector.pandas_tool.write_pandas`.
  - Fixed a bug that occurred when writing a Pandas DataFrame with binary data in `snowflake.connector.pandas_tool.write_pandas`.
  - Improved type hint of `SnowflakeCursor.execute` method.
  - Fail instantly upon receiving `403: Forbidden` HTTP response for a login-request.
  - Improved GET logging to warn when downloading multiple files with the same name.

- v3.0.2(March 23, 2023)

  - Fixed a memory leak in the logging module of the Cython extension.
  - Fixed a bug where the `put` command on AWS raised `AttributeError` when uploading file composed of multiple parts.
  - Fixed a bug of incorrect type hints of `SnowflakeCursor.fetch_arrow_all` and `SnowflakeCursor.fetchall`.
  - Fixed a bug where `snowflake.connector.util_text.split_statements` swallows the final line break in the case when there are no space between lines.
  - Improved logging to mask tokens in case of errors.
  - Validate SSO URL before opening it in the browser for External browser authenticator.

- v3.0.1(February 28, 2023)

  - Improved the robustness of OCSP response caching to handle errors in cases of serialization and deserialization.
  - Updated async_executes method's doc-string.
  - Errors raised now have a query field that contains the SQL query that caused them when available.
  - Fixed a bug where MFA token caching would refuse to work until restarted instead of reauthenticating.
  - Replaced the dependency on setuptools in favor of packaging.
  - Fixed a bug where `AuthByKeyPair.handle_timeout` should pass keyword arguments instead of positional arguments when calling `AuthByKeyPair.prepare`.

- v3.0.0(January 26, 2023)

  - Fixed a bug where write_pandas did not use user-specified schema and database to create intermediate objects
  - Fixed a bug where HTTP response code of 429 were not retried
  - Fixed a bug where MFA token caching was not working
  - Bumped pyarrow dependency from >=8.0.0,<8.1.0 to >=10.0.1,<10.1.0
  - Bumped pyOpenSSL dependency from <23.0.0 to <24.0.0
  - During browser-based authentication, the SSO url is now printed before opening it in the browser
  - Increased the level of a log for when ArrowResult cannot be imported
  - Added a minimum MacOS version check when compiling C-extensions
  - Enabled `fetch_arrow_all` and `fetch_arrow_batches` to handle async query results

- v2.9.0(December 9, 2022)

  - Fixed a bug where the permission of the file downloaded via GET command is changed
  - Reworked authentication internals to allow users to plug custom key-pair authenticators
  - Multi-statement query execution is now supported through `cursor.execute` and `cursor.executemany`
    - The Snowflake parameter `MULTI_STATEMENT_COUNT` can be altered at the account, session, or statement level. An additional argument, `num_statements`, can be provided to `execute` to use this parameter at the statement level. It *must* be provided to `executemany` to submit a multi-statement query through the method. Note that bulk insert optimizations available through `executemany` are not available when submitting multi-statement queries.
      - By default the parameter is 1, meaning only a single query can be submitted at a time
      - Set to 0 to submit any number of statements in a multi-statement query
      - Set to >1 to submit the specified exact number of statements in a multi-statement query
    - Bindings are accepted in the same way for multi-statements as they are for single statement queries
    - Asynchronous multi-statement query execution is supported. Users should still use `get_results_from_sfqid` to retrieve results
    - To access the results of each query, users can call `SnowflakeCursor.nextset()` as specified in the DB 2.0 API (PEP-249), to iterate through each statements results
      - The first statement's results are accessible immediately after calling `execute` (or `get_results_from_sfqid` if asynchronous) through the existing `fetch*()` methods

- v2.8.3(November 28,2022)

  - Bumped cryptography dependency from <39.0.0 to <41.0.0
  - Fixed a bug where expired OCSP response cache caused infinite recursion during cache loading

- v2.8.2(November 18,2022)

  - Improved performance of OCSP response caching
  - During the execution of GET commands we no longer resolve target location on the local machine
  - Improved performance of regexes used for PUT/GET SQL statement detection. CVE-2022-42965

- v2.8.1(October 30,2022)

   - Bumped cryptography dependency from <37.0.0 to <39.0.0
   - Bumped pandas dependency from <1.5.0 to <1.6.0
   - Fixed a bug where write_pandas wouldn't write an empty DataFrame to Snowflake
   - When closing connection async query status checking is now parallelized
   - Fixed a bug where test logging would be enabled on Jenkins workers in non-Snowflake Jenkins machines
   - Enhanced the atomicity of write_pandas when overwrite is set to True

- v2.8.0(September 27,2022)

  - Fixed a bug where rowcount was deleted when the cursor was closed
  - Fixed a bug where extTypeName was used even when it was empty
  - Updated how telemetry entries are constructed
  - Added telemetry for imported root packages during run-time
  - Added telemetry for using write_pandas
  - Fixed missing dtypes when calling fetch_pandas_all() on empty result
  - The write_pandas function now supports providing additional arguments to be used by DataFrame.to_parquet
  - All optional parameters of write_pandas can now be provided to pd_writer and make_pd_writer to be used with DataFrame.to_sql

- v2.7.12(August 26,2022)

   - Fixed a bug where timestamps fetched as pandas.DataFrame or pyarrow.Table would overflow for the sake of unnecessary precision. In the case where an overflow cannot be prevented a clear error will be raised now.
   - Added in-file caching for OCSP response caching
   - The write_pandas function now supports transient tables through the new table_type argument which supersedes create_temp_table argument
   - Fixed a bug where calling fetch_pandas_batches incorrectly raised NotSupportedError after an async query was executed
   - Added support for OKTA Identity Engine

- v2.7.11(July 26,2022)

   - Added minimum version pin to typing_extensions

- v2.7.10(July 22,2022)

   - Release wheels are now built on manylinux2014
   - Bumped supported pyarrow version to >=8.0.0,<8.1.0
   - Updated vendored library versions requests to 2.28.1 and urllib3 to 1.26.10
   - Added in-memory cache to OCSP requests
   - Added overwrite option to write_pandas
   - Added attribute `lastrowid` to `SnowflakeCursor` in compliance with PEP249.
   - Fixed a bug where gzip compressed http requests might be garbled by an unflushed buffer
   - Added new connection diagnostics capabilities to snowflake-connector-python
   - Bumped numpy dependency from <1.23.0 to <1.24.0


- v2.7.9(June 26,2022)

   - Fixed a bug where errors raised during get_results_from_sfqid() were missing errno
   - Fixed a bug where empty results containing GEOGRAPHY type raised IndexError


- v2.7.8(May 28,2022)

   - Updated PyPi documentation link to python specific main page
   - Fixed an error message that appears when pandas optional dependency group is required but is not installed
   - Implemented the DB API 2 callproc() method
   - Fixed a bug where decryption took place before decompression when downloading files from stages
   - Fixed a bug where s3 accelerate configuration was handled incorrectly
   - Extra named arguments given executemany() are now forwarded to execute()
   - Automatically sets the application name to streamlit when streamlit is imported and application name was not explicitly set
   - Bumped pyopenssl dependency version to >=16.2.0,<23.0.0


- v2.7.7(April 30,2022)

   - Bumped supported pandas version to < 1.5.0
   - Fixed a bug where partner name (from SF_PARTNER environmental variable) was set after connection was established
   - Added a new _no_retry option to executing queries
   - Fixed a bug where extreme timestamps lost precision


- v2.7.6(March 17,2022)

   - Fixed missing python_requires tag in setup.cfg

- v2.7.5(March 17,2022)

   - Added an option for partners to inject their name through an environmental variable (SF_PARTNER)
   - Fixed a bug where we would not wait for input if a browser window couldn't be opened for SSO login
   - Deprecate support for Python 3.6
   - Exported a type definition for SnowflakeConnection
   - Fixed a bug where final Arrow table would contain duplicate index numbers when using fetch_pandas_all

- v2.7.4(February 05,2022)

   - Add Geography Types
   - Removing automated incident reporting code
   - Fixed a bug where circular reference would prevent garbage collection on some objects
   - Fixed a bug where `DatabaseError` was thrown when executing against a closed cursor instead of `InterfaceError`
   - Fixed a bug where calling `executemany` would crash if an iterator was supplied as args
   - Fixed a bug where violating `NOT NULL` constraint raised `DatabaseError` instead of `IntegrityError`

- v2.7.3(January 22,2022)

   - Fixed a bug where timezone was missing from retrieved Timestamp_TZ columns
   - Fixed a bug where a long running PUT/GET command could hit a Storage Credential Error while renewing credentials
   - Fixed a bug where py.typed was not being included in our release wheels
   - Fixed a bug where negative numbers were mangled when fetched with the connection parameter arrow_number_to_decimal
   - Improved the error message that is encountered when running GET for a non-existing file
   - Fixed rendering of our long description for PyPi
   - Fixed a bug where DUO authentication ran into errors if sms authentication was disabled for the user
   - Add the ability to auto-create a table when writing a pandas DataFrame to a Snowflake table
   - Bumped the maximum dependency version of numpy from <1.22.0 to <1.23.0

- v2.7.2(December 17,2021)

   - Added support for Python version 3.10.
   - Fixed an issue bug where _get_query_status failed if there was a network error.
   - Added the interpolate_empty_sequences connection parameter to control interpolating empty sequences into queries.
   - Fixed an issue where where BLOCKED was considered to be an error by is_an_error.
   - Added source field to Telemetry.
   - Increased the cryptography dependency version.
   - Increased the pyopenssl dependency version.
   - Fixed an issue where dbapi.Binary returned a string instead of bytes.
   - Increased the required version of numpy.
   - Increased the required version of keyring.
   - Fixed issue so that fetch functions now return a typed DataFrames and pyarrow Tables for empty results.
   - Added py.typed
   - Improved error messages for PUT/GET.
   - Added Cursor.query attribute for accessing last query.
   - Increased the required version of pyarrow.


- v2.7.1(November 19,2021)

   - Fixed a bug where uploading a streaming file with multiple parts did not work.
   - JWT tokens are now regenerated when a request is retired.
   - Updated URL escaping when uploading to AWS S3 to match how S3 escapes URLs.
   - Removed the unused s3_connection_pool_size connection parameter.
   - Blocked queries are now be considered to be still running.
   - Snowflake specific exceptions are now set using Exception arguments.
   - Fixed an issue where use_s3_regional_url was not set correctly by the connector.


- v2.7.0(October 25,2021)

   - Removing cloud sdks.snowflake-connector-python will not install them anymore. Recreate your virtualenv to get rid of unnecessary dependencies.
   - Include Standard C++ headers.
   - Update minimum dependency version pin of cryptography.
   - Fixed a bug where error number would not be added to Exception messages.
   - Fixed a bug where client_prefetch_threads parameter was not respected when pre-fetching results.
   - Update signature of SnowflakeCursor.execute's params argument.


- v2.6.2(September 27,2021)

   - Updated vendored urllib3 and requests versions.
   - Fixed a bug where GET commands would fail to download files from sub directories from stages.
   - Added a feature where where the connector will print the url it tried to open when it is unable to open it for external browser authentication.


- v2.6.1(September 16,2021)

   - Bump pandas version from <1.3 to <1.4
   - Fixing Python deprecation warnings.
   - Added more type-hints.
   - Marked HeartBeatTimer threads as daemon threads.
   - Force cast a column into integer in write_pandas to avoid a rare behavior that would lead to crashing.
   - Implement AWS signature V4 to new SDKless PUT and GET.
   - Removed a deprecated setuptools option from setup.py.
   - Fixed a bug where error logs would be printed for query executions that produce no results.
   - Fixed a bug where the temporary stage for bulk array inserts exists.


- v2.6.0(August 29,2021)

   - Internal change to the implementation of result fetching.
   - Upgraded Pyarrow version from 3.0 to 5.0.
   - Internal change to the implementation for PUT and GET. A new connection parameter use_new_put_get was added to toggle between implementations.
   - Fixed a bug where executemany did not detect the type of data it was inserting.
   - Updated the minimum Mac OSX build target from 10.13 to 10.14.


- v2.5.1(July 31,2021)

   - Fixes Python Connector bug that prevents the connector from using AWS S3 Regional URL. The driver currently overrides the regional URL information with the default S3 URL causing failure in PUT.


- v2.5.0(July 22,2021)

   - Fixed a bug in write_pandas when quote_identifiers is set to True the function would not actually quote column names.
   - Bumping idna dependency pin from <3,>=2.5 to >=2.5,<4
   - Fix describe method when running `insert into ...` commands


- v2.4.6(June 25,2021)

   - Fixed a potential memory leak.
   - Removed upper certifi version pin.
   - Updated vendored libraries , urllib(1.26.5) and requests(2.25.1).
   - Replace pointers with UniqueRefs.
   - Changed default value of client_session_keep_alive to None.
   - Added the ability to retrieve metadata/schema without executing the query (describe method).

- v2.4.5(June 15,2021)

   - Fix for incorrect JWT token invalidity when an account alias with a dash in it is used for regionless account URL.

- v2.4.4(May 30,2021)

   - Fixed a segfault issue when using DictCursor and arrow result format with out of range dates.
   - Adds new make_pd_writer helper function


- v2.4.3(April 29,2021)

   - Uses s3 regional URL in private links when a param is set.
   - New Arrow NUMBER to Decimal converter option.
   - Update pyopenssl requirement from <20.0.0,>=16.2.0 to >=16.2.0,<21.0.0.
   - Update pandas requirement from <1.2.0,>=1.0.0 to >=1.0.0,<1.3.0.
   - Update numpy requirement from <1.20.0 to <1.21.0.


- v2.4.2(April 03,2021)

   - PUT statements are now thread-safe.


- v2.4.1(March 04,2021)

   - Make connection object exit() aware of status of parameter `autocommit`


- v2.4.0(March 04,2021)

   - Added support for Python 3.9 and PyArrow 3.0.x.
   - Added support for the upcoming multipart PUT threshold keyword.
   - Added support for using the PUT command with a file-like object.
   - Added some compilation flags to ease building conda community package.
   - Removed the pytz pin because it doesn't follow semantic versioning release format.
   - Added support for optimizing batch inserts through bulk array binding.


- v2.3.10(February 01,2021)

   - Improved query ID logging and added request GUID logging.
   - For dependency checking, increased the version condition for the pyjwt package from <2.0.0 to <3.0.0.


- v2.3.9(January 27,2021)

   - The fix to add proper proxy CONNECT headers for connections made over proxies.


- v2.3.8(January 14,2021)

   - Arrow result conversion speed up.
   - Send all Python Connector exceptions to in-band or out-of-band telemetry.
   - Vendoring requests and urllib3 to contain OCSP monkey patching to our library only.
   - Declare dependency on setuptools.


- v2.3.7(December 10,2020)

   - Added support for upcoming downscoped GCS credentials.
   - Tightened the pyOpenSSL dependency pin.
   - Relaxed the boto3 dependency pin up to the next major release.
   - Relaxed the cffi dependency pin up to the next major release.
   - Added support for executing asynchronous queries.
   - Dropped support for Python 3.5.

- v2.3.6(November 16,2020)

   - Fixed a bug that was preventing the connector from working on Windows with Python 3.8.
   - Improved the string formatting in exception messages.
   - For dependency checking, increased the version condition for the cryptography package from <3.0.0 to <4.0.0.
   - For dependency checking, increased the version condition for the pandas package from <1.1 to <1.2.

- v2.3.5(November 03,2020)

   - Updated the dependency on the cryptography package from version 2.9.2 to 3.2.1.

- v2.3.4(October 26,2020)

   - Added an optional parameter to the write_pandas function to specify that identifiers should not be quoted before being sent to the server.
   - The write_pandas function now honors default and auto-increment values for columns when inserting new rows.
   - Updated the Python Connector OCSP error messages and accompanying telemetry Information.
   - Enabled the runtime pyarrow version verification to fail gracefully. Fixed a bug with AWS glue environment.
   - Upgraded the version of boto3 from 1.14.47 to 1.15.9.
   - Upgraded the version of idna from 2.9 to 2.10.

- v2.3.3(October 05,2020)

   - Simplified the configuration files by consolidating test settings.
   - In the Connection object, the execute_stream and execute_string methods now filter out empty lines from their inputs.

- v2.3.2(September 14,2020)

   - Fixed a bug where a file handler was not closed properly.
   - Fixed various documentation typos.

- v2.3.1(August 25,2020)

   - Fixed a bug where 2 constants were removed by mistake.

- v2.3.0(August 24,2020)

   - When the log level is set to DEBUG, log the OOB telemetry entries that are sent to Snowflake.
   - Fixed a bug in the PUT command where long running PUTs would fail to re-authenticate to GCP for storage.
   - Updated the minimum build target MacOS version to 10.13.

- v2.2.10(August 03,2020)

    - Improved an error message for when "pandas" optional dependency group is not installed and user tries to fetch data into a pandas DataFrame. It'll now point user to our online documentation.

- v2.2.9(July 13,2020)

    - Connection parameter validate_default_parameters now verifies known connection parameter names and types. It emits warnings for anything unexpected types or names.
    - Correct logging messages for compiled C++ code.
    - Fixed an issue in write_pandas with location determination when database, or schema name was included.
    - Bumped boto3 dependency version.
    - Fixed an issue where uploading a file with special UTF-8 characters in their names corrupted file.

- v2.2.8(June 22,2020)

    - Switched docstring style to Google from Epydoc and added automated tests to enforce the standard.
    - Fixed a memory leak in DictCursor's Arrow format code.

- v2.2.7(June 1,2020)

    - Support azure-storage-blob v12 as well as v2 (for Python 3.5.0-3.5.1) by Python Connector
    - Fixed a bug where temporary directory path was not Windows compatible in write_pandas function
    - Added out of band telemetry error reporting of unknown errors

- v2.2.6(May 11,2020)

    - Update Pyarrow version from 0.16.0 to 0.17.0 for Python connector
    - Remove more restrictive application name enforcement.
    - Missing keyring dependency will not raise an exception, only emit a debug log from now on.
    - Bumping boto3 to <1.14
    - Fix flake8 3.8.0 new issues
    - Implement Python log interceptor

- v2.2.5(April 30,2020)

    - Added more efficient way to ingest a pandas.Dataframe into Snowflake, located in snowflake.connector.pandas_tools
    - More restrictive application name enforcement and standardizing it with other Snowflake drivers
    - Added checking and warning for users when they have a wrong version of pyarrow installed

- v2.2.4(April 10,2020)

    - Emit warning only if trying to set different setting of use_openssl_only parameter

- v2.2.3(March 30,2020)

    - Secure SSO ID Token
    - Add use_openssl_only connection parameter, which disables the usage of pure Python cryptographic libraries for FIPS
    - Add manylinux1 as well as manylinux2010
    - Fix a bug where a certificate file was opened and never closed in snowflake-connector-python.
    - Fix python connector skips validating GCP URLs
    - Adds additional client driver config information to in band telemetry.

- v2.2.2(March 9,2020)

    - Fix retry with chunck_downloader.py for stability.
    - Support Python 3.8 for Linux and Mac.

- v2.2.1(February 18,2020)

    - Fix use DictCursor with execute_string #248

- v2.2.0(January 27,2020)

    - Drop Python 2.7 support
    - AWS: When OVERWRITE is false, which is set by default, the file is uploaded if no same file name exists in the stage. This used to check the content signature but it will no longer check. Azure and GCP already work this way.
    - Document Python connector dependencies on our GitHub page in addition to Snowflake docs.
    - Fix sqlalchemy and possibly python-connector warnings.
    - Fix GCP exception using the Python connector to PUT a file in a stage with auto_compress=false.
    - Bump up botocore requirements to 1.14.
    - Fix uppercaseing authenticator breaks Okta URL which may include case-sensitive elements(#257).
    - Fix wrong result bug while using fetch_pandas_all() to get fixed numbers with large scales.
    - Increase multi part upload threshold for S3 to 64MB.

- v2.1.3(January 06,2020)

    - Fix GCP Put failed after hours

- v2.1.2(December 16,2019)

    - Fix the arrow bundling issue for python connector on mac.
    - Fix the arrow dll bundle issue on windows.Add more logging.

- v2.1.1(December 12,2019)

    - Fix GZIP uncompressed content for Azure GET command.
    - Add support for GCS PUT and GET for private preview.
    - Support fetch as numpy value in arrow result format.
    - Fix NameError: name 'EmptyPyArrowIterator' is not defined for Mac.
    - Return empty dataframe for fetch_pandas_all() api if result set is empty.

- v2.1.0(December 2,2019)

    - Fix default `ssl_context` options
    - Pin more dependencies for Python Connector
    - Fix import of SnowflakeOCSPAsn1Crypto crashes Python on MacOS Catalina
    - Update the release note that 1.9.0 was removed
    - Support DictCursor for arrow result format
    - Upgrade Python's arrow lib to 0.15.1
    - Raise Exception when PUT fails to Upload Data
    - Handle year out of range correctly in arrow result format

- v2.0.4(November 13,2019)

    - Increase OCSP Cache expiry time from 24 hours to 120 hours.
    - Fix pyarrow cxx11 abi compatibility issue
    - Use new query result format parameter in python tests

- v2.0.3(November 1,2019)

    - Fix for ,Pandas fetch API did not handle the case that first chunk is empty correctly.
    - Updated with botocore, boto3 and requests packages to the latest version.
    - Pinned stable versions of Azure urllib3 packages.

- v2.0.2(October 21,2019)

    - Fix sessions remaining open even if they are disposed manually. Retry deleting session if the connection is explicitly closed.
    - Fix memory leak in the new fetch pandas API
    - Fix Auditwheel failed with python37
    - Reduce the footprint of Python Connector
    - Support asn1crypto 1.1.x
    - Ensure that the cython components are present for Conda package

- v2.0.1(October 04,2019)

    - Add asn1crypto requirement to mitigate incompatibility change

- v2.0.0(September 30,2019)

    - Release Python Connector 2.0.0 for Arrow format change.
    - Fix SF_OCSP_RESPONSE_CACHE_DIR referring to the OCSP cache response file directory and not the top level of directory.
    - Fix Malformed certificate ID key causes uncaught KeyError.
    - No retry for certificate errors.
    - Fix In-Memory OCSP Response Cache - PythonConnector
    - Move AWS_ID and AWS_SECRET_KEY to their newer versions in the Python client
    - Fix result set downloader for ijson 2.5
    - Make authenticator field case insensitive earlier
    - Update USER-AGENT to be consistent with new format
    - Update Python Driver URL Whitelist to support US Gov domain
    - Fix memory leak in python connector panda df fetch API

- v1.9.1(October 4,2019)

    - Add asn1crypto requirement to mitigate incompatibility change.

- v1.9.0(August 26,2019) **REMOVED from pypi due to dependency compatibility issues**

    - Implement converter for all arrow data types in python connector extension
    - Fix arrow error when returning empty result using python connecter
    - Fix OCSP responder hang, AttributeError: 'ReadTimeout' object has no attribute 'message'
    - Update OCSP Connection timeout.
    - Fix RevokedCertificateError OOB Telemetry events are not sent
    - Uncaught RevocationCheckError for FAIL_OPEN in create_pair_issuer_subject
    - Fix uncaught exception in generate_telemetry_data function
    - Fix connector looses context after connection drop/restore by retrying IncompleteRead error.
    - Make tzinfo class at the module level instead of inlining

- v1.8.7(August 12,2019)

    - Rewrote validateDefaultParameters to validate the database, schema and warehouse at connection time. False by default.
    - Fix OCSP Server URL problem in multithreaded env
    - Fix Azure Gov PUT and GET issue

- v1.8.6(July 29,2019)

    - Reduce retries for OCSP from Python Driver
    - Azure PUT issue: ValueError: I/O operation on closed file
    - Add client information to USER-AGENT HTTP header - PythonConnector
    - Better handling of OCSP cache download failure

- v1.8.5(July 15,2019)

    - Drop Python 3.4 support for Python Connector

- v1.8.4(July 01,2019)

    - Update Python Connector to discard invalid OCSP Responses while merging caches

- v1.8.3(June 17,2019)

    - Update Client Driver OCSP Endpoint URL for Private Link Customers
    - Ignore session gone 390111 when closing
    - Python3.4 using requests 2.21.0 needs older version of urllib3
    - Use Account Name for Global URL

- v1.8.2 (June 03,2019)

    - Pendulum datatype support

- v1.8.1 (May 20,2019)

    - Revoked OCSP Responses persists in Driver Cache + Logging Fix
    - Fixed DeprecationWarning: Using or importing the ABCs from 'collections' instead of from 'collections.abc' is deprecated

- v1.8.0 (May 10, 2019)

    - support ``numpy.bool_`` in binding type
    - Add Option to Skip Request Pooling
    - Add OCSP_MODE metric
    - Fixed PUT URI issue for Windows path
    - OCSP SoftFail

- v1.7.11 (April 22, 2019)

    - numpy timestamp with timezone support
    - qmark not binding None

- v1.7.10 (April 8, 2019)

    - Fix the incorrect custom Server URL in Python Driver for Privatelink

- v1.7.9 (March 25,2019)

    - Python Interim Solution for Custom Cache Server URL
    - Internal change for pending feature

- v1.7.8 (March 12,2019)

    - Add OCSP signing certificate validity check

- v1.7.7 (February 22,2019)

    - Skip HEAD operation when OVERWRITE=true for PUT
    - Update copyright year from 2018 to 2019 for Python

- v1.7.6 (February 08,2019)

    - Adjusted pyasn1 and pyasn1-module requirements for Python Connector
    - Added idna to setup.py. made pyasn1 optional for Python2

- v1.7.5 (January 25, 2019)

    - Incorporate "kwargs" style group of key-value pairs in connection's "execute_string" function.

- v1.7.4 (January 3, 2019)

    - Invalidate outdated OCSP response when checking cache hit
    - Made keyring use optional in Python Connector
    - Added SnowflakeNullConverter for Python Connector to skip all client side conversions
    - Honor ``CLIENT_PREFETCH_THREADS`` to download the result set.
    - Fixed the hang when region=us-west-2 is specified.
    - Added Python 3.7 tests

- v1.7.3 (December 11, 2018)

    - Improved the progress bar control for SnowSQL
    - Fixed PUT/GET progress bar for Azure

- v1.7.2 (December 4, 2018)

    - Refactored OCSP checks
    - Adjusted log level to mitigate confusions

- v1.7.1 (November 27, 2018)

    - Fixed regex pattern warning in cursor.py
    - Fixed 403 error for EU deployment
    - Fixed the epoch time to datetime object converter for Windoww

- v1.7.0 (November 13, 2018)

    - Internal change for pending feature.

- v1.6.12 (October 30, 2018)

    - Updated ``boto3`` and ``botocore`` version dependeny.
    - Catch socket.EAI_NONAME for localhost socket and raise a better error message
    - Added ``client_session_keep_alive_heartbeat_frequency`` to control heartbeat timings for ``client_session_keep_alive``.

- v1.6.11 (October 23, 2018)

    - Fixed exit_on_error=true didn't work if PUT / GET error occurs
    - Fixed a backslash followed by a quote in a literal was not taken into account.
    - Added ``request_guid`` to each HTTP request for tracing.

- v1.6.10 (September 25, 2018)

    - Added ``client_session_keep_alive`` support.
    - Fixed multiline double quote expressions PR #117 (@bensowden)
    - Fixed binding ``datetime`` for TIMESTAMP type in ``qmark`` binding mode. PR #118 (@rhlahuja)
    - Retry HTTP 405 to mitigate Nginx bug.
    - Accept consent response for id token cache. WIP.

- v1.6.9 (September 13, 2018)

    - Changed most INFO logs to DEBUG. Added INFO for key operations.
    - Fixed the URL query parser to get multiple values.

- v1.6.8 (August 30, 2018)

    - Updated ``boto3`` and ``botocore`` version dependeny.

- v1.6.7 (August 22, 2018)

    - Enforce virtual host URL for PUT and GET.
    - Added retryCount, clientStarTime for query-request for better service.

- v1.6.6 (August 9, 2018)

    - Replaced ``pycryptodome`` with ``pycryptodomex`` to avoid namespace conflict with ``PyCrypto``.
    - Fixed hang if the connection is not explicitly closed since 1.6.4.
    - Reauthenticate for externalbrowser while running a query.
    - Fixed remove_comments option for SnowSQL.

- v1.6.5 (July 13, 2018)

    - Fixed the current object cache in the connection for id token use.
    - Added no OCSP cache server use option.

- v1.6.4 (July 5, 2018)

    - Fixed div by zero for Azure PUT command.
    - Cache id token for SSO. This feature is WIP.
    - Added telemetry client and job timings by @dsouzam.

- v1.6.3 (June 14, 2018)

    - Fixed binding long value for Python 2.

- v1.6.2 (June 7, 2018)

    - Removes username restriction for OAuth. PR 86(@tjj5036)
    - Retry OpenSSL.SysError in tests
    - Updated concurrent insert test as the server improved.

- v1.6.1 (May 17, 2018)

    - Enable OCSP Dynamic Cache server for privatelink.
    - Ensure the type of ``login_timeout`` attribute is ``int``.

- v1.6.0 (May 3, 2018)

    - Enable OCSP Cache server by default.

- v1.5.8 (April 26, 2018)

    - Fixed PUT command error 'Server failed to authenticate the request. Make sure the value of Authorization header is formed correctly including the signature.' for Azure deployment.

- v1.5.7 (April 19, 2018)

    - Fixed object has no attribute errors in Python3 for Azure deployment.
    - Removed ContentEncoding=gzip from the header for PUT command. This caused COPY failure if autocompress=false.

- v1.5.6 (April 5, 2018)

    - Updated ``boto3`` and ``botocore`` version dependeny.

- v1.5.5 (March 22, 2018)

    - Fixed TypeError: list indices must be integers or slices, not str. PR/Issue 75 (@daniel-sali).
    - Updated ``cryptography`` dependency.

- v1.5.4 (March 15, 2018)

    - Tightened ``pyasn`` and ``pyasn1-modules`` version requirements
    - Added OS and OS_VERSION session info.
    - Relaxed ``pycryptodome`` version requirements. No 3.5.0 should be used.

- v1.5.3 (March 9, 2018)

    - Pulled back ``pyasn1`` for OCSP check in Python 2. Python 3 continue using ``asn1crypto`` for better performance.
    - Limit the upper bound of ``pycryptodome`` version to less than 3.5.0 for Issue 65.

- v1.5.2 (March 1, 2018)

    - Fixed failue in case HOME/USERPROFILE is not set.
    - Updated ``boto3`` and ``botocore`` version dependeny.

- v1.5.1 (February 15, 2018)

    - Prototyped oauth. Won't work without the server change.
    - Retry OCSP data parse failure
    - Fixed paramstyle=qmark binding for SQLAlchemy

- v1.5.0 (January 26, 2018)

    - Removed ``pyasn1`` and ``pyasn1-modules`` from the dependency.
    - Prototyped key pair authentication.
    - Fixed OCSP response cache expiration check.

- v1.4.17 (January 19, 2018)

    - Adjusted ``pyasn1`` and ``pyasn1-modules`` version dependency. PR 48 (@baxen)
    - Started replacing ``pyasn1`` with ``asn1crypto`` Not activated yet.

- v1.4.16 (January 16, 2018)

    - Added OCSP cache related tools.

- v1.4.15 (January 11, 2018)

    - Added OCSP cache server option.

- v1.4.14 (December 14, 2017)

    - Improved OCSP response dump util.

- v1.4.13 (November 30, 2017)

    - Updated ``boto3`` and ``botocore`` version dependeny.

- v1.4.12 (November 16, 2017)

    - Added ``qmark`` and ``numeric`` paramstyle support for server side binding.
    - Added ``timezone`` session parameter support to connections.
    - Fixed a file handler leak in OCSP checks.

- v1.4.11 (November 9, 2017)

    - Fixed Azure PUT command to use AES CBC key encryption.
    - Added retry for intermittent PyAsn1Error.

- v1.4.10 (October 26, 2017)

    - Added Azure support for PUT and GET commands.
    - Updated ``cryptography``, ``boto3`` and ``botocore`` version dependeny.

- v1.4.9 (October 10, 2017)

    - Fixed a regression caused by ``pyasn1`` upgrade.

- v1.4.8 (October 5, 2017)

    - Updated Fed/SSO parameters. The production version of Fed/SSO from Python Connector requires this version.
    - Refactored for Azure support
    - Set CLIENT_APP_ID and CLIENT_APP_VERSION in all requests
    - Support new behaviors of newer version of ``pyasn1``. Relaxed the dependency.
    - Making socket timeout same as the login time
    - Fixed the case where no error message is attached.

- v1.4.7 (September 20, 2017)

    - Refresh AWS token in PUT command if S3UploadFailedError includes the ExpiredToken error
    - Retry all of 5xx in connection

- v1.4.6 (September 14, 2017)

    - Mitigated sigint handler config failure for SQLAlchemy
    - Improved the message for invalid SSL certificate error
    - Retry forever for query to mitigate 500 errors

- v1.4.5 (August 31, 2017)

    - Fixed regression in #34 by rewriting SAML 2.0 compliant service application support.
    - Cleaned up logger by moving instance to module.

- v1.4.4 (August 24, 2017)

    - Fixed Azure blob certificate issue. OCSP response structure bug fix
    - Added SAML 2.0 compliant service application support. preview feature.
    - Upgraded SSL wrapper with the latest urllib3 pyopenssl glue module. It uses kqueue, epoll or poll in replacement of select to read data from socket if available.

- v1.4.3 (August 17, 2017)

    - Changed the log levels for some messages from ERROR to DEBUG to address confusion as real incidents. In fact, they are not real issues but signals for connection retry.
    - Added ``certifi`` to the dependent component list to mitigate CA root certificate out of date issue.
    - Set the maximum versions of dependent components ``boto3`` and ``botocore``.
    - Updated ``cryptography`` and ``pyOpenSSL`` version dependeny change.
    - Added a connection parameter ``validate_default_parameters`` to validate the default database, schema and warehouse. If the specified object doesn't exist, it raises an error.

- v1.4.2 (August 3, 2017)

    - Fixed retry HTTP 400 in upload file when AWS token expires
    - Relaxed the version of dependent components ``pyasn1`` and ``pyasn1-modules``

- v1.4.1 (July 26, 2017)

    - Pinned ``pyasn1`` and ``pyasn1-modules`` versions to 0.2.3 and 0.0.9, respectively

- v1.4.0 (July 6, 2017)

    - Relaxed the versions of dependent components ``boto3``, ``botocore``, ``cffi`` and ``cryptography`` and ``pyOpenSSL``
    - Minor improvements in OCSP response file cache

- v1.3.18 (June 15, 2017)

    - Fixed OCSP response cache file not found issue on Windows. Drive letter was taken off
    - Use less restrictive cryptography>=1.7,<1.8
    - Added ORC detection in PUT command

- v1.3.17 (June 1, 2017)

    - Timeout OCSP request in 60 seconds and retry
    - Set autocommit and abort_detached_query session parameters in authentication time if specified
    - Fixed cross region stage issue. Could not get files in us-west-2 region S3 bucket from us-east-1

- v1.3.16 (April 20, 2017)

    - Fixed issue in fetching ``DATE`` causing [Error 22] Invalid argument on Windows
    - Retry on ``RuntimeError`` in requests

- v1.3.15 (March 30, 2017)

    - Refactored data converters in fetch to improve performance
    - Fixed timestamp format FF to honor the scale of data type
    - Improved the security of OKTA authentication with hostname verifications
    - Retry PUT on the error ``OpenSSL.SSL.SysCallError`` 10053 with lower concurrency
    - Added ``raw_msg`` attribute to ``Error`` class
    - Refactored session managements

- v1.3.14 (February 24, 2017)

    - Improved PUT and GET error handler.
    - Added proxy support to OCSP checks.
    - Use proxy parameters for PUT and GET commands.
    - Added ``sfqid`` and ``sqlstate`` to the results from query results.
    - Fixed the connection timeout calculation based on ``login_timeout`` and ``network_timeout``.
    - Improved error messages in case of 403, 502 and 504 HTTP reponse code.
    - Upgraded ``cryptography`` to 1.7.2, ``boto3`` to 1.4.4 and ``botocore`` to 1.5.14.
    - Removed explicit DNS lookup for OCSP URL.

- v1.3.13 (February 9, 2017)

    - Fixed AWS SQS connection error with OCSP checks
    - Added ``login_timeout`` and ``network_timeout`` parameters to the ``Connection`` objects.
    - Fixed forbidden access error handing

- v1.3.12 (February 2, 2017)

    - Fixed ``region`` parameter. One character was truncated from the tail of account name
    - Improved performance of fetching data by refactoring fetchone method

- v1.3.11 (January 27, 2017)

    - Fixed the regression in 1.3.8 that caused intermittent 504 errors

- v1.3.10 (January 26, 2017)

    - Compress data in HTTP requests at all times except empty data or OKTA request
    - Refactored FIXED, REAL and TIMESTAMP data fetch to improve performance. This mainly impacts SnowSQL
    - Added ``region`` option to support EU deployments better
    - Increased the retry counter for OCSP servers to mitigate intermittent failure
    - Refactored HTTP access retry logic

- v1.3.9 (January 16, 2017)

    - Upgraded ``botocore`` to 1.4.93 to fix and ``boto3`` to 1.4.3 to fix the HTTPS request failure in Python 3.6
    - Fixed python2 incomaptible import http.client
    - Retry OCSP validation in case of non-200 HTTP code returned

- v1.3.8 (January 12, 2017)

    - Convert non-UTF-8 data in the large result set chunk to Unicode replacement characters to avoid decode error.
    - Updated copyright year to 2017.
    - Use `six` package to support both PY2 and PY3 for some functions
    - Upgraded ``cryptography`` to 1.7.1 to address MacOS Python 3.6 build issue.
    - Fixed OverflowError caused by invalid range of timetamp data for SnowSQL.

- v1.3.7 (December 8, 2016)

    - Increased the validity date acceptance window to prevent OCSP returning invalid responses due to out-of-scope validity dates for certificates.
    - Enabled OCSP response cache file by default.

- v1.3.6 (December 1, 2016)

    - Upgraded ``cryptography`` to 1.5.3, ``pyOpenSSL`` to 16.2.0 and ``cffi`` to 1.9.1.

- v1.3.5 (November 17, 2016)

    - Fixed CA list cache race condition
    - Added retry intermittent 400 HTTP ``Bad Request`` error

- v1.3.4 (November 3, 2016)

    - Added ``quoted_name`` data type support for binding by SQLAlchemy
    - Not to compress ``parquiet`` file in PUT command

- v1.3.3 (October 20, 2016)

    - Downgraded ``botocore`` to 1.4.37 due to potential regression.
    - Increased the stability of PUT and GET commands

- v1.3.2 (October 12, 2016)

    - Upgraded ``botocore`` to 1.4.52.
    - Set the signature version to v4 to AWS client. This impacts ``PUT``, ``GET`` commands and fetching large result set.

- v1.3.1 (September 30, 2016)

    - Added an account name including subdomain.

- v1.3.0 (September 26, 2016)

    - Added support for the ``BINARY`` data type, which enables support for more Python data types:

        - Python 3:

            - ``bytes`` and ``bytearray`` can be used for binding.
            - ``bytes`` is also used for fetching ``BINARY`` data type.

        - Python 2:

            - ``bytearray`` can be used for binding
            - ``str`` is used for fetching ``BINARY`` data type.

    - Added ``proxy_user`` and ``proxy_password`` connection parameters for proxy servers that require authentication.

- v1.2.8 (August 16, 2016)

    - Upgraded ``botocore`` to 1.4.37.
    - Added ``Connection.execute_string`` and ``Connection.execute_stream`` to run multiple statements in a string and stream.
    - Increased the stability of fetching data for Python 2.
    - Refactored memory usage in fetching large result set (Work in Progress).

- v1.2.7 (July 31, 2016)

    - Fixed ``snowflake.cursor.rowcount`` for INSERT ALL.
    - Force OCSP cache invalidation after 24 hours for better security.
    - Use ``use_accelerate_endpoint`` in PUT and GET if Transfer acceleration is enabled for the S3 bucket.
    - Fixed the side effect of ``python-future`` that loads ``test.py`` in the current directory.

- v1.2.6 (July 13, 2016)

    - Fixed the AWS token renewal issue with PUT command when uploading uncompressed large files.

- v1.2.5 (July 8, 2016)

    - Added retry for errors ``S3UploadFailedError`` and ``RetriesExceededError`` in PUT and GET, respectively.

- v1.2.4 (July 6, 2016)

    - Added ``max_connection_pool`` parameter to Connection so that you can specify the maximum number of HTTP/HTTPS connections in the pool.
    - Minor enhancements for SnowSQL.

- v1.2.3 (June 29, 2016)

    - Fixed 404 issue in GET command. An extra slash character changed the S3 path and failed to identify the file to download.

- v1.2.2 (June 21, 2016)

    - Upgraded ``botocore`` to 1.4.26.
    - Added retry for 403 error when accessing S3.

- v1.2.1 (June 13, 2016)

    - Improved fetch performance for data types (part 2): DATE, TIME, TIMESTAMP, TIMESTAMP_LTZ, TIMESTAMP_NTZ and TIMESTAMP_TZ.

- v1.2.0 (June 10, 2016)

    - Improved fetch performance for data types (part 1): FIXED, REAL, STRING.

- v1.1.5 (June 2, 2016)

    - Upgraded ``boto3`` to 1.3.1 and ``botocore`` and 1.4.22.
    - Fixed ``snowflake.cursor.rowcount`` for DML by ``snowflake.cursor.executemany``.
    - Added ``numpy`` data type binding support. ``numpy.intN``, ``numpy.floatN`` and ``numpy.datetime64`` can be bound and fetched.

- v1.1.4 (May 21, 2016)

    - Upgraded ``cffi`` to 1.6.0.
    - Minor enhancements to SnowSQL.

- v1.1.3 (May 5, 2016)

    - Upgraded ``cryptography`` to 1.3.2.

- v1.1.2 (May 4, 2016)

    - Changed the dependency of ``tzlocal`` optional.
    - Fixed charmap error in OCSP checks.

- v1.1.1 (Apr 11, 2016)

    - Fixed OCSP revocation check issue with the new certificate and AWS S3.
    - Upgraded ``cryptography`` to 1.3.1 and ``pyOpenSSL`` to 16.0.0.

- v1.1.0 (Apr 4, 2016)

    - Added ``bzip2`` support in ``PUT`` command. This feature requires a server upgrade.
    - Replaced the self contained packages in ``snowflake._vendor`` with the dependency of ``boto3`` 1.3.0 and ``botocore`` 1.4.2.

- v1.0.7 (Mar 21, 2016)

    - Keep ``pyOpenSSL`` at 0.15.1.

- v1.0.6 (Mar 15, 2016)

    - Upgraded ``cryptography`` to 1.2.3.
    - Added support for ``TIME`` data type, which is now a Snowflake supported data type. This feature requires a server upgrade.
    - Added ``snowflake.connector.DistCursor`` to fetch the results in ``dict`` instead of ``tuple``.
    - Added compression to the SQL text and commands.

- v1.0.5 (Mar 1, 2016)

    - Upgraded ``cryptography`` to 1.2.2 and ``cffi`` to 1.5.2.
    - Fixed the conversion from ``TIMESTAMP_LTZ`` to datetime in queries.

- v1.0.4 (Feb 15, 2016)

    - Fixed the truncated parallel large result set.
    - Added retry OpenSSL low level errors ``ETIMEDOUT`` and ``ECONNRESET``.
    - Time out all HTTPS requests so that the Python Connector can retry the job or recheck the status.
    - Fixed the location of encrypted data for ``PUT`` command. They used to be in the same directory as the source data files.
    - Added support for renewing the AWS token used in ``PUT`` commands if the token expires.

- v1.0.3 (Jan 13, 2016)

    - Added support for the ``BOOLEAN`` data type (i.e. ``TRUE`` or ``FALSE``). This changes the behavior of the binding for the ``bool`` type object:

        - Previously, ``bool`` was bound as a numeric value (i.e. ``1`` for ``True``, ``0`` for ``False``).
        - Now, ``bool`` is bound as native SQL data (i.e. ``TRUE`` or ``FALSE``).

    - Added the ``autocommit`` method to the ``Connection`` object:

        - By default, ``autocommit`` mode is ON (i.e. each DML statement commits the change).
        - If ``autocommit`` mode is OFF, the ``commit`` and ``rollback`` methods are enabled.

    - Avoid segfault issue for ``cryptography`` 1.2 in Mac OSX by using 1.1 until resolved.

- v1.0.2 (Dec 15, 2015)

    - Upgraded ``boto3`` 1.2.2, ``botocore`` 1.3.12.
    - Removed ``SSLv3`` mapping from the initial table.

- v1.0.1 (Dec 8, 2015)

    - Minor bug fixes.

- v1.0.0 (Dec 1, 2015)

    - General Availability release.<|MERGE_RESOLUTION|>--- conflicted
+++ resolved
@@ -7,27 +7,20 @@
 Source code is also available at: https://github.com/snowflakedb/snowflake-connector-python
 
 # Release Notes
-<<<<<<< HEAD
-- v3.16.0(TBD)
-=======
 - v3.16(TBD)
   - Bumped numpy dependency from <2.1.0 to <=2.2.4
   - Added Windows support for Python 3.13.
   - Add `bulk_upload_chunks` parameter to `write_pandas` function. Setting this parameter to True changes the behaviour of write_pandas function to first write all the data chunks to the local disk and then perform the wildcard upload of the chunks folder to the stage. In default behaviour the chunks are being saved, uploaded and deleted one by one.
   - Added support for new authentication mechanism PAT with external session ID.
   - Added `client_fetch_use_mp` parameter that enables multiprocessed fetching of result batches.
+  - Make botocore and boto3 an optional dependencies pack.
 
 - v3.15.1(May 20, 2025)
->>>>>>> f442062d
   - Added basic arrow support for Interval types.
   - Fix `write_pandas` special characters usage in the location name.
   - Fix usage of `use_virtual_url` when building the location for gcs storage client.
   - Bind cryptography to <=44.0.3 to avoid issues with 45.0.0.
-<<<<<<< HEAD
-  - Make botocore and boto3 an optional dependencies pack
-=======
   - Added support for Snowflake OAuth for local applications.
->>>>>>> f442062d
 
 - v3.15.0(Apr 29,2025)
   - Bumped up min boto and botocore version to 1.24.
