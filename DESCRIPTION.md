--- conflicted
+++ resolved
@@ -10,11 +10,8 @@
 
 - v3.1.1(TBD)
 
-<<<<<<< HEAD
   - Fixed a bug in retry logic for okta authentication to refresh token.
-=======
   - Support `RSAPublicKey` when constructing `AuthByKeyPair` in addition to raw bytes.
->>>>>>> db8e2651
 
 - v3.1.0(July 31,2023)
 
