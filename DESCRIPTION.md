This package includes the Snowflake Connector for Python, which conforms to the Python DB API 2.0 specification:
https://www.python.org/dev/peps/pep-0249/

Snowflake Documentation is available at:
https://docs.snowflake.com/

Source code is also available at: https://github.com/snowflakedb/snowflake-connector-python

# Release Notes

- v3.2.1(TBD)

<<<<<<< HEAD
  - Fixed a bug where url port and path were ignore in private link oscp retry.
=======
  - Added thread safety in telemetry when instantiating multiple connections concurrently.
>>>>>>> f50427b3

- v3.2.0(September 06,2023)

  - Made the ``parser`` -> ``manager`` renaming more consistent in ``snowflake.connector.config_manager`` module.
  - Added support for default values for ConfigOptions
  - Added default_connection_name to config.toml file

- v3.1.1(August 28,2023)

  - Fixed a bug in retry logic for okta authentication to refresh token.
  - Support `RSAPublicKey` when constructing `AuthByKeyPair` in addition to raw bytes.
  - Fixed a bug when connecting through SOCKS5 proxy, the attribute `proxy_header` is missing on `SOCKSProxyManager`.
  - Cherry-picked https://github.com/urllib3/urllib3/commit/fd2759aa16b12b33298900c77d29b3813c6582de onto vendored urllib3 (v1.26.15) to enable enforce_content_length by default.
  - Fixed a bug in tag generation of OOB telemetry event.

- v3.1.0(July 31,2023)

  - Added a feature that lets you add connection definitions to the `connections.toml` configuration file. A connection definition refers to a collection of connection parameters, for example, if you wanted to define a connection named `prod``:

    ```toml
    [prod]
    account = "my_account"
    user = "my_user"
    password = "my_password"
    ```
    By default, we look for the `connections.toml` file in the location specified in the `SNOWFLAKE_HOME` environment variable (default: `~/.snowflake`). If this folder does not exist, the Python connector looks for the file in the [platformdirs](https://github.com/platformdirs/platformdirs/blob/main/README.rst) location, as follows:

    - On Linux: `~/.config/snowflake/`,  but follows XDG settings
    - On Mac: `~/Library/Application Support/snowflake/`
    - On Windows: `%USERPROFILE%\AppData\Local\snowflake\`

    You can determine which file is used by running the following command:

    ```
    python -c "from snowflake.connector.constants import CONNECTIONS_FILE; print(str(CONNECTIONS_FILE))"
    ```
  - Bumped cryptography dependency from <41.0.0,>=3.1.0 to >=3.1.0,<42.0.0.
  - Improved OCSP response caching to remove tmp cache files on Windows.
  - Improved OCSP response caching to reduce the times of disk writing.
  - Added a parameter `server_session_keep_alive` in `SnowflakeConnection` that skips session deletion when client connection closes.
  - Tightened our pinning of platformdirs, to prevent their new releases breaking us.
  - Fixed a bug where SFPlatformDirs would incorrectly append application_name/version to its path.
  - Added retry reason for queries that are retried by the client.
  - Fixed a bug where `write_pandas` fails when user does not have the privilege to create stage or file format in the target schema, but has the right privilege for the current schema.
  - Remove Python 3.7 support.
  - Worked around a segfault which sometimes occurred during cache serialization in multi-threaded scenarios.
  - Improved error handling of connection reset error.
  - Fixed a bug about deleting the temporary files happened when running PUT command.
  - Allowed to pass `type_mapper` to `fetch_pandas_batches()` and `fetch_pandas_all()`.
  - Fixed a bug where pickle.dump segfaults during cache serialization in multi-threaded scenarios.
  - Improved retry logic for okta authentication to refresh token if authentication gets throttled.
  - Note that this release does not include the changes introduced in the previous 3.1.0a1 release. Those will be released at a later time.

- v3.0.4(May 23,2023)
  - Fixed a bug in which `cursor.execute()` could modify the argument statement_params dictionary object when executing a multistatement query.
  - Added the json_result_force_utf8_decoding connection parameter to force decoding JSON content in utf-8 when the result format is JSON.
  - Fixed a bug in which we cannot call `SnowflakeCursor.nextset` before fetching the result of the first query if the cursor runs an async multistatement query.
  - Bumped vendored library urllib3 to 1.26.15
  - Bumped vendored library requests to 2.29.0
  - Fixed a bug when `_prefetch_hook()` was not called before yielding results of `execute_async()`.
  - Fixed a bug where some ResultMetadata fields were marked as required when they were optional.
  - Bumped pandas dependency from <1.6.0,>=1.0.0 to >=1.0.0,<2.1.0
  - Fixed a bug where bulk insert converts date incorrectly.
  - Add support for Geometry types.

- v3.0.3(April 20, 2023)
  - Fixed a bug that prints error in logs for GET command on GCS.
  - Added a parameter that allows users to skip file uploads to stage if file exists on stage and contents of the file match.
  - Fixed a bug that occurred when writing a Pandas DataFrame with non-default index in `snowflake.connector.pandas_tool.write_pandas`.
  - Fixed a bug that occurred when writing a Pandas DataFrame with column names containing double quotes in `snowflake.connector.pandas_tool.write_pandas`.
  - Fixed a bug that occurred when writing a Pandas DataFrame with binary data in `snowflake.connector.pandas_tool.write_pandas`.
  - Improved type hint of `SnowflakeCursor.execute` method.
  - Fail instantly upon receiving `403: Forbidden` HTTP response for a login-request.
  - Improved GET logging to warn when downloading multiple files with the same name.

- v3.0.2(March 23, 2023)

  - Fixed a memory leak in the logging module of the Cython extension.
  - Fixed a bug where the `put` command on AWS raised `AttributeError` when uploading file composed of multiple parts.
  - Fixed a bug of incorrect type hints of `SnowflakeCursor.fetch_arrow_all` and `SnowflakeCursor.fetchall`.
  - Fixed a bug where `snowflake.connector.util_text.split_statements` swallows the final line break in the case when there are no space between lines.
  - Improved logging to mask tokens in case of errors.
  - Validate SSO URL before opening it in the browser for External browser authenticator.

- v3.0.1(February 28, 2023)

  - Improved the robustness of OCSP response caching to handle errors in cases of serialization and deserialization.
  - Updated async_executes method's doc-string.
  - Errors raised now have a query field that contains the SQL query that caused them when available.
  - Fixed a bug where MFA token caching would refuse to work until restarted instead of reauthenticating.
  - Replaced the dependency on setuptools in favor of packaging.
  - Fixed a bug where `AuthByKeyPair.handle_timeout` should pass keyword arguments instead of positional arguments when calling `AuthByKeyPair.prepare`.

- v3.0.0(January 26, 2023)

  - Fixed a bug where write_pandas did not use user-specified schema and database to create intermediate objects
  - Fixed a bug where HTTP response code of 429 were not retried
  - Fixed a bug where MFA token caching was not working
  - Bumped pyarrow dependency from >=8.0.0,<8.1.0 to >=10.0.1,<10.1.0
  - Bumped pyOpenSSL dependency from <23.0.0 to <24.0.0
  - During browser-based authentication, the SSO url is now printed before opening it in the browser
  - Increased the level of a log for when ArrowResult cannot be imported
  - Added a minimum MacOS version check when compiling C-extensions
  - Enabled `fetch_arrow_all` and `fetch_arrow_batches` to handle async query results

- v2.9.0(December 9, 2022)

  - Fixed a bug where the permission of the file downloaded via GET command is changed
  - Reworked authentication internals to allow users to plug custom key-pair authenticators
  - Multi-statement query execution is now supported through `cursor.execute` and `cursor.executemany`
    - The Snowflake parameter `MULTI_STATEMENT_COUNT` can be altered at the account, session, or statement level. An additional argument, `num_statements`, can be provided to `execute` to use this parameter at the statement level. It *must* be provided to `executemany` to submit a multi-statement query through the method. Note that bulk insert optimizations available through `executemany` are not available when submitting multi-statement queries.
      - By default the parameter is 1, meaning only a single query can be submitted at a time
      - Set to 0 to submit any number of statements in a multi-statement query
      - Set to >1 to submit the specified exact number of statements in a multi-statement query
    - Bindings are accepted in the same way for multi-statements as they are for single statement queries
    - Asynchronous multi-statement query execution is supported. Users should still use `get_results_from_sfqid` to retrieve results
    - To access the results of each query, users can call `SnowflakeCursor.nextset()` as specified in the DB 2.0 API (PEP-249), to iterate through each statements results
      - The first statement's results are accessible immediately after calling `execute` (or `get_results_from_sfqid` if asynchronous) through the existing `fetch*()` methods

- v2.8.3(November 28,2022)

  - Bumped cryptography dependency from <39.0.0 to <41.0.0
  - Fixed a bug where expired OCSP response cache caused infinite recursion during cache loading

- v2.8.2(November 18,2022)

  - Improved performance of OCSP response caching
  - During the execution of GET commands we no longer resolve target location on the local machine
  - Improved performance of regexes used for PUT/GET SQL statement detection. CVE-2022-42965

- v2.8.1(October 30,2022)

   - Bumped cryptography dependency from <37.0.0 to <39.0.0
   - Bumped pandas dependency from <1.5.0 to <1.6.0
   - Fixed a bug where write_pandas wouldn't write an empty DataFrame to Snowflake
   - When closing connection async query status checking is now parallelized
   - Fixed a bug where test logging would be enabled on Jenkins workers in non-Snowflake Jenkins machines
   - Enhanced the atomicity of write_pandas when overwrite is set to True

- v2.8.0(September 27,2022)

  - Fixed a bug where rowcount was deleted when the cursor was closed
  - Fixed a bug where extTypeName was used even when it was empty
  - Updated how telemetry entries are constructed
  - Added telemetry for imported root packages during run-time
  - Added telemetry for using write_pandas
  - Fixed missing dtypes when calling fetch_pandas_all() on empty result
  - The write_pandas function now supports providing additional arguments to be used by DataFrame.to_parquet
  - All optional parameters of write_pandas can now be provided to pd_writer and make_pd_writer to be used with DataFrame.to_sql

- v2.7.12(August 26,2022)

   - Fixed a bug where timestamps fetched as pandas.DataFrame or pyarrow.Table would overflow for the sake of unnecessary precision. In the case where an overflow cannot be prevented a clear error will be raised now.
   - Added in-file caching for OCSP response caching
   - The write_pandas function now supports transient tables through the new table_type argument which supersedes create_temp_table argument
   - Fixed a bug where calling fetch_pandas_batches incorrectly raised NotSupportedError after an async query was executed
   - Added support for OKTA Identity Engine

- v2.7.11(July 26,2022)

   - Added minimum version pin to typing_extensions

- v2.7.10(July 22,2022)

   - Release wheels are now built on manylinux2014
   - Bumped supported pyarrow version to >=8.0.0,<8.1.0
   - Updated vendored library versions requests to 2.28.1 and urllib3 to 1.26.10
   - Added in-memory cache to OCSP requests
   - Added overwrite option to write_pandas
   - Added attribute `lastrowid` to `SnowflakeCursor` in compliance with PEP249.
   - Fixed a bug where gzip compressed http requests might be garbled by an unflushed buffer
   - Added new connection diagnostics capabilities to snowflake-connector-python
   - Bumped numpy dependency from <1.23.0 to <1.24.0


- v2.7.9(June 26,2022)

   - Fixed a bug where errors raised during get_results_from_sfqid() were missing errno
   - Fixed a bug where empty results containing GEOGRAPHY type raised IndexError


- v2.7.8(May 28,2022)

   - Updated PyPi documentation link to python specific main page
   - Fixed an error message that appears when pandas optional dependency group is required but is not installed
   - Implemented the DB API 2 callproc() method
   - Fixed a bug where decryption took place before decompression when downloading files from stages
   - Fixed a bug where s3 accelerate configuration was handled incorrectly
   - Extra named arguments given executemany() are now forwarded to execute()
   - Automatically sets the application name to streamlit when streamlit is imported and application name was not explicitly set
   - Bumped pyopenssl dependency version to >=16.2.0,<23.0.0


- v2.7.7(April 30,2022)

   - Bumped supported pandas version to < 1.5.0
   - Fixed a bug where partner name (from SF_PARTNER environmental variable) was set after connection was established
   - Added a new _no_retry option to executing queries
   - Fixed a bug where extreme timestamps lost precision


- v2.7.6(March 17,2022)

   - Fixed missing python_requires tag in setup.cfg

- v2.7.5(March 17,2022)

   - Added an option for partners to inject their name through an environmental variable (SF_PARTNER)
   - Fixed a bug where we would not wait for input if a browser window couldn't be opened for SSO login
   - Deprecate support for Python 3.6
   - Exported a type definition for SnowflakeConnection
   - Fixed a bug where final Arrow table would contain duplicate index numbers when using fetch_pandas_all

- v2.7.4(February 05,2022)

   - Add Geography Types
   - Removing automated incident reporting code
   - Fixed a bug where circular reference would prevent garbage collection on some objects
   - Fixed a bug where `DatabaseError` was thrown when executing against a closed cursor instead of `InterfaceError`
   - Fixed a bug where calling `executemany` would crash if an iterator was supplied as args
   - Fixed a bug where violating `NOT NULL` constraint raised `DatabaseError` instead of `IntegrityError`

- v2.7.3(January 22,2022)

   - Fixed a bug where timezone was missing from retrieved Timestamp_TZ columns
   - Fixed a bug where a long running PUT/GET command could hit a Storage Credential Error while renewing credentials
   - Fixed a bug where py.typed was not being included in our release wheels
   - Fixed a bug where negative numbers were mangled when fetched with the connection parameter arrow_number_to_decimal
   - Improved the error message that is encountered when running GET for a non-existing file
   - Fixed rendering of our long description for PyPi
   - Fixed a bug where DUO authentication ran into errors if sms authentication was disabled for the user
   - Add the ability to auto-create a table when writing a pandas DataFrame to a Snowflake table
   - Bumped the maximum dependency version of numpy from <1.22.0 to <1.23.0

- v2.7.2(December 17,2021)

   - Added support for Python version 3.10.
   - Fixed an issue bug where _get_query_status failed if there was a network error.
   - Added the interpolate_empty_sequences connection parameter to control interpolating empty sequences into queries.
   - Fixed an issue where where BLOCKED was considered to be an error by is_an_error.
   - Added source field to Telemetry.
   - Increased the cryptography dependency version.
   - Increased the pyopenssl dependency version.
   - Fixed an issue where dbapi.Binary returned a string instead of bytes.
   - Increased the required version of numpy.
   - Increased the required version of keyring.
   - Fixed issue so that fetch functions now return a typed DataFrames and pyarrow Tables for empty results.
   - Added py.typed
   - Improved error messages for PUT/GET.
   - Added Cursor.query attribute for accessing last query.
   - Increased the required version of pyarrow.


- v2.7.1(November 19,2021)

   - Fixed a bug where uploading a streaming file with multiple parts did not work.
   - JWT tokens are now regenerated when a request is retired.
   - Updated URL escaping when uploading to AWS S3 to match how S3 escapes URLs.
   - Removed the unused s3_connection_pool_size connection parameter.
   - Blocked queries are now be considered to be still running.
   - Snowflake specific exceptions are now set using Exception arguments.
   - Fixed an issue where use_s3_regional_url was not set correctly by the connector.


- v2.7.0(October 25,2021)

   - Removing cloud sdks.snowflake-connector-python will not install them anymore. Recreate your virtualenv to get rid of unnecessary dependencies.
   - Include Standard C++ headers.
   - Update minimum dependency version pin of cryptography.
   - Fixed a bug where error number would not be added to Exception messages.
   - Fixed a bug where client_prefetch_threads parameter was not respected when pre-fetching results.
   - Update signature of SnowflakeCursor.execute's params argument.


- v2.6.2(September 27,2021)

   - Updated vendored urllib3 and requests versions.
   - Fixed a bug where GET commands would fail to download files from sub directories from stages.
   - Added a feature where where the connector will print the url it tried to open when it is unable to open it for external browser authentication.


- v2.6.1(September 16,2021)

   - Bump pandas version from <1.3 to <1.4
   - Fixing Python deprecation warnings.
   - Added more type-hints.
   - Marked HeartBeatTimer threads as daemon threads.
   - Force cast a column into integer in write_pandas to avoid a rare behavior that would lead to crashing.
   - Implement AWS signature V4 to new SDKless PUT and GET.
   - Removed a deprecated setuptools option from setup.py.
   - Fixed a bug where error logs would be printed for query executions that produce no results.
   - Fixed a bug where the temporary stage for bulk array inserts exists.


- v2.6.0(August 29,2021)

   - Internal change to the implementation of result fetching.
   - Upgraded Pyarrow version from 3.0 to 5.0.
   - Internal change to the implementation for PUT and GET. A new connection parameter use_new_put_get was added to toggle between implementations.
   - Fixed a bug where executemany did not detect the type of data it was inserting.
   - Updated the minimum Mac OSX build target from 10.13 to 10.14.


- v2.5.1(July 31,2021)

   - Fixes Python Connector bug that prevents the connector from using AWS S3 Regional URL. The driver currently overrides the regional URL information with the default S3 URL causing failure in PUT.


- v2.5.0(July 22,2021)

   - Fixed a bug in write_pandas when quote_identifiers is set to True the function would not actually quote column names.
   - Bumping idna dependency pin from <3,>=2.5 to >=2.5,<4
   - Fix describe method when running `insert into ...` commands


- v2.4.6(June 25,2021)

   - Fixed a potential memory leak.
   - Removed upper certifi version pin.
   - Updated vendored libraries , urllib(1.26.5) and requests(2.25.1).
   - Replace pointers with UniqueRefs.
   - Changed default value of client_session_keep_alive to None.
   - Added the ability to retrieve metadata/schema without executing the query (describe method).

- v2.4.5(June 15,2021)

   - Fix for incorrect JWT token invalidity when an account alias with a dash in it is used for regionless account URL.

- v2.4.4(May 30,2021)

   - Fixed a segfault issue when using DictCursor and arrow result format with out of range dates.
   - Adds new make_pd_writer helper function


- v2.4.3(April 29,2021)

   - Uses s3 regional URL in private links when a param is set.
   - New Arrow NUMBER to Decimal converter option.
   - Update pyopenssl requirement from <20.0.0,>=16.2.0 to >=16.2.0,<21.0.0.
   - Update pandas requirement from <1.2.0,>=1.0.0 to >=1.0.0,<1.3.0.
   - Update numpy requirement from <1.20.0 to <1.21.0.


- v2.4.2(April 03,2021)

   - PUT statements are now thread-safe.


- v2.4.1(March 04,2021)

   - Make connection object exit() aware of status of parameter `autocommit`


- v2.4.0(March 04,2021)

   - Added support for Python 3.9 and PyArrow 3.0.x.
   - Added support for the upcoming multipart PUT threshold keyword.
   - Added support for using the PUT command with a file-like object.
   - Added some compilation flags to ease building conda community package.
   - Removed the pytz pin because it doesn't follow semantic versioning release format.
   - Added support for optimizing batch inserts through bulk array binding.


- v2.3.10(February 01,2021)

   - Improved query ID logging and added request GUID logging.
   - For dependency checking, increased the version condition for the pyjwt package from <2.0.0 to <3.0.0.


- v2.3.9(January 27,2021)

   - The fix to add proper proxy CONNECT headers for connections made over proxies.


- v2.3.8(January 14,2021)

   - Arrow result conversion speed up.
   - Send all Python Connector exceptions to in-band or out-of-band telemetry.
   - Vendoring requests and urllib3 to contain OCSP monkey patching to our library only.
   - Declare dependency on setuptools.


- v2.3.7(December 10,2020)

   - Added support for upcoming downscoped GCS credentials.
   - Tightened the pyOpenSSL dependency pin.
   - Relaxed the boto3 dependency pin up to the next major release.
   - Relaxed the cffi dependency pin up to the next major release.
   - Added support for executing asynchronous queries.
   - Dropped support for Python 3.5.

- v2.3.6(November 16,2020)

   - Fixed a bug that was preventing the connector from working on Windows with Python 3.8.
   - Improved the string formatting in exception messages.
   - For dependency checking, increased the version condition for the cryptography package from <3.0.0 to <4.0.0.
   - For dependency checking, increased the version condition for the pandas package from <1.1 to <1.2.

- v2.3.5(November 03,2020)

   - Updated the dependency on the cryptography package from version 2.9.2 to 3.2.1.

- v2.3.4(October 26,2020)

   - Added an optional parameter to the write_pandas function to specify that identifiers should not be quoted before being sent to the server.
   - The write_pandas function now honors default and auto-increment values for columns when inserting new rows.
   - Updated the Python Connector OCSP error messages and accompanying telemetry Information.
   - Enabled the runtime pyarrow version verification to fail gracefully. Fixed a bug with AWS glue environment.
   - Upgraded the version of boto3 from 1.14.47 to 1.15.9.
   - Upgraded the version of idna from 2.9 to 2.10.

- v2.3.3(October 05,2020)

   - Simplified the configuration files by consolidating test settings.
   - In the Connection object, the execute_stream and execute_string methods now filter out empty lines from their inputs.

- v2.3.2(September 14,2020)

   - Fixed a bug where a file handler was not closed properly.
   - Fixed various documentation typos.

- v2.3.1(August 25,2020)

   - Fixed a bug where 2 constants were removed by mistake.

- v2.3.0(August 24,2020)

   - When the log level is set to DEBUG, log the OOB telemetry entries that are sent to Snowflake.
   - Fixed a bug in the PUT command where long running PUTs would fail to re-authenticate to GCP for storage.
   - Updated the minimum build target MacOS version to 10.13.

- v2.2.10(August 03,2020)

    - Improved an error message for when "pandas" optional dependency group is not installed and user tries to fetch data into a pandas DataFrame. It'll now point user to our online documentation.

- v2.2.9(July 13,2020)

    - Connection parameter validate_default_parameters now verifies known connection parameter names and types. It emits warnings for anything unexpected types or names.
    - Correct logging messages for compiled C++ code.
    - Fixed an issue in write_pandas with location determination when database, or schema name was included.
    - Bumped boto3 dependency version.
    - Fixed an issue where uploading a file with special UTF-8 characters in their names corrupted file.

- v2.2.8(June 22,2020)

    - Switched docstring style to Google from Epydoc and added automated tests to enforce the standard.
    - Fixed a memory leak in DictCursor's Arrow format code.

- v2.2.7(June 1,2020)

    - Support azure-storage-blob v12 as well as v2 (for Python 3.5.0-3.5.1) by Python Connector
    - Fixed a bug where temporary directory path was not Windows compatible in write_pandas function
    - Added out of band telemetry error reporting of unknown errors

- v2.2.6(May 11,2020)

    - Update Pyarrow version from 0.16.0 to 0.17.0 for Python connector
    - Remove more restrictive application name enforcement.
    - Missing keyring dependency will not raise an exception, only emit a debug log from now on.
    - Bumping boto3 to <1.14
    - Fix flake8 3.8.0 new issues
    - Implement Python log interceptor

- v2.2.5(April 30,2020)

    - Added more efficient way to ingest a pandas.Dataframe into Snowflake, located in snowflake.connector.pandas_tools
    - More restrictive application name enforcement and standardizing it with other Snowflake drivers
    - Added checking and warning for users when they have a wrong version of pyarrow installed

- v2.2.4(April 10,2020)

    - Emit warning only if trying to set different setting of use_openssl_only parameter

- v2.2.3(March 30,2020)

    - Secure SSO ID Token
    - Add use_openssl_only connection parameter, which disables the usage of pure Python cryptographic libraries for FIPS
    - Add manylinux1 as well as manylinux2010
    - Fix a bug where a certificate file was opened and never closed in snowflake-connector-python.
    - Fix python connector skips validating GCP URLs
    - Adds additional client driver config information to in band telemetry.

- v2.2.2(March 9,2020)

    - Fix retry with chunck_downloader.py for stability.
    - Support Python 3.8 for Linux and Mac.

- v2.2.1(February 18,2020)

    - Fix use DictCursor with execute_string #248

- v2.2.0(January 27,2020)

    - Drop Python 2.7 support
    - AWS: When OVERWRITE is false, which is set by default, the file is uploaded if no same file name exists in the stage. This used to check the content signature but it will no longer check. Azure and GCP already work this way.
    - Document Python connector dependencies on our GitHub page in addition to Snowflake docs.
    - Fix sqlalchemy and possibly python-connector warnings.
    - Fix GCP exception using the Python connector to PUT a file in a stage with auto_compress=false.
    - Bump up botocore requirements to 1.14.
    - Fix uppercaseing authenticator breaks Okta URL which may include case-sensitive elements(#257).
    - Fix wrong result bug while using fetch_pandas_all() to get fixed numbers with large scales.
    - Increase multi part upload threshold for S3 to 64MB.

- v2.1.3(January 06,2020)

    - Fix GCP Put failed after hours

- v2.1.2(December 16,2019)

    - Fix the arrow bundling issue for python connector on mac.
    - Fix the arrow dll bundle issue on windows.Add more logging.

- v2.1.1(December 12,2019)

    - Fix GZIP uncompressed content for Azure GET command.
    - Add support for GCS PUT and GET for private preview.
    - Support fetch as numpy value in arrow result format.
    - Fix NameError: name 'EmptyPyArrowIterator' is not defined for Mac.
    - Return empty dataframe for fetch_pandas_all() api if result set is empty.

- v2.1.0(December 2,2019)

    - Fix default `ssl_context` options
    - Pin more dependencies for Python Connector
    - Fix import of SnowflakeOCSPAsn1Crypto crashes Python on MacOS Catalina
    - Update the release note that 1.9.0 was removed
    - Support DictCursor for arrow result format
    - Upgrade Python's arrow lib to 0.15.1
    - Raise Exception when PUT fails to Upload Data
    - Handle year out of range correctly in arrow result format

- v2.0.4(November 13,2019)

    - Increase OCSP Cache expiry time from 24 hours to 120 hours.
    - Fix pyarrow cxx11 abi compatibility issue
    - Use new query result format parameter in python tests

- v2.0.3(November 1,2019)

    - Fix for ,Pandas fetch API did not handle the case that first chunk is empty correctly.
    - Updated with botocore, boto3 and requests packages to the latest version.
    - Pinned stable versions of Azure urllib3 packages.

- v2.0.2(October 21,2019)

    - Fix sessions remaining open even if they are disposed manually. Retry deleting session if the connection is explicitly closed.
    - Fix memory leak in the new fetch pandas API
    - Fix Auditwheel failed with python37
    - Reduce the footprint of Python Connector
    - Support asn1crypto 1.1.x
    - Ensure that the cython components are present for Conda package

- v2.0.1(October 04,2019)

    - Add asn1crypto requirement to mitigate incompatibility change

- v2.0.0(September 30,2019)

    - Release Python Connector 2.0.0 for Arrow format change.
    - Fix SF_OCSP_RESPONSE_CACHE_DIR referring to the OCSP cache response file directory and not the top level of directory.
    - Fix Malformed certificate ID key causes uncaught KeyError.
    - No retry for certificate errors.
    - Fix In-Memory OCSP Response Cache - PythonConnector
    - Move AWS_ID and AWS_SECRET_KEY to their newer versions in the Python client
    - Fix result set downloader for ijson 2.5
    - Make authenticator field case insensitive earlier
    - Update USER-AGENT to be consistent with new format
    - Update Python Driver URL Whitelist to support US Gov domain
    - Fix memory leak in python connector panda df fetch API

- v1.9.1(October 4,2019)

    - Add asn1crypto requirement to mitigate incompatibility change.

- v1.9.0(August 26,2019) **REMOVED from pypi due to dependency compatibility issues**

    - Implement converter for all arrow data types in python connector extension
    - Fix arrow error when returning empty result using python connecter
    - Fix OCSP responder hang, AttributeError: 'ReadTimeout' object has no attribute 'message'
    - Update OCSP Connection timeout.
    - Fix RevokedCertificateError OOB Telemetry events are not sent
    - Uncaught RevocationCheckError for FAIL_OPEN in create_pair_issuer_subject
    - Fix uncaught exception in generate_telemetry_data function
    - Fix connector looses context after connection drop/restore by retrying IncompleteRead error.
    - Make tzinfo class at the module level instead of inlining

- v1.8.7(August 12,2019)

    - Rewrote validateDefaultParameters to validate the database, schema and warehouse at connection time. False by default.
    - Fix OCSP Server URL problem in multithreaded env
    - Fix Azure Gov PUT and GET issue

- v1.8.6(July 29,2019)

    - Reduce retries for OCSP from Python Driver
    - Azure PUT issue: ValueError: I/O operation on closed file
    - Add client information to USER-AGENT HTTP header - PythonConnector
    - Better handling of OCSP cache download failure

- v1.8.5(July 15,2019)

    - Drop Python 3.4 support for Python Connector

- v1.8.4(July 01,2019)

    - Update Python Connector to discard invalid OCSP Responses while merging caches

- v1.8.3(June 17,2019)

    - Update Client Driver OCSP Endpoint URL for Private Link Customers
    - Ignore session gone 390111 when closing
    - Python3.4 using requests 2.21.0 needs older version of urllib3
    - Use Account Name for Global URL

- v1.8.2 (June 03,2019)

    - Pendulum datatype support

- v1.8.1 (May 20,2019)

    - Revoked OCSP Responses persists in Driver Cache + Logging Fix
    - Fixed DeprecationWarning: Using or importing the ABCs from 'collections' instead of from 'collections.abc' is deprecated

- v1.8.0 (May 10, 2019)

    - support ``numpy.bool_`` in binding type
    - Add Option to Skip Request Pooling
    - Add OCSP_MODE metric
    - Fixed PUT URI issue for Windows path
    - OCSP SoftFail

- v1.7.11 (April 22, 2019)

    - numpy timestamp with timezone support
    - qmark not binding None

- v1.7.10 (April 8, 2019)

    - Fix the incorrect custom Server URL in Python Driver for Privatelink

- v1.7.9 (March 25,2019)

    - Python Interim Solution for Custom Cache Server URL
    - Internal change for pending feature

- v1.7.8 (March 12,2019)

    - Add OCSP signing certificate validity check

- v1.7.7 (February 22,2019)

    - Skip HEAD operation when OVERWRITE=true for PUT
    - Update copyright year from 2018 to 2019 for Python

- v1.7.6 (February 08,2019)

    - Adjusted pyasn1 and pyasn1-module requirements for Python Connector
    - Added idna to setup.py. made pyasn1 optional for Python2

- v1.7.5 (January 25, 2019)

    - Incorporate "kwargs" style group of key-value pairs in connection's "execute_string" function.

- v1.7.4 (January 3, 2019)

    - Invalidate outdated OCSP response when checking cache hit
    - Made keyring use optional in Python Connector
    - Added SnowflakeNullConverter for Python Connector to skip all client side conversions
    - Honor ``CLIENT_PREFETCH_THREADS`` to download the result set.
    - Fixed the hang when region=us-west-2 is specified.
    - Added Python 3.7 tests

- v1.7.3 (December 11, 2018)

    - Improved the progress bar control for SnowSQL
    - Fixed PUT/GET progress bar for Azure

- v1.7.2 (December 4, 2018)

    - Refactored OCSP checks
    - Adjusted log level to mitigate confusions

- v1.7.1 (November 27, 2018)

    - Fixed regex pattern warning in cursor.py
    - Fixed 403 error for EU deployment
    - Fixed the epoch time to datetime object converter for Windoww

- v1.7.0 (November 13, 2018)

    - Internal change for pending feature.

- v1.6.12 (October 30, 2018)

    - Updated ``boto3`` and ``botocore`` version dependeny.
    - Catch socket.EAI_NONAME for localhost socket and raise a better error message
    - Added ``client_session_keep_alive_heartbeat_frequency`` to control heartbeat timings for ``client_session_keep_alive``.

- v1.6.11 (October 23, 2018)

    - Fixed exit_on_error=true didn't work if PUT / GET error occurs
    - Fixed a backslash followed by a quote in a literal was not taken into account.
    - Added ``request_guid`` to each HTTP request for tracing.

- v1.6.10 (September 25, 2018)

    - Added ``client_session_keep_alive`` support.
    - Fixed multiline double quote expressions PR #117 (@bensowden)
    - Fixed binding ``datetime`` for TIMESTAMP type in ``qmark`` binding mode. PR #118 (@rhlahuja)
    - Retry HTTP 405 to mitigate Nginx bug.
    - Accept consent response for id token cache. WIP.

- v1.6.9 (September 13, 2018)

    - Changed most INFO logs to DEBUG. Added INFO for key operations.
    - Fixed the URL query parser to get multiple values.

- v1.6.8 (August 30, 2018)

    - Updated ``boto3`` and ``botocore`` version dependeny.

- v1.6.7 (August 22, 2018)

    - Enforce virtual host URL for PUT and GET.
    - Added retryCount, clientStarTime for query-request for better service.

- v1.6.6 (August 9, 2018)

    - Replaced ``pycryptodome`` with ``pycryptodomex`` to avoid namespace conflict with ``PyCrypto``.
    - Fixed hang if the connection is not explicitly closed since 1.6.4.
    - Reauthenticate for externalbrowser while running a query.
    - Fixed remove_comments option for SnowSQL.

- v1.6.5 (July 13, 2018)

    - Fixed the current object cache in the connection for id token use.
    - Added no OCSP cache server use option.

- v1.6.4 (July 5, 2018)

    - Fixed div by zero for Azure PUT command.
    - Cache id token for SSO. This feature is WIP.
    - Added telemetry client and job timings by @dsouzam.

- v1.6.3 (June 14, 2018)

    - Fixed binding long value for Python 2.

- v1.6.2 (June 7, 2018)

    - Removes username restriction for OAuth. PR 86(@tjj5036)
    - Retry OpenSSL.SysError in tests
    - Updated concurrent insert test as the server improved.

- v1.6.1 (May 17, 2018)

    - Enable OCSP Dynamic Cache server for privatelink.
    - Ensure the type of ``login_timeout`` attribute is ``int``.

- v1.6.0 (May 3, 2018)

    - Enable OCSP Cache server by default.

- v1.5.8 (April 26, 2018)

    - Fixed PUT command error 'Server failed to authenticate the request. Make sure the value of Authorization header is formed correctly including the signature.' for Azure deployment.

- v1.5.7 (April 19, 2018)

    - Fixed object has no attribute errors in Python3 for Azure deployment.
    - Removed ContentEncoding=gzip from the header for PUT command. This caused COPY failure if autocompress=false.

- v1.5.6 (April 5, 2018)

    - Updated ``boto3`` and ``botocore`` version dependeny.

- v1.5.5 (March 22, 2018)

    - Fixed TypeError: list indices must be integers or slices, not str. PR/Issue 75 (@daniel-sali).
    - Updated ``cryptography`` dependency.

- v1.5.4 (March 15, 2018)

    - Tightened ``pyasn`` and ``pyasn1-modules`` version requirements
    - Added OS and OS_VERSION session info.
    - Relaxed ``pycryptodome`` version requirements. No 3.5.0 should be used.

- v1.5.3 (March 9, 2018)

    - Pulled back ``pyasn1`` for OCSP check in Python 2. Python 3 continue using ``asn1crypto`` for better performance.
    - Limit the upper bound of ``pycryptodome`` version to less than 3.5.0 for Issue 65.

- v1.5.2 (March 1, 2018)

    - Fixed failue in case HOME/USERPROFILE is not set.
    - Updated ``boto3`` and ``botocore`` version dependeny.

- v1.5.1 (February 15, 2018)

    - Prototyped oauth. Won't work without the server change.
    - Retry OCSP data parse failure
    - Fixed paramstyle=qmark binding for SQLAlchemy

- v1.5.0 (January 26, 2018)

    - Removed ``pyasn1`` and ``pyasn1-modules`` from the dependency.
    - Prototyped key pair authentication.
    - Fixed OCSP response cache expiration check.

- v1.4.17 (January 19, 2018)

    - Adjusted ``pyasn1`` and ``pyasn1-modules`` version dependency. PR 48 (@baxen)
    - Started replacing ``pyasn1`` with ``asn1crypto`` Not activated yet.

- v1.4.16 (January 16, 2018)

    - Added OCSP cache related tools.

- v1.4.15 (January 11, 2018)

    - Added OCSP cache server option.

- v1.4.14 (December 14, 2017)

    - Improved OCSP response dump util.

- v1.4.13 (November 30, 2017)

    - Updated ``boto3`` and ``botocore`` version dependeny.

- v1.4.12 (November 16, 2017)

    - Added ``qmark`` and ``numeric`` paramstyle support for server side binding.
    - Added ``timezone`` session parameter support to connections.
    - Fixed a file handler leak in OCSP checks.

- v1.4.11 (November 9, 2017)

    - Fixed Azure PUT command to use AES CBC key encryption.
    - Added retry for intermittent PyAsn1Error.

- v1.4.10 (October 26, 2017)

    - Added Azure support for PUT and GET commands.
    - Updated ``cryptography``, ``boto3`` and ``botocore`` version dependeny.

- v1.4.9 (October 10, 2017)

    - Fixed a regression caused by ``pyasn1`` upgrade.

- v1.4.8 (October 5, 2017)

    - Updated Fed/SSO parameters. The production version of Fed/SSO from Python Connector requires this version.
    - Refactored for Azure support
    - Set CLIENT_APP_ID and CLIENT_APP_VERSION in all requests
    - Support new behaviors of newer version of ``pyasn1``. Relaxed the dependency.
    - Making socket timeout same as the login time
    - Fixed the case where no error message is attached.

- v1.4.7 (September 20, 2017)

    - Refresh AWS token in PUT command if S3UploadFailedError includes the ExpiredToken error
    - Retry all of 5xx in connection

- v1.4.6 (September 14, 2017)

    - Mitigated sigint handler config failure for SQLAlchemy
    - Improved the message for invalid SSL certificate error
    - Retry forever for query to mitigate 500 errors

- v1.4.5 (August 31, 2017)

    - Fixed regression in #34 by rewriting SAML 2.0 compliant service application support.
    - Cleaned up logger by moving instance to module.

- v1.4.4 (August 24, 2017)

    - Fixed Azure blob certificate issue. OCSP response structure bug fix
    - Added SAML 2.0 compliant service application support. preview feature.
    - Upgraded SSL wrapper with the latest urllib3 pyopenssl glue module. It uses kqueue, epoll or poll in replacement of select to read data from socket if available.

- v1.4.3 (August 17, 2017)

    - Changed the log levels for some messages from ERROR to DEBUG to address confusion as real incidents. In fact, they are not real issues but signals for connection retry.
    - Added ``certifi`` to the dependent component list to mitigate CA root certificate out of date issue.
    - Set the maximum versions of dependent components ``boto3`` and ``botocore``.
    - Updated ``cryptography`` and ``pyOpenSSL`` version dependeny change.
    - Added a connection parameter ``validate_default_parameters`` to validate the default database, schema and warehouse. If the specified object doesn't exist, it raises an error.

- v1.4.2 (August 3, 2017)

    - Fixed retry HTTP 400 in upload file when AWS token expires
    - Relaxed the version of dependent components ``pyasn1`` and ``pyasn1-modules``

- v1.4.1 (July 26, 2017)

    - Pinned ``pyasn1`` and ``pyasn1-modules`` versions to 0.2.3 and 0.0.9, respectively

- v1.4.0 (July 6, 2017)

    - Relaxed the versions of dependent components ``boto3``, ``botocore``, ``cffi`` and ``cryptography`` and ``pyOpenSSL``
    - Minor improvements in OCSP response file cache

- v1.3.18 (June 15, 2017)

    - Fixed OCSP response cache file not found issue on Windows. Drive letter was taken off
    - Use less restrictive cryptography>=1.7,<1.8
    - Added ORC detection in PUT command

- v1.3.17 (June 1, 2017)

    - Timeout OCSP request in 60 seconds and retry
    - Set autocommit and abort_detached_query session parameters in authentication time if specified
    - Fixed cross region stage issue. Could not get files in us-west-2 region S3 bucket from us-east-1

- v1.3.16 (April 20, 2017)

    - Fixed issue in fetching ``DATE`` causing [Error 22] Invalid argument on Windows
    - Retry on ``RuntimeError`` in requests

- v1.3.15 (March 30, 2017)

    - Refactored data converters in fetch to improve performance
    - Fixed timestamp format FF to honor the scale of data type
    - Improved the security of OKTA authentication with hostname verifications
    - Retry PUT on the error ``OpenSSL.SSL.SysCallError`` 10053 with lower concurrency
    - Added ``raw_msg`` attribute to ``Error`` class
    - Refactored session managements

- v1.3.14 (February 24, 2017)

    - Improved PUT and GET error handler.
    - Added proxy support to OCSP checks.
    - Use proxy parameters for PUT and GET commands.
    - Added ``sfqid`` and ``sqlstate`` to the results from query results.
    - Fixed the connection timeout calculation based on ``login_timeout`` and ``network_timeout``.
    - Improved error messages in case of 403, 502 and 504 HTTP reponse code.
    - Upgraded ``cryptography`` to 1.7.2, ``boto3`` to 1.4.4 and ``botocore`` to 1.5.14.
    - Removed explicit DNS lookup for OCSP URL.

- v1.3.13 (February 9, 2017)

    - Fixed AWS SQS connection error with OCSP checks
    - Added ``login_timeout`` and ``network_timeout`` parameters to the ``Connection`` objects.
    - Fixed forbidden access error handing

- v1.3.12 (February 2, 2017)

    - Fixed ``region`` parameter. One character was truncated from the tail of account name
    - Improved performance of fetching data by refactoring fetchone method

- v1.3.11 (January 27, 2017)

    - Fixed the regression in 1.3.8 that caused intermittent 504 errors

- v1.3.10 (January 26, 2017)

    - Compress data in HTTP requests at all times except empty data or OKTA request
    - Refactored FIXED, REAL and TIMESTAMP data fetch to improve performance. This mainly impacts SnowSQL
    - Added ``region`` option to support EU deployments better
    - Increased the retry counter for OCSP servers to mitigate intermittent failure
    - Refactored HTTP access retry logic

- v1.3.9 (January 16, 2017)

    - Upgraded ``botocore`` to 1.4.93 to fix and ``boto3`` to 1.4.3 to fix the HTTPS request failure in Python 3.6
    - Fixed python2 incomaptible import http.client
    - Retry OCSP validation in case of non-200 HTTP code returned

- v1.3.8 (January 12, 2017)

    - Convert non-UTF-8 data in the large result set chunk to Unicode replacement characters to avoid decode error.
    - Updated copyright year to 2017.
    - Use `six` package to support both PY2 and PY3 for some functions
    - Upgraded ``cryptography`` to 1.7.1 to address MacOS Python 3.6 build issue.
    - Fixed OverflowError caused by invalid range of timetamp data for SnowSQL.

- v1.3.7 (December 8, 2016)

    - Increased the validity date acceptance window to prevent OCSP returning invalid responses due to out-of-scope validity dates for certificates.
    - Enabled OCSP response cache file by default.

- v1.3.6 (December 1, 2016)

    - Upgraded ``cryptography`` to 1.5.3, ``pyOpenSSL`` to 16.2.0 and ``cffi`` to 1.9.1.

- v1.3.5 (November 17, 2016)

    - Fixed CA list cache race condition
    - Added retry intermittent 400 HTTP ``Bad Request`` error

- v1.3.4 (November 3, 2016)

    - Added ``quoted_name`` data type support for binding by SQLAlchemy
    - Not to compress ``parquiet`` file in PUT command

- v1.3.3 (October 20, 2016)

    - Downgraded ``botocore`` to 1.4.37 due to potential regression.
    - Increased the stability of PUT and GET commands

- v1.3.2 (October 12, 2016)

    - Upgraded ``botocore`` to 1.4.52.
    - Set the signature version to v4 to AWS client. This impacts ``PUT``, ``GET`` commands and fetching large result set.

- v1.3.1 (September 30, 2016)

    - Added an account name including subdomain.

- v1.3.0 (September 26, 2016)

    - Added support for the ``BINARY`` data type, which enables support for more Python data types:

        - Python 3:

            - ``bytes`` and ``bytearray`` can be used for binding.
            - ``bytes`` is also used for fetching ``BINARY`` data type.

        - Python 2:

            - ``bytearray`` can be used for binding
            - ``str`` is used for fetching ``BINARY`` data type.

    - Added ``proxy_user`` and ``proxy_password`` connection parameters for proxy servers that require authentication.

- v1.2.8 (August 16, 2016)

    - Upgraded ``botocore`` to 1.4.37.
    - Added ``Connection.execute_string`` and ``Connection.execute_stream`` to run multiple statements in a string and stream.
    - Increased the stability of fetching data for Python 2.
    - Refactored memory usage in fetching large result set (Work in Progress).

- v1.2.7 (July 31, 2016)

    - Fixed ``snowflake.cursor.rowcount`` for INSERT ALL.
    - Force OCSP cache invalidation after 24 hours for better security.
    - Use ``use_accelerate_endpoint`` in PUT and GET if Transfer acceleration is enabled for the S3 bucket.
    - Fixed the side effect of ``python-future`` that loads ``test.py`` in the current directory.

- v1.2.6 (July 13, 2016)

    - Fixed the AWS token renewal issue with PUT command when uploading uncompressed large files.

- v1.2.5 (July 8, 2016)

    - Added retry for errors ``S3UploadFailedError`` and ``RetriesExceededError`` in PUT and GET, respectively.

- v1.2.4 (July 6, 2016)

    - Added ``max_connection_pool`` parameter to Connection so that you can specify the maximum number of HTTP/HTTPS connections in the pool.
    - Minor enhancements for SnowSQL.

- v1.2.3 (June 29, 2016)

    - Fixed 404 issue in GET command. An extra slash character changed the S3 path and failed to identify the file to download.

- v1.2.2 (June 21, 2016)

    - Upgraded ``botocore`` to 1.4.26.
    - Added retry for 403 error when accessing S3.

- v1.2.1 (June 13, 2016)

    - Improved fetch performance for data types (part 2): DATE, TIME, TIMESTAMP, TIMESTAMP_LTZ, TIMESTAMP_NTZ and TIMESTAMP_TZ.

- v1.2.0 (June 10, 2016)

    - Improved fetch performance for data types (part 1): FIXED, REAL, STRING.

- v1.1.5 (June 2, 2016)

    - Upgraded ``boto3`` to 1.3.1 and ``botocore`` and 1.4.22.
    - Fixed ``snowflake.cursor.rowcount`` for DML by ``snowflake.cursor.executemany``.
    - Added ``numpy`` data type binding support. ``numpy.intN``, ``numpy.floatN`` and ``numpy.datetime64`` can be bound and fetched.

- v1.1.4 (May 21, 2016)

    - Upgraded ``cffi`` to 1.6.0.
    - Minor enhancements to SnowSQL.

- v1.1.3 (May 5, 2016)

    - Upgraded ``cryptography`` to 1.3.2.

- v1.1.2 (May 4, 2016)

    - Changed the dependency of ``tzlocal`` optional.
    - Fixed charmap error in OCSP checks.

- v1.1.1 (Apr 11, 2016)

    - Fixed OCSP revocation check issue with the new certificate and AWS S3.
    - Upgraded ``cryptography`` to 1.3.1 and ``pyOpenSSL`` to 16.0.0.

- v1.1.0 (Apr 4, 2016)

    - Added ``bzip2`` support in ``PUT`` command. This feature requires a server upgrade.
    - Replaced the self contained packages in ``snowflake._vendor`` with the dependency of ``boto3`` 1.3.0 and ``botocore`` 1.4.2.

- v1.0.7 (Mar 21, 2016)

    - Keep ``pyOpenSSL`` at 0.15.1.

- v1.0.6 (Mar 15, 2016)

    - Upgraded ``cryptography`` to 1.2.3.
    - Added support for ``TIME`` data type, which is now a Snowflake supported data type. This feature requires a server upgrade.
    - Added ``snowflake.connector.DistCursor`` to fetch the results in ``dict`` instead of ``tuple``.
    - Added compression to the SQL text and commands.

- v1.0.5 (Mar 1, 2016)

    - Upgraded ``cryptography`` to 1.2.2 and ``cffi`` to 1.5.2.
    - Fixed the conversion from ``TIMESTAMP_LTZ`` to datetime in queries.

- v1.0.4 (Feb 15, 2016)

    - Fixed the truncated parallel large result set.
    - Added retry OpenSSL low level errors ``ETIMEDOUT`` and ``ECONNRESET``.
    - Time out all HTTPS requests so that the Python Connector can retry the job or recheck the status.
    - Fixed the location of encrypted data for ``PUT`` command. They used to be in the same directory as the source data files.
    - Added support for renewing the AWS token used in ``PUT`` commands if the token expires.

- v1.0.3 (Jan 13, 2016)

    - Added support for the ``BOOLEAN`` data type (i.e. ``TRUE`` or ``FALSE``). This changes the behavior of the binding for the ``bool`` type object:

        - Previously, ``bool`` was bound as a numeric value (i.e. ``1`` for ``True``, ``0`` for ``False``).
        - Now, ``bool`` is bound as native SQL data (i.e. ``TRUE`` or ``FALSE``).

    - Added the ``autocommit`` method to the ``Connection`` object:

        - By default, ``autocommit`` mode is ON (i.e. each DML statement commits the change).
        - If ``autocommit`` mode is OFF, the ``commit`` and ``rollback`` methods are enabled.

    - Avoid segfault issue for ``cryptography`` 1.2 in Mac OSX by using 1.1 until resolved.

- v1.0.2 (Dec 15, 2015)

    - Upgraded ``boto3`` 1.2.2, ``botocore`` 1.3.12.
    - Removed ``SSLv3`` mapping from the initial table.

- v1.0.1 (Dec 8, 2015)

    - Minor bug fixes.

- v1.0.0 (Dec 1, 2015)

    - General Availability release.<|MERGE_RESOLUTION|>--- conflicted
+++ resolved
@@ -10,11 +10,8 @@
 
 - v3.2.1(TBD)
 
-<<<<<<< HEAD
   - Fixed a bug where url port and path were ignore in private link oscp retry.
-=======
   - Added thread safety in telemetry when instantiating multiple connections concurrently.
->>>>>>> f50427b3
 
 - v3.2.0(September 06,2023)
 
