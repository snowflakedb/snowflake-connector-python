--- conflicted
+++ resolved
@@ -9,11 +9,10 @@
 # Release Notes
 
 
-<<<<<<< HEAD
-- v3.4.1(TBD)
+- v3.6.1(TBD)
 
   - Fixed a bug where `write_pandas` wasn't truncating the target table.
-=======
+
 - v3.6.0(December 09,2023)
 
   - Added support for Vector types
@@ -36,7 +35,6 @@
 
   - Bumped vendored `urllib3` to 1.26.18
   - Bumped vendored `requests` to 2.31.0
->>>>>>> aa5e50b9
 
 - v3.4.0(November 03,2023)
 
