This package includes the Snowflake Connector for Python, which conforms to the Python DB API 2.0 specification:
https://www.python.org/dev/peps/pep-0249/

Snowflake Documentation is available at:
https://docs.snowflake.com/

Source code is also available at: https://github.com/snowflakedb/snowflake-connector-python

# Release Notes

- v3.2.1(TBD)

  - Fixed a bug where url port and path were ignore in private link oscp retry.
  - Added thread safety in telemetry when instantiating multiple connections concurrently.
<<<<<<< HEAD
  - Removed the deprecation warning from the vendored urllib3 about urllib3.contrib.pyopenssl deprecation.
=======
  - Bumped platformdirs dependency from >=2.6.0,<3.9.0 to >=2.6.0,<4.0.0.0 and made necessary changes to allow this.
>>>>>>> 46e1976f

- v3.2.0(September 06,2023)

  - Made the ``parser`` -> ``manager`` renaming more consistent in ``snowflake.connector.config_manager`` module.
  - Added support for default values for ConfigOptions
  - Added default_connection_name to config.toml file

- v3.1.1(August 28,2023)

  - Fixed a bug in retry logic for okta authentication to refresh token.
  - Support `RSAPublicKey` when constructing `AuthByKeyPair` in addition to raw bytes.
  - Fixed a bug when connecting through SOCKS5 proxy, the attribute `proxy_header` is missing on `SOCKSProxyManager`.
  - Cherry-picked https://github.com/urllib3/urllib3/commit/fd2759aa16b12b33298900c77d29b3813c6582de onto vendored urllib3 (v1.26.15) to enable enforce_content_length by default.
  - Fixed a bug in tag generation of OOB telemetry event.

- v3.1.0(July 31,2023)

  - Added a feature that lets you add connection definitions to the `connections.toml` configuration file. A connection definition refers to a collection of connection parameters, for example, if you wanted to define a connection named `prod``:

    ```toml
    [prod]
    account = "my_account"
    user = "my_user"
    password = "my_password"
    ```
    By default, we look for the `connections.toml` file in the location specified in the `SNOWFLAKE_HOME` environment variable (default: `~/.snowflake`). If this folder does not exist, the Python connector looks for the file in the [platformdirs](https://github.com/platformdirs/platformdirs/blob/main/README.rst) location, as follows:

    - On Linux: `~/.config/snowflake/`,  but follows XDG settings
    - On Mac: `~/Library/Application Support/snowflake/`
    - On Windows: `%USERPROFILE%\AppData\Local\snowflake\`

    You can determine which file is used by running the following command:

    ```
    python -c "from snowflake.connector.constants import CONNECTIONS_FILE; print(str(CONNECTIONS_FILE))"
    ```
  - Bumped cryptography dependency from <41.0.0,>=3.1.0 to >=3.1.0,<42.0.0.
  - Improved OCSP response caching to remove tmp cache files on Windows.
  - Improved OCSP response caching to reduce the times of disk writing.
  - Added a parameter `server_session_keep_alive` in `SnowflakeConnection` that skips session deletion when client connection closes.
  - Tightened our pinning of platformdirs, to prevent their new releases breaking us.
  - Fixed a bug where SFPlatformDirs would incorrectly append application_name/version to its path.
  - Added retry reason for queries that are retried by the client.
  - Fixed a bug where `write_pandas` fails when user does not have the privilege to create stage or file format in the target schema, but has the right privilege for the current schema.
  - Remove Python 3.7 support.
  - Worked around a segfault which sometimes occurred during cache serialization in multi-threaded scenarios.
  - Improved error handling of connection reset error.
  - Fixed a bug about deleting the temporary files happened when running PUT command.
  - Allowed to pass `type_mapper` to `fetch_pandas_batches()` and `fetch_pandas_all()`.
  - Fixed a bug where pickle.dump segfaults during cache serialization in multi-threaded scenarios.
  - Improved retry logic for okta authentication to refresh token if authentication gets throttled.
  - Note that this release does not include the changes introduced in the previous 3.1.0a1 release. Those will be released at a later time.

- v3.0.4(May 23,2023)
  - Fixed a bug in which `cursor.execute()` could modify the argument statement_params dictionary object when executing a multistatement query.
  - Added the json_result_force_utf8_decoding connection parameter to force decoding JSON content in utf-8 when the result format is JSON.
  - Fixed a bug in which we cannot call `SnowflakeCursor.nextset` before fetching the result of the first query if the cursor runs an async multistatement query.
  - Bumped vendored library urllib3 to 1.26.15
  - Bumped vendored library requests to 2.29.0
  - Fixed a bug when `_prefetch_hook()` was not called before yielding results of `execute_async()`.
  - Fixed a bug where some ResultMetadata fields were marked as required when they were optional.
  - Bumped pandas dependency from <1.6.0,>=1.0.0 to >=1.0.0,<2.1.0
  - Fixed a bug where bulk insert converts date incorrectly.
  - Add support for Geometry types.

- v3.0.3(April 20, 2023)
  - Fixed a bug that prints error in logs for GET command on GCS.
  - Added a parameter that allows users to skip file uploads to stage if file exists on stage and contents of the file match.
  - Fixed a bug that occurred when writing a Pandas DataFrame with non-default index in `snowflake.connector.pandas_tool.write_pandas`.
  - Fixed a bug that occurred when writing a Pandas DataFrame with column names containing double quotes in `snowflake.connector.pandas_tool.write_pandas`.
  - Fixed a bug that occurred when writing a Pandas DataFrame with binary data in `snowflake.connector.pandas_tool.write_pandas`.
  - Improved type hint of `SnowflakeCursor.execute` method.
  - Fail instantly upon receiving `403: Forbidden` HTTP response for a login-request.
  - Improved GET logging to warn when downloading multiple files with the same name.

- v3.0.2(March 23, 2023)

  - Fixed a memory leak in the logging module of the Cython extension.
  - Fixed a bug where the `put` command on AWS raised `AttributeError` when uploading file composed of multiple parts.
  - Fixed a bug of incorrect type hints of `SnowflakeCursor.fetch_arrow_all` and `SnowflakeCursor.fetchall`.
  - Fixed a bug where `snowflake.connector.util_text.split_statements` swallows the final line break in the case when there are no space between lines.
  - Improved logging to mask tokens in case of errors.
  - Validate SSO URL before opening it in the browser for External browser authenticator.

- v3.0.1(February 28, 2023)

  - Improved the robustness of OCSP response caching to handle errors in cases of serialization and deserialization.
  - Updated async_executes method's doc-string.
  - Errors raised now have a query field that contains the SQL query that caused them when available.
  - Fixed a bug where MFA token caching would refuse to work until restarted instead of reauthenticating.
  - Replaced the dependency on setuptools in favor of packaging.
  - Fixed a bug where `AuthByKeyPair.handle_timeout` should pass keyword arguments instead of positional arguments when calling `AuthByKeyPair.prepare`.

- v3.0.0(January 26, 2023)

  - Fixed a bug where write_pandas did not use user-specified schema and database to create intermediate objects
  - Fixed a bug where HTTP response code of 429 were not retried
  - Fixed a bug where MFA token caching was not working
  - Bumped pyarrow dependency from >=8.0.0,<8.1.0 to >=10.0.1,<10.1.0
  - Bumped pyOpenSSL dependency from <23.0.0 to <24.0.0
  - During browser-based authentication, the SSO url is now printed before opening it in the browser
  - Increased the level of a log for when ArrowResult cannot be imported
  - Added a minimum MacOS version check when compiling C-extensions
  - Enabled `fetch_arrow_all` and `fetch_arrow_batches` to handle async query results

- v2.9.0(December 9, 2022)

  - Fixed a bug where the permission of the file downloaded via GET command is changed
  - Reworked authentication internals to allow users to plug custom key-pair authenticators
  - Multi-statement query execution is now supported through `cursor.execute` and `cursor.executemany`
    - The Snowflake parameter `MULTI_STATEMENT_COUNT` can be altered at the account, session, or statement level. An additional argument, `num_statements`, can be provided to `execute` to use this parameter at the statement level. It *must* be provided to `executemany` to submit a multi-statement query through the method. Note that bulk insert optimizations available through `executemany` are not available when submitting multi-statement queries.
      - By default the parameter is 1, meaning only a single query can be submitted at a time
      - Set to 0 to submit any number of statements in a multi-statement query
      - Set to >1 to submit the specified exact number of statements in a multi-statement query
    - Bindings are accepted in the same way for multi-statements as they are for single statement queries
    - Asynchronous multi-statement query execution is supported. Users should still use `get_results_from_sfqid` to retrieve results
    - To access the results of each query, users can call `SnowflakeCursor.nextset()` as specified in the DB 2.0 API (PEP-249), to iterate through each statements results
      - The first statement's results are accessible immediately after calling `execute` (or `get_results_from_sfqid` if asynchronous) through the existing `fetch*()` methods

- v2.8.3(November 28,2022)

  - Bumped cryptography dependency from <39.0.0 to <41.0.0
  - Fixed a bug where expired OCSP response cache caused infinite recursion during cache loading

- v2.8.2(November 18,2022)

  - Improved performance of OCSP response caching
  - During the execution of GET commands we no longer resolve target location on the local machine
  - Improved performance of regexes used for PUT/GET SQL statement detection. CVE-2022-42965

- v2.8.1(October 30,2022)

   - Bumped cryptography dependency from <37.0.0 to <39.0.0
   - Bumped pandas dependency from <1.5.0 to <1.6.0
   - Fixed a bug where write_pandas wouldn't write an empty DataFrame to Snowflake
   - When closing connection async query status checking is now parallelized
   - Fixed a bug where test logging would be enabled on Jenkins workers in non-Snowflake Jenkins machines
   - Enhanced the atomicity of write_pandas when overwrite is set to True

- v2.8.0(September 27,2022)

  - Fixed a bug where rowcount was deleted when the cursor was closed
  - Fixed a bug where extTypeName was used even when it was empty
  - Updated how telemetry entries are constructed
  - Added telemetry for imported root packages during run-time
  - Added telemetry for using write_pandas
  - Fixed missing dtypes when calling fetch_pandas_all() on empty result
  - The write_pandas function now supports providing additional arguments to be used by DataFrame.to_parquet
  - All optional parameters of write_pandas can now be provided to pd_writer and make_pd_writer to be used with DataFrame.to_sql

- v2.7.12(August 26,2022)

   - Fixed a bug where timestamps fetched as pandas.DataFrame or pyarrow.Table would overflow for the sake of unnecessary precision. In the case where an overflow cannot be prevented a clear error will be raised now.
   - Added in-file caching for OCSP response caching
   - The write_pandas function now supports transient tables through the new table_type argument which supersedes create_temp_table argument
   - Fixed a bug where calling fetch_pandas_batches incorrectly raised NotSupportedError after an async query was executed
   - Added support for OKTA Identity Engine

- v2.7.11(July 26,2022)

   - Added minimum version pin to typing_extensions

- v2.7.10(July 22,2022)

   - Release wheels are now built on manylinux2014
   - Bumped supported pyarrow version to >=8.0.0,<8.1.0
   - Updated vendored library versions requests to 2.28.1 and urllib3 to 1.26.10
   - Added in-memory cache to OCSP requests
   - Added overwrite option to write_pandas
   - Added attribute `lastrowid` to `SnowflakeCursor` in compliance with PEP249.
   - Fixed a bug where gzip compressed http requests might be garbled by an unflushed buffer
   - Added new connection diagnostics capabilities to snowflake-connector-python
   - Bumped numpy dependency from <1.23.0 to <1.24.0


- v2.7.9(June 26,2022)

   - Fixed a bug where errors raised during get_results_from_sfqid() were missing errno
   - Fixed a bug where empty results containing GEOGRAPHY type raised IndexError


- v2.7.8(May 28,2022)

   - Updated PyPi documentation link to python specific main page
   - Fixed an error message that appears when pandas optional dependency group is required but is not installed
   - Implemented the DB API 2 callproc() method
   - Fixed a bug where decryption took place before decompression when downloading files from stages
   - Fixed a bug where s3 accelerate configuration was handled incorrectly
   - Extra named arguments given executemany() are now forwarded to execute()
   - Automatically sets the application name to streamlit when streamlit is imported and application name was not explicitly set
   - Bumped pyopenssl dependency version to >=16.2.0,<23.0.0


- v2.7.7(April 30,2022)

   - Bumped supported pandas version to < 1.5.0
   - Fixed a bug where partner name (from SF_PARTNER environmental variable) was set after connection was established
   - Added a new _no_retry option to executing queries
   - Fixed a bug where extreme timestamps lost precision


- v2.7.6(March 17,2022)

   - Fixed missing python_requires tag in setup.cfg

- v2.7.5(March 17,2022)

   - Added an option for partners to inject their name through an environmental variable (SF_PARTNER)
   - Fixed a bug where we would not wait for input if a browser window couldn't be opened for SSO login
   - Deprecate support for Python 3.6
   - Exported a type definition for SnowflakeConnection
   - Fixed a bug where final Arrow table would contain duplicate index numbers when using fetch_pandas_all

- v2.7.4(February 05,2022)

   - Add Geography Types
   - Removing automated incident reporting code
   - Fixed a bug where circular reference would prevent garbage collection on some objects
   - Fixed a bug where `DatabaseError` was thrown when executing against a closed cursor instead of `InterfaceError`
   - Fixed a bug where calling `executemany` would crash if an iterator was supplied as args
   - Fixed a bug where violating `NOT NULL` constraint raised `DatabaseError` instead of `IntegrityError`

- v2.7.3(January 22,2022)

   - Fixed a bug where timezone was missing from retrieved Timestamp_TZ columns
   - Fixed a bug where a long running PUT/GET command could hit a Storage Credential Error while renewing credentials
   - Fixed a bug where py.typed was not being included in our release wheels
   - Fixed a bug where negative numbers were mangled when fetched with the connection parameter arrow_number_to_decimal
   - Improved the error message that is encountered when running GET for a non-existing file
   - Fixed rendering of our long description for PyPi
   - Fixed a bug where DUO authentication ran into errors if sms authentication was disabled for the user
   - Add the ability to auto-create a table when writing a pandas DataFrame to a Snowflake table
   - Bumped the maximum dependency version of numpy from <1.22.0 to <1.23.0

- v2.7.2(December 17,2021)

   - Added support for Python version 3.10.
   - Fixed an issue bug where _get_query_status failed if there was a network error.
   - Added the interpolate_empty_sequences connection parameter to control interpolating empty sequences into queries.
   - Fixed an issue where where BLOCKED was considered to be an error by is_an_error.
   - Added source field to Telemetry.
   - Increased the cryptography dependency version.
   - Increased the pyopenssl dependency version.
   - Fixed an issue where dbapi.Binary returned a string instead of bytes.
   - Increased the required version of numpy.
   - Increased the required version of keyring.
   - Fixed issue so that fetch functions now return a typed DataFrames and pyarrow Tables for empty results.
   - Added py.typed
   - Improved error messages for PUT/GET.
   - Added Cursor.query attribute for accessing last query.
   - Increased the required version of pyarrow.


- v2.7.1(November 19,2021)

   - Fixed a bug where uploading a streaming file with multiple parts did not work.
   - JWT tokens are now regenerated when a request is retired.
   - Updated URL escaping when uploading to AWS S3 to match how S3 escapes URLs.
   - Removed the unused s3_connection_pool_size connection parameter.
   - Blocked queries are now be considered to be still running.
   - Snowflake specific exceptions are now set using Exception arguments.
   - Fixed an issue where use_s3_regional_url was not set correctly by the connector.


- v2.7.0(October 25,2021)

   - Removing cloud sdks.snowflake-connector-python will not install them anymore. Recreate your virtualenv to get rid of unnecessary dependencies.
   - Include Standard C++ headers.
   - Update minimum dependency version pin of cryptography.
   - Fixed a bug where error number would not be added to Exception messages.
   - Fixed a bug where client_prefetch_threads parameter was not respected when pre-fetching results.
   - Update signature of SnowflakeCursor.execute's params argument.


- v2.6.2(September 27,2021)

   - Updated vendored urllib3 and requests versions.
   - Fixed a bug where GET commands would fail to download files from sub directories from stages.
   - Added a feature where where the connector will print the url it tried to open when it is unable to open it for external browser authentication.


- v2.6.1(September 16,2021)

   - Bump pandas version from <1.3 to <1.4
   - Fixing Python deprecation warnings.
   - Added more type-hints.
   - Marked HeartBeatTimer threads as daemon threads.
   - Force cast a column into integer in write_pandas to avoid a rare behavior that would lead to crashing.
   - Implement AWS signature V4 to new SDKless PUT and GET.
   - Removed a deprecated setuptools option from setup.py.
   - Fixed a bug where error logs would be printed for query executions that produce no results.
   - Fixed a bug where the temporary stage for bulk array inserts exists.


- v2.6.0(August 29,2021)

   - Internal change to the implementation of result fetching.
   - Upgraded Pyarrow version from 3.0 to 5.0.
   - Internal change to the implementation for PUT and GET. A new connection parameter use_new_put_get was added to toggle between implementations.
   - Fixed a bug where executemany did not detect the type of data it was inserting.
   - Updated the minimum Mac OSX build target from 10.13 to 10.14.


- v2.5.1(July 31,2021)

   - Fixes Python Connector bug that prevents the connector from using AWS S3 Regional URL. The driver currently overrides the regional URL information with the default S3 URL causing failure in PUT.


- v2.5.0(July 22,2021)

   - Fixed a bug in write_pandas when quote_identifiers is set to True the function would not actually quote column names.
   - Bumping idna dependency pin from <3,>=2.5 to >=2.5,<4
   - Fix describe method when running `insert into ...` commands


- v2.4.6(June 25,2021)

   - Fixed a potential memory leak.
   - Removed upper certifi version pin.
   - Updated vendored libraries , urllib(1.26.5) and requests(2.25.1).
   - Replace pointers with UniqueRefs.
   - Changed default value of client_session_keep_alive to None.
   - Added the ability to retrieve metadata/schema without executing the query (describe method).

- v2.4.5(June 15,2021)

   - Fix for incorrect JWT token invalidity when an account alias with a dash in it is used for regionless account URL.

- v2.4.4(May 30,2021)

   - Fixed a segfault issue when using DictCursor and arrow result format with out of range dates.
   - Adds new make_pd_writer helper function


- v2.4.3(April 29,2021)

   - Uses s3 regional URL in private links when a param is set.
   - New Arrow NUMBER to Decimal converter option.
   - Update pyopenssl requirement from <20.0.0,>=16.2.0 to >=16.2.0,<21.0.0.
   - Update pandas requirement from <1.2.0,>=1.0.0 to >=1.0.0,<1.3.0.
   - Update numpy requirement from <1.20.0 to <1.21.0.


- v2.4.2(April 03,2021)

   - PUT statements are now thread-safe.


- v2.4.1(March 04,2021)

   - Make connection object exit() aware of status of parameter `autocommit`


- v2.4.0(March 04,2021)

   - Added support for Python 3.9 and PyArrow 3.0.x.
   - Added support for the upcoming multipart PUT threshold keyword.
   - Added support for using the PUT command with a file-like object.
   - Added some compilation flags to ease building conda community package.
   - Removed the pytz pin because it doesn't follow semantic versioning release format.
   - Added support for optimizing batch inserts through bulk array binding.


- v2.3.10(February 01,2021)

   - Improved query ID logging and added request GUID logging.
   - For dependency checking, increased the version condition for the pyjwt package from <2.0.0 to <3.0.0.


- v2.3.9(January 27,2021)

   - The fix to add proper proxy CONNECT headers for connections made over proxies.


- v2.3.8(January 14,2021)

   - Arrow result conversion speed up.
   - Send all Python Connector exceptions to in-band or out-of-band telemetry.
   - Vendoring requests and urllib3 to contain OCSP monkey patching to our library only.
   - Declare dependency on setuptools.


- v2.3.7(December 10,2020)

   - Added support for upcoming downscoped GCS credentials.
   - Tightened the pyOpenSSL dependency pin.
   - Relaxed the boto3 dependency pin up to the next major release.
   - Relaxed the cffi dependency pin up to the next major release.
   - Added support for executing asynchronous queries.
   - Dropped support for Python 3.5.

- v2.3.6(November 16,2020)

   - Fixed a bug that was preventing the connector from working on Windows with Python 3.8.
   - Improved the string formatting in exception messages.
   - For dependency checking, increased the version condition for the cryptography package from <3.0.0 to <4.0.0.
   - For dependency checking, increased the version condition for the pandas package from <1.1 to <1.2.

- v2.3.5(November 03,2020)

   - Updated the dependency on the cryptography package from version 2.9.2 to 3.2.1.

- v2.3.4(October 26,2020)

   - Added an optional parameter to the write_pandas function to specify that identifiers should not be quoted before being sent to the server.
   - The write_pandas function now honors default and auto-increment values for columns when inserting new rows.
   - Updated the Python Connector OCSP error messages and accompanying telemetry Information.
   - Enabled the runtime pyarrow version verification to fail gracefully. Fixed a bug with AWS glue environment.
   - Upgraded the version of boto3 from 1.14.47 to 1.15.9.
   - Upgraded the version of idna from 2.9 to 2.10.

- v2.3.3(October 05,2020)

   - Simplified the configuration files by consolidating test settings.
   - In the Connection object, the execute_stream and execute_string methods now filter out empty lines from their inputs.

- v2.3.2(September 14,2020)

   - Fixed a bug where a file handler was not closed properly.
   - Fixed various documentation typos.

- v2.3.1(August 25,2020)

   - Fixed a bug where 2 constants were removed by mistake.

- v2.3.0(August 24,2020)

   - When the log level is set to DEBUG, log the OOB telemetry entries that are sent to Snowflake.
   - Fixed a bug in the PUT command where long running PUTs would fail to re-authenticate to GCP for storage.
   - Updated the minimum build target MacOS version to 10.13.

- v2.2.10(August 03,2020)

    - Improved an error message for when "pandas" optional dependency group is not installed and user tries to fetch data into a pandas DataFrame. It'll now point user to our online documentation.

- v2.2.9(July 13,2020)

    - Connection parameter validate_default_parameters now verifies known connection parameter names and types. It emits warnings for anything unexpected types or names.
    - Correct logging messages for compiled C++ code.
    - Fixed an issue in write_pandas with location determination when database, or schema name was included.
    - Bumped boto3 dependency version.
    - Fixed an issue where uploading a file with special UTF-8 characters in their names corrupted file.

- v2.2.8(June 22,2020)

    - Switched docstring style to Google from Epydoc and added automated tests to enforce the standard.
    - Fixed a memory leak in DictCursor's Arrow format code.

- v2.2.7(June 1,2020)

    - Support azure-storage-blob v12 as well as v2 (for Python 3.5.0-3.5.1) by Python Connector
    - Fixed a bug where temporary directory path was not Windows compatible in write_pandas function
    - Added out of band telemetry error reporting of unknown errors

- v2.2.6(May 11,2020)

    - Update Pyarrow version from 0.16.0 to 0.17.0 for Python connector
    - Remove more restrictive application name enforcement.
    - Missing keyring dependency will not raise an exception, only emit a debug log from now on.
    - Bumping boto3 to <1.14
    - Fix flake8 3.8.0 new issues
    - Implement Python log interceptor

- v2.2.5(April 30,2020)

    - Added more efficient way to ingest a pandas.Dataframe into Snowflake, located in snowflake.connector.pandas_tools
    - More restrictive application name enforcement and standardizing it with other Snowflake drivers
    - Added checking and warning for users when they have a wrong version of pyarrow installed

- v2.2.4(April 10,2020)

    - Emit warning only if trying to set different setting of use_openssl_only parameter

- v2.2.3(March 30,2020)

    - Secure SSO ID Token
    - Add use_openssl_only connection parameter, which disables the usage of pure Python cryptographic libraries for FIPS
    - Add manylinux1 as well as manylinux2010
    - Fix a bug where a certificate file was opened and never closed in snowflake-connector-python.
    - Fix python connector skips validating GCP URLs
    - Adds additional client driver config information to in band telemetry.

- v2.2.2(March 9,2020)

    - Fix retry with chunck_downloader.py for stability.
    - Support Python 3.8 for Linux and Mac.

- v2.2.1(February 18,2020)

    - Fix use DictCursor with execute_string #248

- v2.2.0(January 27,2020)

    - Drop Python 2.7 support
    - AWS: When OVERWRITE is false, which is set by default, the file is uploaded if no same file name exists in the stage. This used to check the content signature but it will no longer check. Azure and GCP already work this way.
    - Document Python connector dependencies on our GitHub page in addition to Snowflake docs.
    - Fix sqlalchemy and possibly python-connector warnings.
    - Fix GCP exception using the Python connector to PUT a file in a stage with auto_compress=false.
    - Bump up botocore requirements to 1.14.
    - Fix uppercaseing authenticator breaks Okta URL which may include case-sensitive elements(#257).
    - Fix wrong result bug while using fetch_pandas_all() to get fixed numbers with large scales.
    - Increase multi part upload threshold for S3 to 64MB.

- v2.1.3(January 06,2020)

    - Fix GCP Put failed after hours

- v2.1.2(December 16,2019)

    - Fix the arrow bundling issue for python connector on mac.
    - Fix the arrow dll bundle issue on windows.Add more logging.

- v2.1.1(December 12,2019)

    - Fix GZIP uncompressed content for Azure GET command.
    - Add support for GCS PUT and GET for private preview.
    - Support fetch as numpy value in arrow result format.
    - Fix NameError: name 'EmptyPyArrowIterator' is not defined for Mac.
    - Return empty dataframe for fetch_pandas_all() api if result set is empty.

- v2.1.0(December 2,2019)

    - Fix default `ssl_context` options
    - Pin more dependencies for Python Connector
    - Fix import of SnowflakeOCSPAsn1Crypto crashes Python on MacOS Catalina
    - Update the release note that 1.9.0 was removed
    - Support DictCursor for arrow result format
    - Upgrade Python's arrow lib to 0.15.1
    - Raise Exception when PUT fails to Upload Data
    - Handle year out of range correctly in arrow result format

- v2.0.4(November 13,2019)

    - Increase OCSP Cache expiry time from 24 hours to 120 hours.
    - Fix pyarrow cxx11 abi compatibility issue
    - Use new query result format parameter in python tests

- v2.0.3(November 1,2019)

    - Fix for ,Pandas fetch API did not handle the case that first chunk is empty correctly.
    - Updated with botocore, boto3 and requests packages to the latest version.
    - Pinned stable versions of Azure urllib3 packages.

- v2.0.2(October 21,2019)

    - Fix sessions remaining open even if they are disposed manually. Retry deleting session if the connection is explicitly closed.
    - Fix memory leak in the new fetch pandas API
    - Fix Auditwheel failed with python37
    - Reduce the footprint of Python Connector
    - Support asn1crypto 1.1.x
    - Ensure that the cython components are present for Conda package

- v2.0.1(October 04,2019)

    - Add asn1crypto requirement to mitigate incompatibility change

- v2.0.0(September 30,2019)

    - Release Python Connector 2.0.0 for Arrow format change.
    - Fix SF_OCSP_RESPONSE_CACHE_DIR referring to the OCSP cache response file directory and not the top level of directory.
    - Fix Malformed certificate ID key causes uncaught KeyError.
    - No retry for certificate errors.
    - Fix In-Memory OCSP Response Cache - PythonConnector
    - Move AWS_ID and AWS_SECRET_KEY to their newer versions in the Python client
    - Fix result set downloader for ijson 2.5
    - Make authenticator field case insensitive earlier
    - Update USER-AGENT to be consistent with new format
    - Update Python Driver URL Whitelist to support US Gov domain
    - Fix memory leak in python connector panda df fetch API

- v1.9.1(October 4,2019)

    - Add asn1crypto requirement to mitigate incompatibility change.

- v1.9.0(August 26,2019) **REMOVED from pypi due to dependency compatibility issues**

    - Implement converter for all arrow data types in python connector extension
    - Fix arrow error when returning empty result using python connecter
    - Fix OCSP responder hang, AttributeError: 'ReadTimeout' object has no attribute 'message'
    - Update OCSP Connection timeout.
    - Fix RevokedCertificateError OOB Telemetry events are not sent
    - Uncaught RevocationCheckError for FAIL_OPEN in create_pair_issuer_subject
    - Fix uncaught exception in generate_telemetry_data function
    - Fix connector looses context after connection drop/restore by retrying IncompleteRead error.
    - Make tzinfo class at the module level instead of inlining

- v1.8.7(August 12,2019)

    - Rewrote validateDefaultParameters to validate the database, schema and warehouse at connection time. False by default.
    - Fix OCSP Server URL problem in multithreaded env
    - Fix Azure Gov PUT and GET issue

- v1.8.6(July 29,2019)

    - Reduce retries for OCSP from Python Driver
    - Azure PUT issue: ValueError: I/O operation on closed file
    - Add client information to USER-AGENT HTTP header - PythonConnector
    - Better handling of OCSP cache download failure

- v1.8.5(July 15,2019)

    - Drop Python 3.4 support for Python Connector

- v1.8.4(July 01,2019)

    - Update Python Connector to discard invalid OCSP Responses while merging caches

- v1.8.3(June 17,2019)

    - Update Client Driver OCSP Endpoint URL for Private Link Customers
    - Ignore session gone 390111 when closing
    - Python3.4 using requests 2.21.0 needs older version of urllib3
    - Use Account Name for Global URL

- v1.8.2 (June 03,2019)

    - Pendulum datatype support

- v1.8.1 (May 20,2019)

    - Revoked OCSP Responses persists in Driver Cache + Logging Fix
    - Fixed DeprecationWarning: Using or importing the ABCs from 'collections' instead of from 'collections.abc' is deprecated

- v1.8.0 (May 10, 2019)

    - support ``numpy.bool_`` in binding type
    - Add Option to Skip Request Pooling
    - Add OCSP_MODE metric
    - Fixed PUT URI issue for Windows path
    - OCSP SoftFail

- v1.7.11 (April 22, 2019)

    - numpy timestamp with timezone support
    - qmark not binding None

- v1.7.10 (April 8, 2019)

    - Fix the incorrect custom Server URL in Python Driver for Privatelink

- v1.7.9 (March 25,2019)

    - Python Interim Solution for Custom Cache Server URL
    - Internal change for pending feature

- v1.7.8 (March 12,2019)

    - Add OCSP signing certificate validity check

- v1.7.7 (February 22,2019)

    - Skip HEAD operation when OVERWRITE=true for PUT
    - Update copyright year from 2018 to 2019 for Python

- v1.7.6 (February 08,2019)

    - Adjusted pyasn1 and pyasn1-module requirements for Python Connector
    - Added idna to setup.py. made pyasn1 optional for Python2

- v1.7.5 (January 25, 2019)

    - Incorporate "kwargs" style group of key-value pairs in connection's "execute_string" function.

- v1.7.4 (January 3, 2019)

    - Invalidate outdated OCSP response when checking cache hit
    - Made keyring use optional in Python Connector
    - Added SnowflakeNullConverter for Python Connector to skip all client side conversions
    - Honor ``CLIENT_PREFETCH_THREADS`` to download the result set.
    - Fixed the hang when region=us-west-2 is specified.
    - Added Python 3.7 tests

- v1.7.3 (December 11, 2018)

    - Improved the progress bar control for SnowSQL
    - Fixed PUT/GET progress bar for Azure

- v1.7.2 (December 4, 2018)

    - Refactored OCSP checks
    - Adjusted log level to mitigate confusions

- v1.7.1 (November 27, 2018)

    - Fixed regex pattern warning in cursor.py
    - Fixed 403 error for EU deployment
    - Fixed the epoch time to datetime object converter for Windoww

- v1.7.0 (November 13, 2018)

    - Internal change for pending feature.

- v1.6.12 (October 30, 2018)

    - Updated ``boto3`` and ``botocore`` version dependeny.
    - Catch socket.EAI_NONAME for localhost socket and raise a better error message
    - Added ``client_session_keep_alive_heartbeat_frequency`` to control heartbeat timings for ``client_session_keep_alive``.

- v1.6.11 (October 23, 2018)

    - Fixed exit_on_error=true didn't work if PUT / GET error occurs
    - Fixed a backslash followed by a quote in a literal was not taken into account.
    - Added ``request_guid`` to each HTTP request for tracing.

- v1.6.10 (September 25, 2018)

    - Added ``client_session_keep_alive`` support.
    - Fixed multiline double quote expressions PR #117 (@bensowden)
    - Fixed binding ``datetime`` for TIMESTAMP type in ``qmark`` binding mode. PR #118 (@rhlahuja)
    - Retry HTTP 405 to mitigate Nginx bug.
    - Accept consent response for id token cache. WIP.

- v1.6.9 (September 13, 2018)

    - Changed most INFO logs to DEBUG. Added INFO for key operations.
    - Fixed the URL query parser to get multiple values.

- v1.6.8 (August 30, 2018)

    - Updated ``boto3`` and ``botocore`` version dependeny.

- v1.6.7 (August 22, 2018)

    - Enforce virtual host URL for PUT and GET.
    - Added retryCount, clientStarTime for query-request for better service.

- v1.6.6 (August 9, 2018)

    - Replaced ``pycryptodome`` with ``pycryptodomex`` to avoid namespace conflict with ``PyCrypto``.
    - Fixed hang if the connection is not explicitly closed since 1.6.4.
    - Reauthenticate for externalbrowser while running a query.
    - Fixed remove_comments option for SnowSQL.

- v1.6.5 (July 13, 2018)

    - Fixed the current object cache in the connection for id token use.
    - Added no OCSP cache server use option.

- v1.6.4 (July 5, 2018)

    - Fixed div by zero for Azure PUT command.
    - Cache id token for SSO. This feature is WIP.
    - Added telemetry client and job timings by @dsouzam.

- v1.6.3 (June 14, 2018)

    - Fixed binding long value for Python 2.

- v1.6.2 (June 7, 2018)

    - Removes username restriction for OAuth. PR 86(@tjj5036)
    - Retry OpenSSL.SysError in tests
    - Updated concurrent insert test as the server improved.

- v1.6.1 (May 17, 2018)

    - Enable OCSP Dynamic Cache server for privatelink.
    - Ensure the type of ``login_timeout`` attribute is ``int``.

- v1.6.0 (May 3, 2018)

    - Enable OCSP Cache server by default.

- v1.5.8 (April 26, 2018)

    - Fixed PUT command error 'Server failed to authenticate the request. Make sure the value of Authorization header is formed correctly including the signature.' for Azure deployment.

- v1.5.7 (April 19, 2018)

    - Fixed object has no attribute errors in Python3 for Azure deployment.
    - Removed ContentEncoding=gzip from the header for PUT command. This caused COPY failure if autocompress=false.

- v1.5.6 (April 5, 2018)

    - Updated ``boto3`` and ``botocore`` version dependeny.

- v1.5.5 (March 22, 2018)

    - Fixed TypeError: list indices must be integers or slices, not str. PR/Issue 75 (@daniel-sali).
    - Updated ``cryptography`` dependency.

- v1.5.4 (March 15, 2018)

    - Tightened ``pyasn`` and ``pyasn1-modules`` version requirements
    - Added OS and OS_VERSION session info.
    - Relaxed ``pycryptodome`` version requirements. No 3.5.0 should be used.

- v1.5.3 (March 9, 2018)

    - Pulled back ``pyasn1`` for OCSP check in Python 2. Python 3 continue using ``asn1crypto`` for better performance.
    - Limit the upper bound of ``pycryptodome`` version to less than 3.5.0 for Issue 65.

- v1.5.2 (March 1, 2018)

    - Fixed failue in case HOME/USERPROFILE is not set.
    - Updated ``boto3`` and ``botocore`` version dependeny.

- v1.5.1 (February 15, 2018)

    - Prototyped oauth. Won't work without the server change.
    - Retry OCSP data parse failure
    - Fixed paramstyle=qmark binding for SQLAlchemy

- v1.5.0 (January 26, 2018)

    - Removed ``pyasn1`` and ``pyasn1-modules`` from the dependency.
    - Prototyped key pair authentication.
    - Fixed OCSP response cache expiration check.

- v1.4.17 (January 19, 2018)

    - Adjusted ``pyasn1`` and ``pyasn1-modules`` version dependency. PR 48 (@baxen)
    - Started replacing ``pyasn1`` with ``asn1crypto`` Not activated yet.

- v1.4.16 (January 16, 2018)

    - Added OCSP cache related tools.

- v1.4.15 (January 11, 2018)

    - Added OCSP cache server option.

- v1.4.14 (December 14, 2017)

    - Improved OCSP response dump util.

- v1.4.13 (November 30, 2017)

    - Updated ``boto3`` and ``botocore`` version dependeny.

- v1.4.12 (November 16, 2017)

    - Added ``qmark`` and ``numeric`` paramstyle support for server side binding.
    - Added ``timezone`` session parameter support to connections.
    - Fixed a file handler leak in OCSP checks.

- v1.4.11 (November 9, 2017)

    - Fixed Azure PUT command to use AES CBC key encryption.
    - Added retry for intermittent PyAsn1Error.

- v1.4.10 (October 26, 2017)

    - Added Azure support for PUT and GET commands.
    - Updated ``cryptography``, ``boto3`` and ``botocore`` version dependeny.

- v1.4.9 (October 10, 2017)

    - Fixed a regression caused by ``pyasn1`` upgrade.

- v1.4.8 (October 5, 2017)

    - Updated Fed/SSO parameters. The production version of Fed/SSO from Python Connector requires this version.
    - Refactored for Azure support
    - Set CLIENT_APP_ID and CLIENT_APP_VERSION in all requests
    - Support new behaviors of newer version of ``pyasn1``. Relaxed the dependency.
    - Making socket timeout same as the login time
    - Fixed the case where no error message is attached.

- v1.4.7 (September 20, 2017)

    - Refresh AWS token in PUT command if S3UploadFailedError includes the ExpiredToken error
    - Retry all of 5xx in connection

- v1.4.6 (September 14, 2017)

    - Mitigated sigint handler config failure for SQLAlchemy
    - Improved the message for invalid SSL certificate error
    - Retry forever for query to mitigate 500 errors

- v1.4.5 (August 31, 2017)

    - Fixed regression in #34 by rewriting SAML 2.0 compliant service application support.
    - Cleaned up logger by moving instance to module.

- v1.4.4 (August 24, 2017)

    - Fixed Azure blob certificate issue. OCSP response structure bug fix
    - Added SAML 2.0 compliant service application support. preview feature.
    - Upgraded SSL wrapper with the latest urllib3 pyopenssl glue module. It uses kqueue, epoll or poll in replacement of select to read data from socket if available.

- v1.4.3 (August 17, 2017)

    - Changed the log levels for some messages from ERROR to DEBUG to address confusion as real incidents. In fact, they are not real issues but signals for connection retry.
    - Added ``certifi`` to the dependent component list to mitigate CA root certificate out of date issue.
    - Set the maximum versions of dependent components ``boto3`` and ``botocore``.
    - Updated ``cryptography`` and ``pyOpenSSL`` version dependeny change.
    - Added a connection parameter ``validate_default_parameters`` to validate the default database, schema and warehouse. If the specified object doesn't exist, it raises an error.

- v1.4.2 (August 3, 2017)

    - Fixed retry HTTP 400 in upload file when AWS token expires
    - Relaxed the version of dependent components ``pyasn1`` and ``pyasn1-modules``

- v1.4.1 (July 26, 2017)

    - Pinned ``pyasn1`` and ``pyasn1-modules`` versions to 0.2.3 and 0.0.9, respectively

- v1.4.0 (July 6, 2017)

    - Relaxed the versions of dependent components ``boto3``, ``botocore``, ``cffi`` and ``cryptography`` and ``pyOpenSSL``
    - Minor improvements in OCSP response file cache

- v1.3.18 (June 15, 2017)

    - Fixed OCSP response cache file not found issue on Windows. Drive letter was taken off
    - Use less restrictive cryptography>=1.7,<1.8
    - Added ORC detection in PUT command

- v1.3.17 (June 1, 2017)

    - Timeout OCSP request in 60 seconds and retry
    - Set autocommit and abort_detached_query session parameters in authentication time if specified
    - Fixed cross region stage issue. Could not get files in us-west-2 region S3 bucket from us-east-1

- v1.3.16 (April 20, 2017)

    - Fixed issue in fetching ``DATE`` causing [Error 22] Invalid argument on Windows
    - Retry on ``RuntimeError`` in requests

- v1.3.15 (March 30, 2017)

    - Refactored data converters in fetch to improve performance
    - Fixed timestamp format FF to honor the scale of data type
    - Improved the security of OKTA authentication with hostname verifications
    - Retry PUT on the error ``OpenSSL.SSL.SysCallError`` 10053 with lower concurrency
    - Added ``raw_msg`` attribute to ``Error`` class
    - Refactored session managements

- v1.3.14 (February 24, 2017)

    - Improved PUT and GET error handler.
    - Added proxy support to OCSP checks.
    - Use proxy parameters for PUT and GET commands.
    - Added ``sfqid`` and ``sqlstate`` to the results from query results.
    - Fixed the connection timeout calculation based on ``login_timeout`` and ``network_timeout``.
    - Improved error messages in case of 403, 502 and 504 HTTP reponse code.
    - Upgraded ``cryptography`` to 1.7.2, ``boto3`` to 1.4.4 and ``botocore`` to 1.5.14.
    - Removed explicit DNS lookup for OCSP URL.

- v1.3.13 (February 9, 2017)

    - Fixed AWS SQS connection error with OCSP checks
    - Added ``login_timeout`` and ``network_timeout`` parameters to the ``Connection`` objects.
    - Fixed forbidden access error handing

- v1.3.12 (February 2, 2017)

    - Fixed ``region`` parameter. One character was truncated from the tail of account name
    - Improved performance of fetching data by refactoring fetchone method

- v1.3.11 (January 27, 2017)

    - Fixed the regression in 1.3.8 that caused intermittent 504 errors

- v1.3.10 (January 26, 2017)

    - Compress data in HTTP requests at all times except empty data or OKTA request
    - Refactored FIXED, REAL and TIMESTAMP data fetch to improve performance. This mainly impacts SnowSQL
    - Added ``region`` option to support EU deployments better
    - Increased the retry counter for OCSP servers to mitigate intermittent failure
    - Refactored HTTP access retry logic

- v1.3.9 (January 16, 2017)

    - Upgraded ``botocore`` to 1.4.93 to fix and ``boto3`` to 1.4.3 to fix the HTTPS request failure in Python 3.6
    - Fixed python2 incomaptible import http.client
    - Retry OCSP validation in case of non-200 HTTP code returned

- v1.3.8 (January 12, 2017)

    - Convert non-UTF-8 data in the large result set chunk to Unicode replacement characters to avoid decode error.
    - Updated copyright year to 2017.
    - Use `six` package to support both PY2 and PY3 for some functions
    - Upgraded ``cryptography`` to 1.7.1 to address MacOS Python 3.6 build issue.
    - Fixed OverflowError caused by invalid range of timetamp data for SnowSQL.

- v1.3.7 (December 8, 2016)

    - Increased the validity date acceptance window to prevent OCSP returning invalid responses due to out-of-scope validity dates for certificates.
    - Enabled OCSP response cache file by default.

- v1.3.6 (December 1, 2016)

    - Upgraded ``cryptography`` to 1.5.3, ``pyOpenSSL`` to 16.2.0 and ``cffi`` to 1.9.1.

- v1.3.5 (November 17, 2016)

    - Fixed CA list cache race condition
    - Added retry intermittent 400 HTTP ``Bad Request`` error

- v1.3.4 (November 3, 2016)

    - Added ``quoted_name`` data type support for binding by SQLAlchemy
    - Not to compress ``parquiet`` file in PUT command

- v1.3.3 (October 20, 2016)

    - Downgraded ``botocore`` to 1.4.37 due to potential regression.
    - Increased the stability of PUT and GET commands

- v1.3.2 (October 12, 2016)

    - Upgraded ``botocore`` to 1.4.52.
    - Set the signature version to v4 to AWS client. This impacts ``PUT``, ``GET`` commands and fetching large result set.

- v1.3.1 (September 30, 2016)

    - Added an account name including subdomain.

- v1.3.0 (September 26, 2016)

    - Added support for the ``BINARY`` data type, which enables support for more Python data types:

        - Python 3:

            - ``bytes`` and ``bytearray`` can be used for binding.
            - ``bytes`` is also used for fetching ``BINARY`` data type.

        - Python 2:

            - ``bytearray`` can be used for binding
            - ``str`` is used for fetching ``BINARY`` data type.

    - Added ``proxy_user`` and ``proxy_password`` connection parameters for proxy servers that require authentication.

- v1.2.8 (August 16, 2016)

    - Upgraded ``botocore`` to 1.4.37.
    - Added ``Connection.execute_string`` and ``Connection.execute_stream`` to run multiple statements in a string and stream.
    - Increased the stability of fetching data for Python 2.
    - Refactored memory usage in fetching large result set (Work in Progress).

- v1.2.7 (July 31, 2016)

    - Fixed ``snowflake.cursor.rowcount`` for INSERT ALL.
    - Force OCSP cache invalidation after 24 hours for better security.
    - Use ``use_accelerate_endpoint`` in PUT and GET if Transfer acceleration is enabled for the S3 bucket.
    - Fixed the side effect of ``python-future`` that loads ``test.py`` in the current directory.

- v1.2.6 (July 13, 2016)

    - Fixed the AWS token renewal issue with PUT command when uploading uncompressed large files.

- v1.2.5 (July 8, 2016)

    - Added retry for errors ``S3UploadFailedError`` and ``RetriesExceededError`` in PUT and GET, respectively.

- v1.2.4 (July 6, 2016)

    - Added ``max_connection_pool`` parameter to Connection so that you can specify the maximum number of HTTP/HTTPS connections in the pool.
    - Minor enhancements for SnowSQL.

- v1.2.3 (June 29, 2016)

    - Fixed 404 issue in GET command. An extra slash character changed the S3 path and failed to identify the file to download.

- v1.2.2 (June 21, 2016)

    - Upgraded ``botocore`` to 1.4.26.
    - Added retry for 403 error when accessing S3.

- v1.2.1 (June 13, 2016)

    - Improved fetch performance for data types (part 2): DATE, TIME, TIMESTAMP, TIMESTAMP_LTZ, TIMESTAMP_NTZ and TIMESTAMP_TZ.

- v1.2.0 (June 10, 2016)

    - Improved fetch performance for data types (part 1): FIXED, REAL, STRING.

- v1.1.5 (June 2, 2016)

    - Upgraded ``boto3`` to 1.3.1 and ``botocore`` and 1.4.22.
    - Fixed ``snowflake.cursor.rowcount`` for DML by ``snowflake.cursor.executemany``.
    - Added ``numpy`` data type binding support. ``numpy.intN``, ``numpy.floatN`` and ``numpy.datetime64`` can be bound and fetched.

- v1.1.4 (May 21, 2016)

    - Upgraded ``cffi`` to 1.6.0.
    - Minor enhancements to SnowSQL.

- v1.1.3 (May 5, 2016)

    - Upgraded ``cryptography`` to 1.3.2.

- v1.1.2 (May 4, 2016)

    - Changed the dependency of ``tzlocal`` optional.
    - Fixed charmap error in OCSP checks.

- v1.1.1 (Apr 11, 2016)

    - Fixed OCSP revocation check issue with the new certificate and AWS S3.
    - Upgraded ``cryptography`` to 1.3.1 and ``pyOpenSSL`` to 16.0.0.

- v1.1.0 (Apr 4, 2016)

    - Added ``bzip2`` support in ``PUT`` command. This feature requires a server upgrade.
    - Replaced the self contained packages in ``snowflake._vendor`` with the dependency of ``boto3`` 1.3.0 and ``botocore`` 1.4.2.

- v1.0.7 (Mar 21, 2016)

    - Keep ``pyOpenSSL`` at 0.15.1.

- v1.0.6 (Mar 15, 2016)

    - Upgraded ``cryptography`` to 1.2.3.
    - Added support for ``TIME`` data type, which is now a Snowflake supported data type. This feature requires a server upgrade.
    - Added ``snowflake.connector.DistCursor`` to fetch the results in ``dict`` instead of ``tuple``.
    - Added compression to the SQL text and commands.

- v1.0.5 (Mar 1, 2016)

    - Upgraded ``cryptography`` to 1.2.2 and ``cffi`` to 1.5.2.
    - Fixed the conversion from ``TIMESTAMP_LTZ`` to datetime in queries.

- v1.0.4 (Feb 15, 2016)

    - Fixed the truncated parallel large result set.
    - Added retry OpenSSL low level errors ``ETIMEDOUT`` and ``ECONNRESET``.
    - Time out all HTTPS requests so that the Python Connector can retry the job or recheck the status.
    - Fixed the location of encrypted data for ``PUT`` command. They used to be in the same directory as the source data files.
    - Added support for renewing the AWS token used in ``PUT`` commands if the token expires.

- v1.0.3 (Jan 13, 2016)

    - Added support for the ``BOOLEAN`` data type (i.e. ``TRUE`` or ``FALSE``). This changes the behavior of the binding for the ``bool`` type object:

        - Previously, ``bool`` was bound as a numeric value (i.e. ``1`` for ``True``, ``0`` for ``False``).
        - Now, ``bool`` is bound as native SQL data (i.e. ``TRUE`` or ``FALSE``).

    - Added the ``autocommit`` method to the ``Connection`` object:

        - By default, ``autocommit`` mode is ON (i.e. each DML statement commits the change).
        - If ``autocommit`` mode is OFF, the ``commit`` and ``rollback`` methods are enabled.

    - Avoid segfault issue for ``cryptography`` 1.2 in Mac OSX by using 1.1 until resolved.

- v1.0.2 (Dec 15, 2015)

    - Upgraded ``boto3`` 1.2.2, ``botocore`` 1.3.12.
    - Removed ``SSLv3`` mapping from the initial table.

- v1.0.1 (Dec 8, 2015)

    - Minor bug fixes.

- v1.0.0 (Dec 1, 2015)

    - General Availability release.<|MERGE_RESOLUTION|>--- conflicted
+++ resolved
@@ -12,11 +12,8 @@
 
   - Fixed a bug where url port and path were ignore in private link oscp retry.
   - Added thread safety in telemetry when instantiating multiple connections concurrently.
-<<<<<<< HEAD
+  - Bumped platformdirs dependency from >=2.6.0,<3.9.0 to >=2.6.0,<4.0.0.0 and made necessary changes to allow this.
   - Removed the deprecation warning from the vendored urllib3 about urllib3.contrib.pyopenssl deprecation.
-=======
-  - Bumped platformdirs dependency from >=2.6.0,<3.9.0 to >=2.6.0,<4.0.0.0 and made necessary changes to allow this.
->>>>>>> 46e1976f
 
 - v3.2.0(September 06,2023)
 
