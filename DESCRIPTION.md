This package includes the Snowflake Connector for Python, which conforms to the Python DB API 2.0 specification:
https://www.python.org/dev/peps/pep-0249/

Snowflake Documentation is available at:
https://docs.snowflake.com/

Source code is also available at: https://github.com/snowflakedb/snowflake-connector-python

# Release Notes
- v4.1.0(TBD)
  - Added the `SNOWFLAKE_AUTH_FORCE_SERVER` environment variable to force the use of the local-listening server when using the `externalbrowser` auth method.
    - This allows headless environments (like Docker or Airflow) running locally to auth via a browser URL.
  - Fix compilation error when building from sources with libc++.
  - Pin lower versions of dependencies to oldest version without vulnerabilities.
  - Added no_proxy parameter for proxy configuration without using environmental variables.
<<<<<<< HEAD
  - Fix string representation of INTERVAL YEAR and INTERVAL MONTH types.
=======
  - Added OAUTH_AUTHORIZATION_CODE and OAUTH_CLIENT_CREDENTIALS to list of authenticators that don't require user to be set
>>>>>>> db2a10fa

- v4.0.0(October 09,2025)
  - Added support for checking certificates revocation using revocation lists (CRLs)
  - Added `CERT_REVOCATION_CHECK_MODE` to `CLIENT_ENVIRONMENT`
  - Added the `workload_identity_impersonation_path` parameter to support service account impersonation for Workload Identity Federation on GCP and AWS workloads only
  - Fixed `get_results_from_sfqid` when using `DictCursor` and executing multiple statements at once
  - Added the `oauth_credentials_in_body` parameter supporting an option to send the oauth client credentials in the request body
  - Fix retry behavior for `ECONNRESET` error
  - Added an option to exclude `botocore` and `boto3` dependencies by setting `SNOWFLAKE_NO_BOTO` environment variable during installation
  - Revert changing exception type in case of token expired scenario for `Oauth` authenticator back to `DatabaseError`
  - Enhanced configuration file security checks with stricter permission validation.
    - Configuration files writable by group or others now raise a `ConfigSourceError` with detailed permission information, preventing potential credential tampering.
  - Fixed the return type of `SnowflakeConnection.cursor(cursor_class)` to match the type of `cursor_class`
  - Constrained the types of `fetchone`, `fetchmany`, `fetchall`
    - As part of this fix, `DictCursor` is no longer a subclass of `SnowflakeCursor`; use `SnowflakeCursorBase` as a superclass of both.
  - Fix "No AWS region was found" error if AWS region was set in `AWS_DEFAULT_REGION` variable instead of `AWS_REGION` for `WORKLOAD_IDENTITY` authenticator
  - Add `ocsp_root_certs_dict_lock_timeout` connection parameter to set the timeout (in seconds) for acquiring the lock on the OCSP root certs dictionary. Default value for this parameter is -1 which indicates no timeout.
  - Fixed behaviour of trying S3 Transfer Accelerate endpoint by default for internal stages, and always getting HTTP403 due to permissions missing on purpose. Now /accelerate is not attempted.

- v3.18.0(October 03,2025)
  - Added support for pandas conversion for Day-time and Year-Month Interval types

- v3.17.4(September 22,2025)
  - Added support for intermediate certificates as roots when they are stored in the trust store
  - Bumped up vendored `urllib3` to `2.5.0` and `requests` to `v2.32.5`
  - Dropped support for OpenSSL versions older than 1.1.1

- v3.17.3(September 02,2025)
  - Enhanced configuration file permission warning messages.
    - Improved warning messages for readable permission issues to include clear instructions on how to skip warnings using the `SF_SKIP_WARNING_FOR_READ_PERMISSIONS_ON_CONFIG_FILE` environment variable.
  - Fixed the bug with staging pandas dataframes on AWS - the regional endpoint is used when required
    - This addresses the issue with `create_dataframe` call on Snowpark

- v3.17.2(August 23,2025)
  - Fixed a bug where platform_detection was retrying failed requests with warnings to non-existent endpoints.
  - Added disabling endpoint-based platform detection by setting `platform_detection_timeout_seconds` to zero.

- v3.17.1(August 17,2025)
  - Added `infer_schema` parameter to `write_pandas` to perform schema inference on the passed data.
  - Namespace `snowlake` reverted back to non-module.

- v3.17.0(August 16,2025)
  - Added in-band HTTP exception telemetry.
  - Added an `unsafe_skip_file_permissions_check` flag to skip file permission checks on the cache and configuration.
  - Added `APPLICATION_PATH` within `CLIENT_ENVIRONMENT` to distinguish between multiple scripts using the Python Connector in the same environment.
  - Added basic JSON support for Interval types.
  - Added in-band OCSP exception telemetry.
  - Added support for new authentication methods with Workload Identity Federation (WIF).
    - Added the `WORKLOAD_IDENTITY` value for the authenticator type.
    - Added the `workload_identity_provider` and `workload_identity_entra_resource` parameters.
  - Added support for the `use_vectorized_scanner` parameter in the write_pandas function.
  - Added support of proxy setup using connection parameters without emitting environment variables.
  - Added populating of `type_code` in `ResultMetadata` for interval types.
  - Introduced the `snowflake_version` property to the connection.
  - Moved `OAUTH_TYPE` to `CLIENT_ENVIROMENT`.
  - Relaxed the `pyarrow` version constrain; versions >= 19 can now be used.
  - Disabled token caching for OAuth Client Credentials authentication.
  - Fixed OAuth authenticator values.
  - Fixed a bug where a PAT with an external session authenticator was used while `external_session_id` was not provided in `SnowflakeRestful.fetch`.
  - Fixed the case-sensitivity of `Oauth` and `programmatic_access_token` authenticator values.
  - Fixed unclear error messages for incorrect `authenticator` values.
  - Fixed GCS staging by ensuring the endpoint has a scheme.
  - Fixed a bug where time-zoned timestamps fetched as a `pandas.DataFrame` or `pyarrow.Table` would overflow due to unnecessary precision. A clear error will now be raised if an overflow cannot be prevented.

- v3.16.0(July 04,2025)
  - Bumped numpy dependency from <2.1.0 to <=2.2.4.
  - Added Windows support for Python 3.13.
  - Added `bulk_upload_chunks` parameter to `write_pandas` function. Setting this parameter to True changes the behaviour of write_pandas function to first write all the data chunks to the local disk and then perform the wildcard upload of the chunks folder to the stage. In default behaviour the chunks are being saved, uploaded and deleted one by one.
  - Added support for new authentication mechanism PAT with external session ID.
  - Added `client_fetch_use_mp` parameter that enables multiprocessed fetching of result batches.
  - Added basic arrow support for Interval types.
  - Fixed `write_pandas` special characters usage in the location name.
  - Fixed usage of `use_virtual_url` when building the location for gcs storage client.
  - Added support for Snowflake OAuth for local applications.

- v3.15.0(Apr 29,2025)
  - Bumped up min boto and botocore version to 1.24.
  - OCSP: terminate certificates chain traversal if a trusted certificate already reached.
  - Added new authentication methods support for programmatic access tokens (PATs), OAuth 2.0 Authorization Code Flow, OAuth 2.0 Client Credentials Flow, and OAuth Token caching.
    - For OAuth 2.0 Authorization Code Flow:
      - Added the `oauth_client_id`, `oauth_client_secret`, `oauth_authorization_url`, `oauth_token_request_url`, `oauth_redirect_uri`, `oauth_scope`, `oauth_disable_pkce`, `oauth_enable_refresh_tokens` and `oauth_enable_single_use_refresh_tokens` parameters.
      - Added the `OAUTH_AUTHORIZATION_CODE` value for the parameter authenticator.
    - For OAuth 2.0 Client Credentials Flow:
      - Added the `oauth_client_id`, `oauth_client_secret`, `oauth_token_request_url`, and `oauth_scope` parameters.
      - Added the `OAUTH_CLIENT_CREDENTIALS` value for the parameter authenticator.
    - For OAuth Token caching: Passing a username to driver configuration is required, and the `client_store_temporary_credential property` is to be set to `true`.

- v3.14.1(April 21, 2025)
  - Added support for Python 3.13.
    - NOTE: Windows 64 support is still experimental and should not yet be used for production environments.
  - Dropped support for Python 3.8.
  - Added basic decimal floating-point type support.
  - Added experimental authentication methods.
  - Added support of GCS regional endpoints.
  - Added support of GCS virtual urls. See more: https://cloud.google.com/storage/docs/request-endpoints#xml-api
  - Added `client_fetch_threads` experimental parameter to better utilize threads for fetching query results.
  - Added `check_arrow_conversion_error_on_every_column` connection property that can be set to `False` to restore previous behaviour in which driver will ignore errors until it occurs in the last column. This flag's purpose is to unblock workflows that may be impacted by the bugfix and will be removed in later releases.
  - Lowered log levels from info to debug for some of the messages to make the output easier to follow.
  - Allowed the connector to inherit a UUID4 generated upstream, provided in statement parameters (field: `requestId`), rather than automatically generate a UUID4 to use for the HTTP Request ID.
  - Improved logging in urllib3, boto3, botocore - assured data masking even after migration to the external owned library in the future.
  - Improved error message for client-side query cancellations due to timeouts.
  - Improved security and robustness for the temporary credentials cache storage.
  - Fixed a bug that caused driver to fail silently on `TO_DATE` arrow to python conversion when invalid date was followed by the correct one.
  - Fixed expired S3 credentials update and increment retry when expired credentials are found.
  - Deprecated `insecure_mode` connection property and replaced it with `disable_ocsp_checks` with the same behavior as the former property.

- v3.14.0(March 03, 2025)
  - Bumped pyOpenSSL dependency upper boundary from <25.0.0 to <26.0.0.
  - Added a <19.0.0 pin to pyarrow as a workaround to a bug affecting Azure Batch.
  - Optimized distribution package lookup to speed up import.
  - Fixed a bug where privatelink OCSP Cache url could not be determined if privatelink account name was specified in uppercase.
  - Added support for iceberg tables to `write_pandas`.
  - Fixed base64 encoded private key tests.
  - Fixed a bug where file permission check happened on Windows.
  - Added support for File types.
  - Added `unsafe_file_write` connection parameter that restores the previous behaviour of saving files downloaded with GET with 644 permissions.

- v3.13.2(January 29, 2025)
  - Changed not to use scoped temporary objects.

- v3.13.1(January 29, 2025)
  - Remedied SQL injection vulnerability in snowflake.connector.pandas_tools.write_pandas. See more https://github.com/snowflakedb/snowflake-connector-python/security/advisories/GHSA-2vpq-fh52-j3wv
  - Remedied vulnerability in deserialization of the OCSP response cache. See more: https://github.com/snowflakedb/snowflake-connector-python/security/advisories/GHSA-m4f6-vcj4-w5mx
  - Remedied vulnerability connected to cache files permissions. See more: https://github.com/snowflakedb/snowflake-connector-python/security/advisories/GHSA-r2x6-cjg7-8r43

- v3.13.0(January 23,2025)
  - Added a feature to limit the sizes of IO-bound ThreadPoolExecutors during PUT and GET commands.
  - Updated README.md to include instructions on how to verify package signatures using `cosign`.
  - Updated the log level for cursor's chunk rowcount from INFO to DEBUG.
  - Added a feature to verify if the connection is still good enough to send queries over.
  - Added support for base64-encoded DER private key strings in the `private_key` authentication type.

- v3.12.4(December 3,2024)
  - Fixed a bug where multipart uploads to Azure would be missing their MD5 hashes.
  - Fixed a bug where OpenTelemetry header injection would sometimes cause Exceptions to be thrown.
  - Fixed a bug where OCSP checks would throw TypeError and make mainly GCP blob storage unreachable.
  - Bumped pyOpenSSL dependency from >=16.2.0,<25.0.0 to >=22.0.0,<25.0.0.

- v3.12.3(October 25,2024)
  - Improved the error message for SSL-related issues to provide clearer guidance when an SSL error occurs.
  - Improved error message for SQL execution cancellations caused by timeout.

- v3.12.2(September 11,2024)
  - Improved error handling for asynchronous queries, providing more detailed and informative error messages when an async query fails.
  - Improved inference of top-level domains for accounts specifying a region in China, now defaulting to snowflakecomputing.cn.
  - Improved implementation of the `snowflake.connector.util_text.random_string` to reduce the likelihood of collisions.
  - Updated the log level for OCSP fail-open warning messages from ERROR to WARNING.

- v3.12.1(August 20,2024)
  - Fixed a bug that logged the session token when renewing a session.
  - Fixed a bug where disabling client telemetry did not work.
  - Fixed a bug where passing `login_timeout` as a string raised a `TypeError` during the login retry step.
  - Use `pathlib` instead of `os` for default config file location resolution.
  - Removed upper `cryptogaphy` version pin.
  - Removed reference to script `snowflake-export-certs` (its backing module was already removed long ago)
  - Enhanced retry mechanism for handling transient network failures during query result polling when no server response is received.

- v3.12.0(July 24,2024)
  - Set default connection timeout of 10 seconds and socket read timeout of 10 minutes for HTTP calls in file transfer.
  - Optimized `to_pandas()` performance by fully parallel downloading logic.
  - Fixed a bug that specifying client_session_keep_alive_heartbeat_frequency in snowflake-sqlalchemy could crash the connector.
  - Fixed incorrect type hint of connection parameter `private_key`.
  - Added support for connectivity to multiple domains.
  - Bumped keyring dependency from >=23.1.0,<25.0.0 to >=23.1.0,<26.0.0.
  - Disabled OOB Telemetry.

- v3.11.0(June 17,2024)
  - Added support for `token_file_path` connection parameter to read an OAuth token from a file when connecting to Snowflake.
  - Added support for `debug_arrow_chunk` connection parameter to allow debugging raw arrow data in case of arrow data parsing failure.
  - Added support for `disable_saml_url_check` connection parameter to disable SAML URL check in OKTA authentication.
  - Fixed a bug that OCSP certificate signed using SHA384 algorithm cannot be verified.
  - Fixed a bug that status code shown as uploaded when PUT command failed with 400 error.
  - Fixed a bug that a PermissionError was raised when the current user does not have the right permission on parent directory of config file path.
  - Fixed a bug that OCSP GET url is not encoded correctly when it contains a slash.
  - Fixed a bug that an SSO URL didn't accept `:` in a query parameter, for instance, `https://sso.abc.com/idp/startSSO.ping?PartnerSpId=https://xyz.snowflakecomputing.com/`.

- v3.10.1(May 21, 2024)

  - Removed an incorrect error log message that could occur during arrow data conversion.

- v3.10.0(April 29,2024)

  - Added support for structured types to fetch_pandas_all.
  - Fixed an issue relating to incorrectly formed China S3 endpoints.

- v3.9.1(April 22,2024)

  - Fixed an issue that caused a HTTP 400 error when connecting to a China endpoint.

- v3.9.0(April 20,2024)

  - Added easy logging configuration so that users can easily generate log file by setup log config in `$SNOWFLAKE_HOME/config.toml`.
  - Improved s3 acceleration logic when connecting to China endpoint.

- v3.8.1(April 09, 2024)

  - Reverted the change "Updated `write_pandas` to skip TABLE IF NOT EXISTS in truncate mode." introduced in v3.8.0 (yanked) as it's a breaking change. `write_pandas` will be fixed in the future in a non-breaking way.

- v3.8.0(April 04,2024)

  - Improved `externalbrowser` auth in containerized environments
    - Instruct browser to not fetch `/favicon` on success page
    - Simple retry strategy on empty socket.recv
    - Add `SNOWFLAKE_AUTH_SOCKET_REUSE_PORT` flag (usage: `SNOWFLAKE_AUTH_SOCKET_REUSE_PORT=true`) to set the underlying socket's `SO_REUSEPORT` flag (described in the [socket man page](https://man7.org/linux/man-pages/man7/socket.7.html))
      - Useful when the randomized port used in the localhost callback url is being followed before the container engine completes port forwarding to host
      - Statically map a port between your host and container and allow that port to be reused in rapid succession with:
         `SF_AUTH_SOCKET_PORT=3037 SNOWFLAKE_AUTH_SOCKET_REUSE_PORT=true poetry run python somescript.py`
    - Add `SNOWFLAKE_AUTH_SOCKET_MSG_DONTWAIT` flag (usage: `SNOWFLAKE_AUTH_SOCKET_MSG_DONTWAIT=true`) to make a non-blocking socket.recv call and retry on Error
      - Consider using this if running in a containerized environment and externalbrowser auth frequently hangs while waiting for callback
      - NOTE: this has not been tested extensively, but has been shown to improve the experience when using WSL
  - Added support for parsing structured type information in schema queries.
  - Bumped platformdirs from >=2.6.0,<4.0.0 to >=2.6.0,<5.0.0
  - Updated diagnostics to use system$allowlist instead of system$whitelist.
  - Updated `write_pandas` to skip TABLE IF NOT EXISTS in truncate mode.
  - Improved cleanup logic for connection to rely on interpreter shutdown instead of the `__del__` method.
  - Updated the logging level from INFO to DEBUG when logging the executed query using `SnowflakeCursor.execute`.
  - Fixed a bug that the truncated password in log is not masked.

- v3.7.1(February 21, 2024)

  - Bumped pandas dependency from >=1.0.0,<2.2.0 to >=1.0.0,<3.0.0.
  - Bumped cryptography dependency from <42.0.0,>=3.1.0 to >=3.1.0,<43.0.0.
  - Bumped pyOpenSSL dependency from >=16.2.0,<24.0.0 to >=16.2.0,<25.0.0.
  - Fixed a memory leak in decimal data conversion.
  - Fixed a bug where `write_pandas` wasn't truncating the target table.
  - Bumped keyring dependency lower bound to 23.1.0 to address security vulnerability.

- v3.7.0(January 25,2024)

  - Added a new boolean parameter `force_return_table` to `SnowflakeCursor.fetch_arrow_all` to force returning `pyarrow.Table` in case of zero rows.
  - Cleanup some C++ code warnings and performance issues.
  - Added support for Python 3.12
  - Make local testing more robust against implicit assumptions.
  - Fixed PyArrow Table type hinting
  - Added support for connecting using an existing connection via the session and master token.
  - Added support for connecting to Snowflake by authenticating with multiple SAML IDP using external browser.
  - Added support for structured types (OBJECT, MAP, ARRAY) to nanoarrow converters.
  - Fixed compilation issue due to missing cstdint header on gcc13.
  - Improved config permissions warning message.

- v3.6.0(December 09,2023)

  - Added support for Vector types
  - Changed urllib3 version pin to only affect Python versions < 3.10.
  - Support for `private_key_file` and `private_key_file_pwd` connection parameters
  - Added a new flag `expired` to `SnowflakeConnection` class, that keeps track of whether the connection's master token has expired.
  - Fixed a bug where date insertion failed when date format is set and qmark style binding is used.

- v3.5.0(November 13,2023)

  - Version 3.5.0 is the snowflake-connector-python purely built upon apache arrow-nanoarrow project.
    - Reduced the wheel size to ~1MB and installation size to ~5MB.
    - Removed a hard dependency on a specific version of pyarrow.
  - Deprecated the usage of the following class/variable/environment variable for the sake of pure nanoarrow converter:
    - Deprecated class `snowflake.connector.cursor.NanoarrowUsage`.
    - Deprecated environment variable `NANOARROW_USAGE`.
    - Deprecated module variable `snowflake.connector.cursor.NANOARROW_USAGE`.

- v3.4.1(November 08,2023)

  - Bumped vendored `urllib3` to 1.26.18
  - Bumped vendored `requests` to 2.31.0

- v3.4.0(November 03,2023)

  - Added support for `use_logical_type` in `write_pandas`.
  - Removed dependencies on pycryptodomex and oscrypto. All connections now go through OpenSSL via the cryptography library, which was already a dependency.
  - Fixed issue with ingesting files over 80 GB to S3.
  - Added the `backoff_policy` argument to `snowflake.connector.connect` allowing for configurable backoff policy between retries of failed requests. See available implementations in the `backoff_policies` module.
  - Added the `socket_timeout` argument to `snowflake.connector.connect` specifying socket read and connect timeout.
  - Fixed `login_timeout` and `network_timeout` behaviour. Retries of login and network requests are now properly halted after these timeouts expire.
  - Fixed bug for issue https://github.com/urllib3/urllib3/issues/1878 in vendored `urllib`.
  - Add User-Agent header for diagnostic report for tracking.

- v3.3.1(October 16,2023)

  - Added for non-Windows platforms command suggestions (chown/chmod) for insufficient file permissions of config files.
  - Fixed issue with connection diagnostics failing to complete certificate checks.
  - Fixed issue that arrow iterator causes `ImportError` when the c extensions are not compiled.

- v3.3.0(October 10,2023)

  - Updated to Apache arrow-nanoarrow project for result arrow data conversion.
  - Introduced the `NANOARROW_USAGE` environment variable to allows switching between the nanoarrow converter and the arrow converter. Valid values include:
    - `FOLLOW_SESSION_PARAMETER`, which uses the converter configured in the server.
    - `DISABLE_NANOARROW`, which uses arrow converter, overriding the server setting.
    - `ENABLE_NANOARROW`, which uses the nanoarrow converter, overriding the server setting.
  - Introduced the `snowflake.connector.cursor.NanoarrowUsage` enum, whose members include:
    - `NanoarrowUsage.FOLLOW_SESSION_PARAMETER`, which uses the converter configured in the server.
    - `NanoarrowUsage.DISABLE_NANOARROW`, which uses arrow converter, overriding the server setting.
    - `NanoarrowUsage.ENABLE_NANOARROW`, which uses the nanoarrow converter, overriding the server setting.
  - Introduced the `snowflake.connector.cursor.NANOARROW_USAGE` module variable to allow switching between the nanoarrow converter and the arrow converter. It works in conjunction with the `snowflake.connector.cursor.NanoarrowUsage` enum.
  - The newly-introduced environment variable, enum, and module variable are temporary. They will be removed in a future release when switch from arrow to nanoarrow for data conversion is complete.

- v3.2.1(September 26,2023)

  - Fixed a bug where url port and path were ignored in private link oscp retry.
  - Added thread safety in telemetry when instantiating multiple connections concurrently.
  - Bumped platformdirs dependency from >=2.6.0,<3.9.0 to >=2.6.0,<4.0.0.0 and made necessary changes to allow this.
  - Removed the deprecation warning from the vendored urllib3 about urllib3.contrib.pyopenssl deprecation.
  - Improved robustness in handling authentication response.

- v3.2.0(September 06,2023)

  - Made the ``parser`` -> ``manager`` renaming more consistent in ``snowflake.connector.config_manager`` module.
  - Added support for default values for ConfigOptions
  - Added default_connection_name to config.toml file

- v3.1.1(August 28,2023)

  - Fixed a bug in retry logic for okta authentication to refresh token.
  - Support `RSAPublicKey` when constructing `AuthByKeyPair` in addition to raw bytes.
  - Fixed a bug when connecting through SOCKS5 proxy, the attribute `proxy_header` is missing on `SOCKSProxyManager`.
  - Cherry-picked https://github.com/urllib3/urllib3/commit/fd2759aa16b12b33298900c77d29b3813c6582de onto vendored urllib3 (v1.26.15) to enable enforce_content_length by default.
  - Fixed a bug in tag generation of OOB telemetry event.

- v3.1.0(July 31,2023)

  - Added a feature that lets you add connection definitions to the `connections.toml` configuration file. A connection definition refers to a collection of connection parameters, for example, if you wanted to define a connection named `prod``:

    ```toml
    [prod]
    account = "my_account"
    user = "my_user"
    password = "my_password"
    ```
    By default, we look for the `connections.toml` file in the location specified in the `SNOWFLAKE_HOME` environment variable (default: `~/.snowflake`). If this folder does not exist, the Python connector looks for the file in the [platformdirs](https://github.com/platformdirs/platformdirs/blob/main/README.rst) location, as follows:

    - On Linux: `~/.config/snowflake/`,  but follows XDG settings
    - On Mac: `~/Library/Application Support/snowflake/`
    - On Windows: `%USERPROFILE%\AppData\Local\snowflake\`

    You can determine which file is used by running the following command:

    ```
    python -c "from snowflake.connector.constants import CONNECTIONS_FILE; print(str(CONNECTIONS_FILE))"
    ```
  - Bumped cryptography dependency from <41.0.0,>=3.1.0 to >=3.1.0,<42.0.0.
  - Improved OCSP response caching to remove tmp cache files on Windows.
  - Improved OCSP response caching to reduce the times of disk writing.
  - Added a parameter `server_session_keep_alive` in `SnowflakeConnection` that skips session deletion when client connection closes.
  - Tightened our pinning of platformdirs, to prevent their new releases breaking us.
  - Fixed a bug where SFPlatformDirs would incorrectly append application_name/version to its path.
  - Added retry reason for queries that are retried by the client.
  - Fixed a bug where `write_pandas` fails when user does not have the privilege to create stage or file format in the target schema, but has the right privilege for the current schema.
  - Remove Python 3.7 support.
  - Worked around a segfault which sometimes occurred during cache serialization in multi-threaded scenarios.
  - Improved error handling of connection reset error.
  - Fixed a bug about deleting the temporary files happened when running PUT command.
  - Allowed to pass `type_mapper` to `fetch_pandas_batches()` and `fetch_pandas_all()`.
  - Fixed a bug where pickle.dump segfaults during cache serialization in multi-threaded scenarios.
  - Improved retry logic for okta authentication to refresh token if authentication gets throttled.
  - Note that this release does not include the changes introduced in the previous 3.1.0a1 release. Those will be released at a later time.

- v3.0.4(May 23,2023)
  - Fixed a bug in which `cursor.execute()` could modify the argument statement_params dictionary object when executing a multistatement query.
  - Added the json_result_force_utf8_decoding connection parameter to force decoding JSON content in utf-8 when the result format is JSON.
  - Fixed a bug in which we cannot call `SnowflakeCursor.nextset` before fetching the result of the first query if the cursor runs an async multistatement query.
  - Bumped vendored library urllib3 to 1.26.15
  - Bumped vendored library requests to 2.29.0
  - Fixed a bug when `_prefetch_hook()` was not called before yielding results of `execute_async()`.
  - Fixed a bug where some ResultMetadata fields were marked as required when they were optional.
  - Bumped pandas dependency from <1.6.0,>=1.0.0 to >=1.0.0,<2.1.0
  - Fixed a bug where bulk insert converts date incorrectly.
  - Add support for Geometry types.

- v3.0.3(April 20, 2023)
  - Fixed a bug that prints error in logs for GET command on GCS.
  - Added a parameter that allows users to skip file uploads to stage if file exists on stage and contents of the file match.
  - Fixed a bug that occurred when writing a Pandas DataFrame with non-default index in `snowflake.connector.pandas_tool.write_pandas`.
  - Fixed a bug that occurred when writing a Pandas DataFrame with column names containing double quotes in `snowflake.connector.pandas_tool.write_pandas`.
  - Fixed a bug that occurred when writing a Pandas DataFrame with binary data in `snowflake.connector.pandas_tool.write_pandas`.
  - Improved type hint of `SnowflakeCursor.execute` method.
  - Fail instantly upon receiving `403: Forbidden` HTTP response for a login-request.
  - Improved GET logging to warn when downloading multiple files with the same name.

- v3.0.2(March 23, 2023)

  - Fixed a memory leak in the logging module of the Cython extension.
  - Fixed a bug where the `put` command on AWS raised `AttributeError` when uploading file composed of multiple parts.
  - Fixed a bug of incorrect type hints of `SnowflakeCursor.fetch_arrow_all` and `SnowflakeCursor.fetchall`.
  - Fixed a bug where `snowflake.connector.util_text.split_statements` swallows the final line break in the case when there are no space between lines.
  - Improved logging to mask tokens in case of errors.
  - Validate SSO URL before opening it in the browser for External browser authenticator.

- v3.0.1(February 28, 2023)

  - Improved the robustness of OCSP response caching to handle errors in cases of serialization and deserialization.
  - Updated async_executes method's doc-string.
  - Errors raised now have a query field that contains the SQL query that caused them when available.
  - Fixed a bug where MFA token caching would refuse to work until restarted instead of reauthenticating.
  - Replaced the dependency on setuptools in favor of packaging.
  - Fixed a bug where `AuthByKeyPair.handle_timeout` should pass keyword arguments instead of positional arguments when calling `AuthByKeyPair.prepare`.

- v3.0.0(January 26, 2023)

  - Fixed a bug where write_pandas did not use user-specified schema and database to create intermediate objects
  - Fixed a bug where HTTP response code of 429 were not retried
  - Fixed a bug where MFA token caching was not working
  - Bumped pyarrow dependency from >=8.0.0,<8.1.0 to >=10.0.1,<10.1.0
  - Bumped pyOpenSSL dependency from <23.0.0 to <24.0.0
  - During browser-based authentication, the SSO url is now printed before opening it in the browser
  - Increased the level of a log for when ArrowResult cannot be imported
  - Added a minimum MacOS version check when compiling C-extensions
  - Enabled `fetch_arrow_all` and `fetch_arrow_batches` to handle async query results

- v2.9.0(December 9, 2022)

  - Fixed a bug where the permission of the file downloaded via GET command is changed
  - Reworked authentication internals to allow users to plug custom key-pair authenticators
  - Multi-statement query execution is now supported through `cursor.execute` and `cursor.executemany`
    - The Snowflake parameter `MULTI_STATEMENT_COUNT` can be altered at the account, session, or statement level. An additional argument, `num_statements`, can be provided to `execute` to use this parameter at the statement level. It *must* be provided to `executemany` to submit a multi-statement query through the method. Note that bulk insert optimizations available through `executemany` are not available when submitting multi-statement queries.
      - By default the parameter is 1, meaning only a single query can be submitted at a time
      - Set to 0 to submit any number of statements in a multi-statement query
      - Set to >1 to submit the specified exact number of statements in a multi-statement query
    - Bindings are accepted in the same way for multi-statements as they are for single statement queries
    - Asynchronous multi-statement query execution is supported. Users should still use `get_results_from_sfqid` to retrieve results
    - To access the results of each query, users can call `SnowflakeCursor.nextset()` as specified in the DB 2.0 API (PEP-249), to iterate through each statements results
      - The first statement's results are accessible immediately after calling `execute` (or `get_results_from_sfqid` if asynchronous) through the existing `fetch*()` methods

- v2.8.3(November 28,2022)

  - Bumped cryptography dependency from <39.0.0 to <41.0.0
  - Fixed a bug where expired OCSP response cache caused infinite recursion during cache loading

- v2.8.2(November 18,2022)

  - Improved performance of OCSP response caching
  - During the execution of GET commands we no longer resolve target location on the local machine
  - Improved performance of regexes used for PUT/GET SQL statement detection. CVE-2022-42965

- v2.8.1(October 30,2022)

   - Bumped cryptography dependency from <37.0.0 to <39.0.0
   - Bumped pandas dependency from <1.5.0 to <1.6.0
   - Fixed a bug where write_pandas wouldn't write an empty DataFrame to Snowflake
   - When closing connection async query status checking is now parallelized
   - Fixed a bug where test logging would be enabled on Jenkins workers in non-Snowflake Jenkins machines
   - Enhanced the atomicity of write_pandas when overwrite is set to True

- v2.8.0(September 27,2022)

  - Fixed a bug where rowcount was deleted when the cursor was closed
  - Fixed a bug where extTypeName was used even when it was empty
  - Updated how telemetry entries are constructed
  - Added telemetry for imported root packages during run-time
  - Added telemetry for using write_pandas
  - Fixed missing dtypes when calling fetch_pandas_all() on empty result
  - The write_pandas function now supports providing additional arguments to be used by DataFrame.to_parquet
  - All optional parameters of write_pandas can now be provided to pd_writer and make_pd_writer to be used with DataFrame.to_sql

- v2.7.12(August 26,2022)

   - Fixed a bug where timestamps fetched as pandas.DataFrame or pyarrow.Table would overflow for the sake of unnecessary precision. In the case where an overflow cannot be prevented a clear error will be raised now.
   - Added in-file caching for OCSP response caching
   - The write_pandas function now supports transient tables through the new table_type argument which supersedes create_temp_table argument
   - Fixed a bug where calling fetch_pandas_batches incorrectly raised NotSupportedError after an async query was executed
   - Added support for OKTA Identity Engine

- v2.7.11(July 26,2022)

   - Added minimum version pin to typing_extensions

- v2.7.10(July 22,2022)

   - Release wheels are now built on manylinux2014
   - Bumped supported pyarrow version to >=8.0.0,<8.1.0
   - Updated vendored library versions requests to 2.28.1 and urllib3 to 1.26.10
   - Added in-memory cache to OCSP requests
   - Added overwrite option to write_pandas
   - Added attribute `lastrowid` to `SnowflakeCursor` in compliance with PEP249.
   - Fixed a bug where gzip compressed http requests might be garbled by an unflushed buffer
   - Added new connection diagnostics capabilities to snowflake-connector-python
   - Bumped numpy dependency from <1.23.0 to <1.24.0


- v2.7.9(June 26,2022)

   - Fixed a bug where errors raised during get_results_from_sfqid() were missing errno
   - Fixed a bug where empty results containing GEOGRAPHY type raised IndexError


- v2.7.8(May 28,2022)

   - Updated PyPi documentation link to python specific main page
   - Fixed an error message that appears when pandas optional dependency group is required but is not installed
   - Implemented the DB API 2 callproc() method
   - Fixed a bug where decryption took place before decompression when downloading files from stages
   - Fixed a bug where s3 accelerate configuration was handled incorrectly
   - Extra named arguments given executemany() are now forwarded to execute()
   - Automatically sets the application name to streamlit when streamlit is imported and application name was not explicitly set
   - Bumped pyopenssl dependency version to >=16.2.0,<23.0.0


- v2.7.7(April 30,2022)

   - Bumped supported pandas version to < 1.5.0
   - Fixed a bug where partner name (from SF_PARTNER environmental variable) was set after connection was established
   - Added a new _no_retry option to executing queries
   - Fixed a bug where extreme timestamps lost precision


- v2.7.6(March 17,2022)

   - Fixed missing python_requires tag in setup.cfg

- v2.7.5(March 17,2022)

   - Added an option for partners to inject their name through an environmental variable (SF_PARTNER)
   - Fixed a bug where we would not wait for input if a browser window couldn't be opened for SSO login
   - Deprecate support for Python 3.6
   - Exported a type definition for SnowflakeConnection
   - Fixed a bug where final Arrow table would contain duplicate index numbers when using fetch_pandas_all

- v2.7.4(February 05,2022)

   - Add Geography Types
   - Removing automated incident reporting code
   - Fixed a bug where circular reference would prevent garbage collection on some objects
   - Fixed a bug where `DatabaseError` was thrown when executing against a closed cursor instead of `InterfaceError`
   - Fixed a bug where calling `executemany` would crash if an iterator was supplied as args
   - Fixed a bug where violating `NOT NULL` constraint raised `DatabaseError` instead of `IntegrityError`

- v2.7.3(January 22,2022)

   - Fixed a bug where timezone was missing from retrieved Timestamp_TZ columns
   - Fixed a bug where a long running PUT/GET command could hit a Storage Credential Error while renewing credentials
   - Fixed a bug where py.typed was not being included in our release wheels
   - Fixed a bug where negative numbers were mangled when fetched with the connection parameter arrow_number_to_decimal
   - Improved the error message that is encountered when running GET for a non-existing file
   - Fixed rendering of our long description for PyPi
   - Fixed a bug where DUO authentication ran into errors if sms authentication was disabled for the user
   - Add the ability to auto-create a table when writing a pandas DataFrame to a Snowflake table
   - Bumped the maximum dependency version of numpy from <1.22.0 to <1.23.0

- v2.7.2(December 17,2021)

   - Added support for Python version 3.10.
   - Fixed an issue bug where _get_query_status failed if there was a network error.
   - Added the interpolate_empty_sequences connection parameter to control interpolating empty sequences into queries.
   - Fixed an issue where where BLOCKED was considered to be an error by is_an_error.
   - Added source field to Telemetry.
   - Increased the cryptography dependency version.
   - Increased the pyopenssl dependency version.
   - Fixed an issue where dbapi.Binary returned a string instead of bytes.
   - Increased the required version of numpy.
   - Increased the required version of keyring.
   - Fixed issue so that fetch functions now return a typed DataFrames and pyarrow Tables for empty results.
   - Added py.typed
   - Improved error messages for PUT/GET.
   - Added Cursor.query attribute for accessing last query.
   - Increased the required version of pyarrow.


- v2.7.1(November 19,2021)

   - Fixed a bug where uploading a streaming file with multiple parts did not work.
   - JWT tokens are now regenerated when a request is retired.
   - Updated URL escaping when uploading to AWS S3 to match how S3 escapes URLs.
   - Removed the unused s3_connection_pool_size connection parameter.
   - Blocked queries are now be considered to be still running.
   - Snowflake specific exceptions are now set using Exception arguments.
   - Fixed an issue where use_s3_regional_url was not set correctly by the connector.


- v2.7.0(October 25,2021)

   - Removing cloud sdks.snowflake-connector-python will not install them anymore. Recreate your virtualenv to get rid of unnecessary dependencies.
   - Include Standard C++ headers.
   - Update minimum dependency version pin of cryptography.
   - Fixed a bug where error number would not be added to Exception messages.
   - Fixed a bug where client_prefetch_threads parameter was not respected when pre-fetching results.
   - Update signature of SnowflakeCursor.execute's params argument.


- v2.6.2(September 27,2021)

   - Updated vendored urllib3 and requests versions.
   - Fixed a bug where GET commands would fail to download files from sub directories from stages.
   - Added a feature where where the connector will print the url it tried to open when it is unable to open it for external browser authentication.


- v2.6.1(September 16,2021)

   - Bump pandas version from <1.3 to <1.4
   - Fixing Python deprecation warnings.
   - Added more type-hints.
   - Marked HeartBeatTimer threads as daemon threads.
   - Force cast a column into integer in write_pandas to avoid a rare behavior that would lead to crashing.
   - Implement AWS signature V4 to new SDKless PUT and GET.
   - Removed a deprecated setuptools option from setup.py.
   - Fixed a bug where error logs would be printed for query executions that produce no results.
   - Fixed a bug where the temporary stage for bulk array inserts exists.


- v2.6.0(August 29,2021)

   - Internal change to the implementation of result fetching.
   - Upgraded Pyarrow version from 3.0 to 5.0.
   - Internal change to the implementation for PUT and GET. A new connection parameter use_new_put_get was added to toggle between implementations.
   - Fixed a bug where executemany did not detect the type of data it was inserting.
   - Updated the minimum Mac OSX build target from 10.13 to 10.14.


- v2.5.1(July 31,2021)

   - Fixes Python Connector bug that prevents the connector from using AWS S3 Regional URL. The driver currently overrides the regional URL information with the default S3 URL causing failure in PUT.


- v2.5.0(July 22,2021)

   - Fixed a bug in write_pandas when quote_identifiers is set to True the function would not actually quote column names.
   - Bumping idna dependency pin from <3,>=2.5 to >=2.5,<4
   - Fix describe method when running `insert into ...` commands


- v2.4.6(June 25,2021)

   - Fixed a potential memory leak.
   - Removed upper certifi version pin.
   - Updated vendored libraries , urllib(1.26.5) and requests(2.25.1).
   - Replace pointers with UniqueRefs.
   - Changed default value of client_session_keep_alive to None.
   - Added the ability to retrieve metadata/schema without executing the query (describe method).

- v2.4.5(June 15,2021)

   - Fix for incorrect JWT token invalidity when an account alias with a dash in it is used for regionless account URL.

- v2.4.4(May 30,2021)

   - Fixed a segfault issue when using DictCursor and arrow result format with out of range dates.
   - Adds new make_pd_writer helper function


- v2.4.3(April 29,2021)

   - Uses s3 regional URL in private links when a param is set.
   - New Arrow NUMBER to Decimal converter option.
   - Update pyopenssl requirement from <20.0.0,>=16.2.0 to >=16.2.0,<21.0.0.
   - Update pandas requirement from <1.2.0,>=1.0.0 to >=1.0.0,<1.3.0.
   - Update numpy requirement from <1.20.0 to <1.21.0.


- v2.4.2(April 03,2021)

   - PUT statements are now thread-safe.


- v2.4.1(March 04,2021)

   - Make connection object exit() aware of status of parameter `autocommit`


- v2.4.0(March 04,2021)

   - Added support for Python 3.9 and PyArrow 3.0.x.
   - Added support for the upcoming multipart PUT threshold keyword.
   - Added support for using the PUT command with a file-like object.
   - Added some compilation flags to ease building conda community package.
   - Removed the pytz pin because it doesn't follow semantic versioning release format.
   - Added support for optimizing batch inserts through bulk array binding.


- v2.3.10(February 01,2021)

   - Improved query ID logging and added request GUID logging.
   - For dependency checking, increased the version condition for the pyjwt package from <2.0.0 to <3.0.0.


- v2.3.9(January 27,2021)

   - The fix to add proper proxy CONNECT headers for connections made over proxies.


- v2.3.8(January 14,2021)

   - Arrow result conversion speed up.
   - Send all Python Connector exceptions to in-band or out-of-band telemetry.
   - Vendoring requests and urllib3 to contain OCSP monkey patching to our library only.
   - Declare dependency on setuptools.


- v2.3.7(December 10,2020)

   - Added support for upcoming downscoped GCS credentials.
   - Tightened the pyOpenSSL dependency pin.
   - Relaxed the boto3 dependency pin up to the next major release.
   - Relaxed the cffi dependency pin up to the next major release.
   - Added support for executing asynchronous queries.
   - Dropped support for Python 3.5.

- v2.3.6(November 16,2020)

   - Fixed a bug that was preventing the connector from working on Windows with Python 3.8.
   - Improved the string formatting in exception messages.
   - For dependency checking, increased the version condition for the cryptography package from <3.0.0 to <4.0.0.
   - For dependency checking, increased the version condition for the pandas package from <1.1 to <1.2.

- v2.3.5(November 03,2020)

   - Updated the dependency on the cryptography package from version 2.9.2 to 3.2.1.

- v2.3.4(October 26,2020)

   - Added an optional parameter to the write_pandas function to specify that identifiers should not be quoted before being sent to the server.
   - The write_pandas function now honors default and auto-increment values for columns when inserting new rows.
   - Updated the Python Connector OCSP error messages and accompanying telemetry Information.
   - Enabled the runtime pyarrow version verification to fail gracefully. Fixed a bug with AWS glue environment.
   - Upgraded the version of boto3 from 1.14.47 to 1.15.9.
   - Upgraded the version of idna from 2.9 to 2.10.

- v2.3.3(October 05,2020)

   - Simplified the configuration files by consolidating test settings.
   - In the Connection object, the execute_stream and execute_string methods now filter out empty lines from their inputs.

- v2.3.2(September 14,2020)

   - Fixed a bug where a file handler was not closed properly.
   - Fixed various documentation typos.

- v2.3.1(August 25,2020)

   - Fixed a bug where 2 constants were removed by mistake.

- v2.3.0(August 24,2020)

   - When the log level is set to DEBUG, log the OOB telemetry entries that are sent to Snowflake.
   - Fixed a bug in the PUT command where long running PUTs would fail to re-authenticate to GCP for storage.
   - Updated the minimum build target MacOS version to 10.13.

- v2.2.10(August 03,2020)

    - Improved an error message for when "pandas" optional dependency group is not installed and user tries to fetch data into a pandas DataFrame. It'll now point user to our online documentation.

- v2.2.9(July 13,2020)

    - Connection parameter validate_default_parameters now verifies known connection parameter names and types. It emits warnings for anything unexpected types or names.
    - Correct logging messages for compiled C++ code.
    - Fixed an issue in write_pandas with location determination when database, or schema name was included.
    - Bumped boto3 dependency version.
    - Fixed an issue where uploading a file with special UTF-8 characters in their names corrupted file.

- v2.2.8(June 22,2020)

    - Switched docstring style to Google from Epydoc and added automated tests to enforce the standard.
    - Fixed a memory leak in DictCursor's Arrow format code.

- v2.2.7(June 1,2020)

    - Support azure-storage-blob v12 as well as v2 (for Python 3.5.0-3.5.1) by Python Connector
    - Fixed a bug where temporary directory path was not Windows compatible in write_pandas function
    - Added out of band telemetry error reporting of unknown errors

- v2.2.6(May 11,2020)

    - Update Pyarrow version from 0.16.0 to 0.17.0 for Python connector
    - Remove more restrictive application name enforcement.
    - Missing keyring dependency will not raise an exception, only emit a debug log from now on.
    - Bumping boto3 to <1.14
    - Fix flake8 3.8.0 new issues
    - Implement Python log interceptor

- v2.2.5(April 30,2020)

    - Added more efficient way to ingest a pandas.Dataframe into Snowflake, located in snowflake.connector.pandas_tools
    - More restrictive application name enforcement and standardizing it with other Snowflake drivers
    - Added checking and warning for users when they have a wrong version of pyarrow installed

- v2.2.4(April 10,2020)

    - Emit warning only if trying to set different setting of use_openssl_only parameter

- v2.2.3(March 30,2020)

    - Secure SSO ID Token
    - Add use_openssl_only connection parameter, which disables the usage of pure Python cryptographic libraries for FIPS
    - Add manylinux1 as well as manylinux2010
    - Fix a bug where a certificate file was opened and never closed in snowflake-connector-python.
    - Fix python connector skips validating GCP URLs
    - Adds additional client driver config information to in band telemetry.

- v2.2.2(March 9,2020)

    - Fix retry with chunck_downloader.py for stability.
    - Support Python 3.8 for Linux and Mac.

- v2.2.1(February 18,2020)

    - Fix use DictCursor with execute_string #248

- v2.2.0(January 27,2020)

    - Drop Python 2.7 support
    - AWS: When OVERWRITE is false, which is set by default, the file is uploaded if no same file name exists in the stage. This used to check the content signature but it will no longer check. Azure and GCP already work this way.
    - Document Python connector dependencies on our GitHub page in addition to Snowflake docs.
    - Fix sqlalchemy and possibly python-connector warnings.
    - Fix GCP exception using the Python connector to PUT a file in a stage with auto_compress=false.
    - Bump up botocore requirements to 1.14.
    - Fix uppercaseing authenticator breaks Okta URL which may include case-sensitive elements(#257).
    - Fix wrong result bug while using fetch_pandas_all() to get fixed numbers with large scales.
    - Increase multi part upload threshold for S3 to 64MB.

- v2.1.3(January 06,2020)

    - Fix GCP Put failed after hours

- v2.1.2(December 16,2019)

    - Fix the arrow bundling issue for python connector on mac.
    - Fix the arrow dll bundle issue on windows.Add more logging.

- v2.1.1(December 12,2019)

    - Fix GZIP uncompressed content for Azure GET command.
    - Add support for GCS PUT and GET for private preview.
    - Support fetch as numpy value in arrow result format.
    - Fix NameError: name 'EmptyPyArrowIterator' is not defined for Mac.
    - Return empty dataframe for fetch_pandas_all() api if result set is empty.

- v2.1.0(December 2,2019)

    - Fix default `ssl_context` options
    - Pin more dependencies for Python Connector
    - Fix import of SnowflakeOCSPAsn1Crypto crashes Python on MacOS Catalina
    - Update the release note that 1.9.0 was removed
    - Support DictCursor for arrow result format
    - Upgrade Python's arrow lib to 0.15.1
    - Raise Exception when PUT fails to Upload Data
    - Handle year out of range correctly in arrow result format

- v2.0.4(November 13,2019)

    - Increase OCSP Cache expiry time from 24 hours to 120 hours.
    - Fix pyarrow cxx11 abi compatibility issue
    - Use new query result format parameter in python tests

- v2.0.3(November 1,2019)

    - Fix for ,Pandas fetch API did not handle the case that first chunk is empty correctly.
    - Updated with botocore, boto3 and requests packages to the latest version.
    - Pinned stable versions of Azure urllib3 packages.

- v2.0.2(October 21,2019)

    - Fix sessions remaining open even if they are disposed manually. Retry deleting session if the connection is explicitly closed.
    - Fix memory leak in the new fetch pandas API
    - Fix Auditwheel failed with python37
    - Reduce the footprint of Python Connector
    - Support asn1crypto 1.1.x
    - Ensure that the cython components are present for Conda package

- v2.0.1(October 04,2019)

    - Add asn1crypto requirement to mitigate incompatibility change

- v2.0.0(September 30,2019)

    - Release Python Connector 2.0.0 for Arrow format change.
    - Fix SF_OCSP_RESPONSE_CACHE_DIR referring to the OCSP cache response file directory and not the top level of directory.
    - Fix Malformed certificate ID key causes uncaught KeyError.
    - No retry for certificate errors.
    - Fix In-Memory OCSP Response Cache - PythonConnector
    - Move AWS_ID and AWS_SECRET_KEY to their newer versions in the Python client
    - Fix result set downloader for ijson 2.5
    - Make authenticator field case insensitive earlier
    - Update USER-AGENT to be consistent with new format
    - Update Python Driver URL Whitelist to support US Gov domain
    - Fix memory leak in python connector panda df fetch API

- v1.9.1(October 4,2019)

    - Add asn1crypto requirement to mitigate incompatibility change.

- v1.9.0(August 26,2019) **REMOVED from pypi due to dependency compatibility issues**

    - Implement converter for all arrow data types in python connector extension
    - Fix arrow error when returning empty result using python connecter
    - Fix OCSP responder hang, AttributeError: 'ReadTimeout' object has no attribute 'message'
    - Update OCSP Connection timeout.
    - Fix RevokedCertificateError OOB Telemetry events are not sent
    - Uncaught RevocationCheckError for FAIL_OPEN in create_pair_issuer_subject
    - Fix uncaught exception in generate_telemetry_data function
    - Fix connector looses context after connection drop/restore by retrying IncompleteRead error.
    - Make tzinfo class at the module level instead of inlining

- v1.8.7(August 12,2019)

    - Rewrote validateDefaultParameters to validate the database, schema and warehouse at connection time. False by default.
    - Fix OCSP Server URL problem in multithreaded env
    - Fix Azure Gov PUT and GET issue

- v1.8.6(July 29,2019)

    - Reduce retries for OCSP from Python Driver
    - Azure PUT issue: ValueError: I/O operation on closed file
    - Add client information to USER-AGENT HTTP header - PythonConnector
    - Better handling of OCSP cache download failure

- v1.8.5(July 15,2019)

    - Drop Python 3.4 support for Python Connector

- v1.8.4(July 01,2019)

    - Update Python Connector to discard invalid OCSP Responses while merging caches

- v1.8.3(June 17,2019)

    - Update Client Driver OCSP Endpoint URL for Private Link Customers
    - Ignore session gone 390111 when closing
    - Python3.4 using requests 2.21.0 needs older version of urllib3
    - Use Account Name for Global URL

- v1.8.2 (June 03,2019)

    - Pendulum datatype support

- v1.8.1 (May 20,2019)

    - Revoked OCSP Responses persists in Driver Cache + Logging Fix
    - Fixed DeprecationWarning: Using or importing the ABCs from 'collections' instead of from 'collections.abc' is deprecated

- v1.8.0 (May 10, 2019)

    - support ``numpy.bool_`` in binding type
    - Add Option to Skip Request Pooling
    - Add OCSP_MODE metric
    - Fixed PUT URI issue for Windows path
    - OCSP SoftFail

- v1.7.11 (April 22, 2019)

    - numpy timestamp with timezone support
    - qmark not binding None

- v1.7.10 (April 8, 2019)

    - Fix the incorrect custom Server URL in Python Driver for Privatelink

- v1.7.9 (March 25,2019)

    - Python Interim Solution for Custom Cache Server URL
    - Internal change for pending feature

- v1.7.8 (March 12,2019)

    - Add OCSP signing certificate validity check

- v1.7.7 (February 22,2019)

    - Skip HEAD operation when OVERWRITE=true for PUT
    - Update copyright year from 2018 to 2019 for Python

- v1.7.6 (February 08,2019)

    - Adjusted pyasn1 and pyasn1-module requirements for Python Connector
    - Added idna to setup.py. made pyasn1 optional for Python2

- v1.7.5 (January 25, 2019)

    - Incorporate "kwargs" style group of key-value pairs in connection's "execute_string" function.

- v1.7.4 (January 3, 2019)

    - Invalidate outdated OCSP response when checking cache hit
    - Made keyring use optional in Python Connector
    - Added SnowflakeNullConverter for Python Connector to skip all client side conversions
    - Honor ``CLIENT_PREFETCH_THREADS`` to download the result set.
    - Fixed the hang when region=us-west-2 is specified.
    - Added Python 3.7 tests

- v1.7.3 (December 11, 2018)

    - Improved the progress bar control for SnowSQL
    - Fixed PUT/GET progress bar for Azure

- v1.7.2 (December 4, 2018)

    - Refactored OCSP checks
    - Adjusted log level to mitigate confusions

- v1.7.1 (November 27, 2018)

    - Fixed regex pattern warning in cursor.py
    - Fixed 403 error for EU deployment
    - Fixed the epoch time to datetime object converter for Windoww

- v1.7.0 (November 13, 2018)

    - Internal change for pending feature.

- v1.6.12 (October 30, 2018)

    - Updated ``boto3`` and ``botocore`` version dependeny.
    - Catch socket.EAI_NONAME for localhost socket and raise a better error message
    - Added ``client_session_keep_alive_heartbeat_frequency`` to control heartbeat timings for ``client_session_keep_alive``.

- v1.6.11 (October 23, 2018)

    - Fixed exit_on_error=true didn't work if PUT / GET error occurs
    - Fixed a backslash followed by a quote in a literal was not taken into account.
    - Added ``request_guid`` to each HTTP request for tracing.

- v1.6.10 (September 25, 2018)

    - Added ``client_session_keep_alive`` support.
    - Fixed multiline double quote expressions PR #117 (@bensowden)
    - Fixed binding ``datetime`` for TIMESTAMP type in ``qmark`` binding mode. PR #118 (@rhlahuja)
    - Retry HTTP 405 to mitigate Nginx bug.
    - Accept consent response for id token cache. WIP.

- v1.6.9 (September 13, 2018)

    - Changed most INFO logs to DEBUG. Added INFO for key operations.
    - Fixed the URL query parser to get multiple values.

- v1.6.8 (August 30, 2018)

    - Updated ``boto3`` and ``botocore`` version dependeny.

- v1.6.7 (August 22, 2018)

    - Enforce virtual host URL for PUT and GET.
    - Added retryCount, clientStarTime for query-request for better service.

- v1.6.6 (August 9, 2018)

    - Replaced ``pycryptodome`` with ``pycryptodomex`` to avoid namespace conflict with ``PyCrypto``.
    - Fixed hang if the connection is not explicitly closed since 1.6.4.
    - Reauthenticate for externalbrowser while running a query.
    - Fixed remove_comments option for SnowSQL.

- v1.6.5 (July 13, 2018)

    - Fixed the current object cache in the connection for id token use.
    - Added no OCSP cache server use option.

- v1.6.4 (July 5, 2018)

    - Fixed div by zero for Azure PUT command.
    - Cache id token for SSO. This feature is WIP.
    - Added telemetry client and job timings by @dsouzam.

- v1.6.3 (June 14, 2018)

    - Fixed binding long value for Python 2.

- v1.6.2 (June 7, 2018)

    - Removes username restriction for OAuth. PR 86(@tjj5036)
    - Retry OpenSSL.SysError in tests
    - Updated concurrent insert test as the server improved.

- v1.6.1 (May 17, 2018)

    - Enable OCSP Dynamic Cache server for privatelink.
    - Ensure the type of ``login_timeout`` attribute is ``int``.

- v1.6.0 (May 3, 2018)

    - Enable OCSP Cache server by default.

- v1.5.8 (April 26, 2018)

    - Fixed PUT command error 'Server failed to authenticate the request. Make sure the value of Authorization header is formed correctly including the signature.' for Azure deployment.

- v1.5.7 (April 19, 2018)

    - Fixed object has no attribute errors in Python3 for Azure deployment.
    - Removed ContentEncoding=gzip from the header for PUT command. This caused COPY failure if autocompress=false.

- v1.5.6 (April 5, 2018)

    - Updated ``boto3`` and ``botocore`` version dependeny.

- v1.5.5 (March 22, 2018)

    - Fixed TypeError: list indices must be integers or slices, not str. PR/Issue 75 (@daniel-sali).
    - Updated ``cryptography`` dependency.

- v1.5.4 (March 15, 2018)

    - Tightened ``pyasn`` and ``pyasn1-modules`` version requirements
    - Added OS and OS_VERSION session info.
    - Relaxed ``pycryptodome`` version requirements. No 3.5.0 should be used.

- v1.5.3 (March 9, 2018)

    - Pulled back ``pyasn1`` for OCSP check in Python 2. Python 3 continue using ``asn1crypto`` for better performance.
    - Limit the upper bound of ``pycryptodome`` version to less than 3.5.0 for Issue 65.

- v1.5.2 (March 1, 2018)

    - Fixed failue in case HOME/USERPROFILE is not set.
    - Updated ``boto3`` and ``botocore`` version dependeny.

- v1.5.1 (February 15, 2018)

    - Prototyped oauth. Won't work without the server change.
    - Retry OCSP data parse failure
    - Fixed paramstyle=qmark binding for SQLAlchemy

- v1.5.0 (January 26, 2018)

    - Removed ``pyasn1`` and ``pyasn1-modules`` from the dependency.
    - Prototyped key pair authentication.
    - Fixed OCSP response cache expiration check.

- v1.4.17 (January 19, 2018)

    - Adjusted ``pyasn1`` and ``pyasn1-modules`` version dependency. PR 48 (@baxen)
    - Started replacing ``pyasn1`` with ``asn1crypto`` Not activated yet.

- v1.4.16 (January 16, 2018)

    - Added OCSP cache related tools.

- v1.4.15 (January 11, 2018)

    - Added OCSP cache server option.

- v1.4.14 (December 14, 2017)

    - Improved OCSP response dump util.

- v1.4.13 (November 30, 2017)

    - Updated ``boto3`` and ``botocore`` version dependeny.

- v1.4.12 (November 16, 2017)

    - Added ``qmark`` and ``numeric`` paramstyle support for server side binding.
    - Added ``timezone`` session parameter support to connections.
    - Fixed a file handler leak in OCSP checks.

- v1.4.11 (November 9, 2017)

    - Fixed Azure PUT command to use AES CBC key encryption.
    - Added retry for intermittent PyAsn1Error.

- v1.4.10 (October 26, 2017)

    - Added Azure support for PUT and GET commands.
    - Updated ``cryptography``, ``boto3`` and ``botocore`` version dependeny.

- v1.4.9 (October 10, 2017)

    - Fixed a regression caused by ``pyasn1`` upgrade.

- v1.4.8 (October 5, 2017)

    - Updated Fed/SSO parameters. The production version of Fed/SSO from Python Connector requires this version.
    - Refactored for Azure support
    - Set CLIENT_APP_ID and CLIENT_APP_VERSION in all requests
    - Support new behaviors of newer version of ``pyasn1``. Relaxed the dependency.
    - Making socket timeout same as the login time
    - Fixed the case where no error message is attached.

- v1.4.7 (September 20, 2017)

    - Refresh AWS token in PUT command if S3UploadFailedError includes the ExpiredToken error
    - Retry all of 5xx in connection

- v1.4.6 (September 14, 2017)

    - Mitigated sigint handler config failure for SQLAlchemy
    - Improved the message for invalid SSL certificate error
    - Retry forever for query to mitigate 500 errors

- v1.4.5 (August 31, 2017)

    - Fixed regression in #34 by rewriting SAML 2.0 compliant service application support.
    - Cleaned up logger by moving instance to module.

- v1.4.4 (August 24, 2017)

    - Fixed Azure blob certificate issue. OCSP response structure bug fix
    - Added SAML 2.0 compliant service application support. preview feature.
    - Upgraded SSL wrapper with the latest urllib3 pyopenssl glue module. It uses kqueue, epoll or poll in replacement of select to read data from socket if available.

- v1.4.3 (August 17, 2017)

    - Changed the log levels for some messages from ERROR to DEBUG to address confusion as real incidents. In fact, they are not real issues but signals for connection retry.
    - Added ``certifi`` to the dependent component list to mitigate CA root certificate out of date issue.
    - Set the maximum versions of dependent components ``boto3`` and ``botocore``.
    - Updated ``cryptography`` and ``pyOpenSSL`` version dependeny change.
    - Added a connection parameter ``validate_default_parameters`` to validate the default database, schema and warehouse. If the specified object doesn't exist, it raises an error.

- v1.4.2 (August 3, 2017)

    - Fixed retry HTTP 400 in upload file when AWS token expires
    - Relaxed the version of dependent components ``pyasn1`` and ``pyasn1-modules``

- v1.4.1 (July 26, 2017)

    - Pinned ``pyasn1`` and ``pyasn1-modules`` versions to 0.2.3 and 0.0.9, respectively

- v1.4.0 (July 6, 2017)

    - Relaxed the versions of dependent components ``boto3``, ``botocore``, ``cffi`` and ``cryptography`` and ``pyOpenSSL``
    - Minor improvements in OCSP response file cache

- v1.3.18 (June 15, 2017)

    - Fixed OCSP response cache file not found issue on Windows. Drive letter was taken off
    - Use less restrictive cryptography>=1.7,<1.8
    - Added ORC detection in PUT command

- v1.3.17 (June 1, 2017)

    - Timeout OCSP request in 60 seconds and retry
    - Set autocommit and abort_detached_query session parameters in authentication time if specified
    - Fixed cross region stage issue. Could not get files in us-west-2 region S3 bucket from us-east-1

- v1.3.16 (April 20, 2017)

    - Fixed issue in fetching ``DATE`` causing [Error 22] Invalid argument on Windows
    - Retry on ``RuntimeError`` in requests

- v1.3.15 (March 30, 2017)

    - Refactored data converters in fetch to improve performance
    - Fixed timestamp format FF to honor the scale of data type
    - Improved the security of OKTA authentication with hostname verifications
    - Retry PUT on the error ``OpenSSL.SSL.SysCallError`` 10053 with lower concurrency
    - Added ``raw_msg`` attribute to ``Error`` class
    - Refactored session managements

- v1.3.14 (February 24, 2017)

    - Improved PUT and GET error handler.
    - Added proxy support to OCSP checks.
    - Use proxy parameters for PUT and GET commands.
    - Added ``sfqid`` and ``sqlstate`` to the results from query results.
    - Fixed the connection timeout calculation based on ``login_timeout`` and ``network_timeout``.
    - Improved error messages in case of 403, 502 and 504 HTTP reponse code.
    - Upgraded ``cryptography`` to 1.7.2, ``boto3`` to 1.4.4 and ``botocore`` to 1.5.14.
    - Removed explicit DNS lookup for OCSP URL.

- v1.3.13 (February 9, 2017)

    - Fixed AWS SQS connection error with OCSP checks
    - Added ``login_timeout`` and ``network_timeout`` parameters to the ``Connection`` objects.
    - Fixed forbidden access error handing

- v1.3.12 (February 2, 2017)

    - Fixed ``region`` parameter. One character was truncated from the tail of account name
    - Improved performance of fetching data by refactoring fetchone method

- v1.3.11 (January 27, 2017)

    - Fixed the regression in 1.3.8 that caused intermittent 504 errors

- v1.3.10 (January 26, 2017)

    - Compress data in HTTP requests at all times except empty data or OKTA request
    - Refactored FIXED, REAL and TIMESTAMP data fetch to improve performance. This mainly impacts SnowSQL
    - Added ``region`` option to support EU deployments better
    - Increased the retry counter for OCSP servers to mitigate intermittent failure
    - Refactored HTTP access retry logic

- v1.3.9 (January 16, 2017)

    - Upgraded ``botocore`` to 1.4.93 to fix and ``boto3`` to 1.4.3 to fix the HTTPS request failure in Python 3.6
    - Fixed python2 incomaptible import http.client
    - Retry OCSP validation in case of non-200 HTTP code returned

- v1.3.8 (January 12, 2017)

    - Convert non-UTF-8 data in the large result set chunk to Unicode replacement characters to avoid decode error.
    - Updated copyright year to 2017.
    - Use `six` package to support both PY2 and PY3 for some functions
    - Upgraded ``cryptography`` to 1.7.1 to address MacOS Python 3.6 build issue.
    - Fixed OverflowError caused by invalid range of timetamp data for SnowSQL.

- v1.3.7 (December 8, 2016)

    - Increased the validity date acceptance window to prevent OCSP returning invalid responses due to out-of-scope validity dates for certificates.
    - Enabled OCSP response cache file by default.

- v1.3.6 (December 1, 2016)

    - Upgraded ``cryptography`` to 1.5.3, ``pyOpenSSL`` to 16.2.0 and ``cffi`` to 1.9.1.

- v1.3.5 (November 17, 2016)

    - Fixed CA list cache race condition
    - Added retry intermittent 400 HTTP ``Bad Request`` error

- v1.3.4 (November 3, 2016)

    - Added ``quoted_name`` data type support for binding by SQLAlchemy
    - Not to compress ``parquiet`` file in PUT command

- v1.3.3 (October 20, 2016)

    - Downgraded ``botocore`` to 1.4.37 due to potential regression.
    - Increased the stability of PUT and GET commands

- v1.3.2 (October 12, 2016)

    - Upgraded ``botocore`` to 1.4.52.
    - Set the signature version to v4 to AWS client. This impacts ``PUT``, ``GET`` commands and fetching large result set.

- v1.3.1 (September 30, 2016)

    - Added an account name including subdomain.

- v1.3.0 (September 26, 2016)

    - Added support for the ``BINARY`` data type, which enables support for more Python data types:

        - Python 3:

            - ``bytes`` and ``bytearray`` can be used for binding.
            - ``bytes`` is also used for fetching ``BINARY`` data type.

        - Python 2:

            - ``bytearray`` can be used for binding
            - ``str`` is used for fetching ``BINARY`` data type.

    - Added ``proxy_user`` and ``proxy_password`` connection parameters for proxy servers that require authentication.

- v1.2.8 (August 16, 2016)

    - Upgraded ``botocore`` to 1.4.37.
    - Added ``Connection.execute_string`` and ``Connection.execute_stream`` to run multiple statements in a string and stream.
    - Increased the stability of fetching data for Python 2.
    - Refactored memory usage in fetching large result set (Work in Progress).

- v1.2.7 (July 31, 2016)

    - Fixed ``snowflake.cursor.rowcount`` for INSERT ALL.
    - Force OCSP cache invalidation after 24 hours for better security.
    - Use ``use_accelerate_endpoint`` in PUT and GET if Transfer acceleration is enabled for the S3 bucket.
    - Fixed the side effect of ``python-future`` that loads ``test.py`` in the current directory.

- v1.2.6 (July 13, 2016)

    - Fixed the AWS token renewal issue with PUT command when uploading uncompressed large files.

- v1.2.5 (July 8, 2016)

    - Added retry for errors ``S3UploadFailedError`` and ``RetriesExceededError`` in PUT and GET, respectively.

- v1.2.4 (July 6, 2016)

    - Added ``max_connection_pool`` parameter to Connection so that you can specify the maximum number of HTTP/HTTPS connections in the pool.
    - Minor enhancements for SnowSQL.

- v1.2.3 (June 29, 2016)

    - Fixed 404 issue in GET command. An extra slash character changed the S3 path and failed to identify the file to download.

- v1.2.2 (June 21, 2016)

    - Upgraded ``botocore`` to 1.4.26.
    - Added retry for 403 error when accessing S3.

- v1.2.1 (June 13, 2016)

    - Improved fetch performance for data types (part 2): DATE, TIME, TIMESTAMP, TIMESTAMP_LTZ, TIMESTAMP_NTZ and TIMESTAMP_TZ.

- v1.2.0 (June 10, 2016)

    - Improved fetch performance for data types (part 1): FIXED, REAL, STRING.

- v1.1.5 (June 2, 2016)

    - Upgraded ``boto3`` to 1.3.1 and ``botocore`` and 1.4.22.
    - Fixed ``snowflake.cursor.rowcount`` for DML by ``snowflake.cursor.executemany``.
    - Added ``numpy`` data type binding support. ``numpy.intN``, ``numpy.floatN`` and ``numpy.datetime64`` can be bound and fetched.

- v1.1.4 (May 21, 2016)

    - Upgraded ``cffi`` to 1.6.0.
    - Minor enhancements to SnowSQL.

- v1.1.3 (May 5, 2016)

    - Upgraded ``cryptography`` to 1.3.2.

- v1.1.2 (May 4, 2016)

    - Changed the dependency of ``tzlocal`` optional.
    - Fixed charmap error in OCSP checks.

- v1.1.1 (Apr 11, 2016)

    - Fixed OCSP revocation check issue with the new certificate and AWS S3.
    - Upgraded ``cryptography`` to 1.3.1 and ``pyOpenSSL`` to 16.0.0.

- v1.1.0 (Apr 4, 2016)

    - Added ``bzip2`` support in ``PUT`` command. This feature requires a server upgrade.
    - Replaced the self contained packages in ``snowflake._vendor`` with the dependency of ``boto3`` 1.3.0 and ``botocore`` 1.4.2.

- v1.0.7 (Mar 21, 2016)

    - Keep ``pyOpenSSL`` at 0.15.1.

- v1.0.6 (Mar 15, 2016)

    - Upgraded ``cryptography`` to 1.2.3.
    - Added support for ``TIME`` data type, which is now a Snowflake supported data type. This feature requires a server upgrade.
    - Added ``snowflake.connector.DistCursor`` to fetch the results in ``dict`` instead of ``tuple``.
    - Added compression to the SQL text and commands.

- v1.0.5 (Mar 1, 2016)

    - Upgraded ``cryptography`` to 1.2.2 and ``cffi`` to 1.5.2.
    - Fixed the conversion from ``TIMESTAMP_LTZ`` to datetime in queries.

- v1.0.4 (Feb 15, 2016)

    - Fixed the truncated parallel large result set.
    - Added retry OpenSSL low level errors ``ETIMEDOUT`` and ``ECONNRESET``.
    - Time out all HTTPS requests so that the Python Connector can retry the job or recheck the status.
    - Fixed the location of encrypted data for ``PUT`` command. They used to be in the same directory as the source data files.
    - Added support for renewing the AWS token used in ``PUT`` commands if the token expires.

- v1.0.3 (Jan 13, 2016)

    - Added support for the ``BOOLEAN`` data type (i.e. ``TRUE`` or ``FALSE``). This changes the behavior of the binding for the ``bool`` type object:

        - Previously, ``bool`` was bound as a numeric value (i.e. ``1`` for ``True``, ``0`` for ``False``).
        - Now, ``bool`` is bound as native SQL data (i.e. ``TRUE`` or ``FALSE``).

    - Added the ``autocommit`` method to the ``Connection`` object:

        - By default, ``autocommit`` mode is ON (i.e. each DML statement commits the change).
        - If ``autocommit`` mode is OFF, the ``commit`` and ``rollback`` methods are enabled.

    - Avoid segfault issue for ``cryptography`` 1.2 in Mac OSX by using 1.1 until resolved.

- v1.0.2 (Dec 15, 2015)

    - Upgraded ``boto3`` 1.2.2, ``botocore`` 1.3.12.
    - Removed ``SSLv3`` mapping from the initial table.

- v1.0.1 (Dec 8, 2015)

    - Minor bug fixes.

- v1.0.0 (Dec 1, 2015)

    - General Availability release.<|MERGE_RESOLUTION|>--- conflicted
+++ resolved
@@ -13,11 +13,9 @@
   - Fix compilation error when building from sources with libc++.
   - Pin lower versions of dependencies to oldest version without vulnerabilities.
   - Added no_proxy parameter for proxy configuration without using environmental variables.
-<<<<<<< HEAD
+  - Added OAUTH_AUTHORIZATION_CODE and OAUTH_CLIENT_CREDENTIALS to list of authenticators that don't require user to be set
   - Fix string representation of INTERVAL YEAR and INTERVAL MONTH types.
-=======
-  - Added OAUTH_AUTHORIZATION_CODE and OAUTH_CLIENT_CREDENTIALS to list of authenticators that don't require user to be set
->>>>>>> db2a10fa
+
 
 - v4.0.0(October 09,2025)
   - Added support for checking certificates revocation using revocation lists (CRLs)
