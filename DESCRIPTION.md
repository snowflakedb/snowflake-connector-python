--- conflicted
+++ resolved
@@ -8,18 +8,13 @@
 
 # Release Notes
 
-<<<<<<< HEAD
 - v2.8.1(October 30,2022)
 
    - Bumped cryptography dependency from <37.0.0 to <39.0.0
    - Fixed a bug where write_pandas wouldn't write an empty DataFrame to Snowflake
    - When closing connection async query status checking is now parallelized
    - Fixed a bug where test logging would be enabled on Jenkins workers in non-Snowflake Jenkins machines
-=======
-- v2.9.0(Unreleased)
-
-  - Enhanced the atomicity of write_pandas when overwrite is set to True
->>>>>>> 8a12c649
+   - Enhanced the atomicity of write_pandas when overwrite is set to True
 
 - v2.8.0(September 27,2022)
 
