--- conflicted
+++ resolved
@@ -8,6 +8,7 @@
 
 # Release Notes
 - v4.1.0(TBD)
+  - Added `CERT_REVOCATION_CHECK_MODE` to `CLIENT_ENVIRONMENT`
 
 - v4.0.0(October 01,2025)
   - Added support for checking certificates revocation using revocation lists (CRLs)
@@ -20,15 +21,11 @@
   - Enhanced configuration file security checks with stricter permission validation.
     - Configuration files writable by group or others now raise a `ConfigSourceError` with detailed permission information, preventing potential credential tampering.
   - Added support for pandas conversion for Day-time and Year-Month Interval types
-<<<<<<< HEAD
-  - Added `CERT_REVOCATION_CHECK_MODE` to `CLIENT_ENVIRONMENT`
-=======
   - Fixed the return type of `SnowflakeConnection.cursor(cursor_class)` to match the type of `cursor_class`
   - Constrained the types of `fetchone`, `fetchmany`, `fetchall`
     - As part of this fix, `DictCursor` is no longer a subclass of `SnowflakeCursor`; use `SnowflakeCursorBase` as a superclass of both.
   - Fix "No AWS region was found" error if AWS region was set in `AWS_DEFAULT_REGION` variable instead of `AWS_REGION` for `WORKLOAD_IDENTITY` authenticator
   - Add `ocsp_root_certs_dict_lock_timeout` connection parameter to set the timeout (in seconds) for acquiring the lock on the OCSP root certs dictionary. Default value for this parameter is -1 which indicates no timeout.
->>>>>>> d6113bad
 
 - v3.17.4(September 22,2025)
   - Added support for intermediate certificates as roots when they are stored in the trust store
