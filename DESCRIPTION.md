This package includes the Snowflake Connector for Python, which conforms to the Python DB API 2.0 specification:
https://www.python.org/dev/peps/pep-0249/

Snowflake Documentation is available at:
https://docs.snowflake.com/

Source code is also available at: https://github.com/snowflakedb/snowflake-connector-python

# Release Notes

- v2.8.2(November 18,2022)

  - Improved performance of OCSP response caching
<<<<<<< HEAD
  - Fixed a bug where the permission of the file downloaded via GET is changed
=======
  - During the execution of GET commands we no longer resolve target location on the local machine
  - Improved performance of regexes used for PUT/GET SQL statement detection. CVE-2022-42965
>>>>>>> d016d816

- v2.8.1(October 30,2022)

   - Bumped cryptography dependency from <37.0.0 to <39.0.0
   - Bumped pandas dependency from <1.5.0 to <1.6.0
   - Fixed a bug where write_pandas wouldn't write an empty DataFrame to Snowflake
   - When closing connection async query status checking is now parallelized
   - Fixed a bug where test logging would be enabled on Jenkins workers in non-Snowflake Jenkins machines
   - Enhanced the atomicity of write_pandas when overwrite is set to True

- v2.8.0(September 27,2022)

  - Fixed a bug where rowcount was deleted when the cursor was closed
  - Fixed a bug where extTypeName was used even when it was empty
  - Updated how telemetry entries are constructed
  - Added telemetry for imported root packages during run-time
  - Added telemetry for using write_pandas
  - Fixed missing dtypes when calling fetch_pandas_all() on empty result
  - The write_pandas function now supports providing additional arguments to be used by DataFrame.to_parquet
  - All optional parameters of write_pandas can now be provided to pd_writer and make_pd_writer to be used with DataFrame.to_sql

- v2.7.12(August 26,2022)

   - Fixed a bug where timestamps fetched as pandas.DataFrame or pyarrow.Table would overflow for the sake of unnecessary precision. In the case where an overflow cannot be prevented a clear error will be raised now.
   - Added in-file caching for OCSP response caching
   - The write_pandas function now supports transient tables through the new table_type argument which supersedes create_temp_table argument
   - Fixed a bug where calling fetch_pandas_batches incorrectly raised NotSupportedError after an async query was executed
   - Added support for OKTA Identity Engine

- v2.7.11(July 26,2022)

   - Added minimum version pin to typing_extensions

- v2.7.10(July 22,2022)

   - Release wheels are now built on manylinux2014
   - Bumped supported pyarrow version to >=8.0.0,<8.1.0
   - Updated vendored library versions requests to 2.28.1 and urllib3 to 1.26.10
   - Added in-memory cache to OCSP requests
   - Added overwrite option to write_pandas
   - Added attribute `lastrowid` to `SnowflakeCursor` in compliance with PEP249.
   - Fixed a bug where gzip compressed http requests might be garbled by an unflushed buffer
   - Added new connection diagnostics capabilities to snowflake-connector-python
   - Bumped numpy dependency from <1.23.0 to <1.24.0


- v2.7.9(June 26,2022)

   - Fixed a bug where errors raised during get_results_from_sfqid() were missing errno
   - Fixed a bug where empty results containing GEOGRAPHY type raised IndexError


- v2.7.8(May 28,2022)

   - Updated PyPi documentation link to python specific main page
   - Fixed an error message that appears when pandas optional dependency group is required but is not installed
   - Implemented the DB API 2 callproc() method
   - Fixed a bug where decryption took place before decompression when downloading files from stages
   - Fixed a bug where s3 accelerate configuration was handled incorrectly
   - Extra named arguments given executemany() are now forwarded to execute()
   - Automatically sets the application name to streamlit when streamlit is imported and application name was not explicitly set
   - Bumped pyopenssl dependency version to >=16.2.0,<23.0.0


- v2.7.7(April 30,2022)

   - Bumped supported pandas version to < 1.5.0
   - Fixed a bug where partner name (from SF_PARTNER environmental variable) was set after connection was established
   - Added a new _no_retry option to executing queries
   - Fixed a bug where extreme timestamps lost precision


- v2.7.6(March 17,2022)

   - Fixed missing python_requires tag in setup.cfg

- v2.7.5(March 17,2022)

   - Added an option for partners to inject their name through an environmental variable (SF_PARTNER)
   - Fixed a bug where we would not wait for input if a browser window couldn't be opened for SSO login
   - Deprecate support for Python 3.6
   - Exported a type definition for SnowflakeConnection
   - Fixed a bug where final Arrow table would contain duplicate index numbers when using fetch_pandas_all

- v2.7.4(February 05,2022)

   - Add Geography Types
   - Removing automated incident reporting code
   - Fixed a bug where circular reference would prevent garbage collection on some objects
   - Fixed a bug where `DatabaseError` was thrown when executing against a closed cursor instead of `InterfaceError`
   - Fixed a bug where calling `executemany` would crash if an iterator was supplied as args
   - Fixed a bug where violating `NOT NULL` constraint raised `DatabaseError` instead of `IntegrityError`

- v2.7.3(January 22,2022)

   - Fixed a bug where timezone was missing from retrieved Timestamp_TZ columns
   - Fixed a bug where a long running PUT/GET command could hit a Storage Credential Error while renewing credentials
   - Fixed a bug where py.typed was not being included in our release wheels
   - Fixed a bug where negative numbers were mangled when fetched with the connection parameter arrow_number_to_decimal
   - Improved the error message that is encountered when running GET for a non-existing file
   - Fixed rendering of our long description for PyPi
   - Fixed a bug where DUO authentication ran into errors if sms authentication was disabled for the user
   - Add the ability to auto-create a table when writing a pandas DataFrame to a Snowflake table
   - Bumped the maximum dependency version of numpy from <1.22.0 to <1.23.0

- v2.7.2(December 17,2021)

   - Added support for Python version 3.10.
   - Fixed an issue bug where _get_query_status failed if there was a network error.
   - Added the interpolate_empty_sequences connection parameter to control interpolating empty sequences into queries.
   - Fixed an issue where where BLOCKED was considered to be an error by is_an_error.
   - Added source field to Telemetry.
   - Increased the cryptography dependency version.
   - Increased the pyopenssl dependency version.
   - Fixed an issue where dbapi.Binary returned a string instead of bytes.
   - Increased the required version of numpy.
   - Increased the required version of keyring.
   - Fixed issue so that fetch functions now return a typed DataFrames and pyarrow Tables for empty results.
   - Added py.typed
   - Improved error messages for PUT/GET.
   - Added Cursor.query attribute for accessing last query.
   - Increased the required version of pyarrow.


- v2.7.1(November 19,2021)

   - Fixed a bug where uploading a streaming file with multiple parts did not work.
   - JWT tokens are now regenerated when a request is retired.
   - Updated URL escaping when uploading to AWS S3 to match how S3 escapes URLs.
   - Removed the unused s3_connection_pool_size connection parameter.
   - Blocked queries are now be considered to be still running.
   - Snowflake specific exceptions are now set using Exception arguments.
   - Fixed an issue where use_s3_regional_url was not set correctly by the connector.


- v2.7.0(October 25,2021)

   - Removing cloud sdks.snowflake-connector-python will not install them anymore. Recreate your virtualenv to get rid of unnecessary dependencies.
   - Include Standard C++ headers.
   - Update minimum dependency version pin of cryptography.
   - Fixed a bug where error number would not be added to Exception messages.
   - Fixed a bug where client_prefetch_threads parameter was not respected when pre-fetching results.
   - Update signature of SnowflakeCursor.execute's params argument.


- v2.6.2(September 27,2021)

   - Updated vendored urllib3 and requests versions.
   - Fixed a bug where GET commands would fail to download files from sub directories from stages.
   - Added a feature where where the connector will print the url it tried to open when it is unable to open it for external browser authentication.


- v2.6.1(September 16,2021)

   - Bump pandas version from <1.3 to <1.4
   - Fixing Python deprecation warnings.
   - Added more type-hints.
   - Marked HeartBeatTimer threads as daemon threads.
   - Force cast a column into integer in write_pandas to avoid a rare behavior that would lead to crashing.
   - Implement AWS signature V4 to new SDKless PUT and GET.
   - Removed a deprecated setuptools option from setup.py.
   - Fixed a bug where error logs would be printed for query executions that produce no results.
   - Fixed a bug where the temporary stage for bulk array inserts exists.


- v2.6.0(August 29,2021)

   - Internal change to the implementation of result fetching.
   - Upgraded Pyarrow version from 3.0 to 5.0.
   - Internal change to the implementation for PUT and GET. A new connection parameter use_new_put_get was added to toggle between implementations.
   - Fixed a bug where executemany did not detect the type of data it was inserting.
   - Updated the minimum Mac OSX build target from 10.13 to 10.14.


- v2.5.1(July 31,2021)

   - Fixes Python Connector bug that prevents the connector from using AWS S3 Regional URL. The driver currently overrides the regional URL information with the default S3 URL causing failure in PUT.


- v2.5.0(July 22,2021)

   - Fixed a bug in write_pandas when quote_identifiers is set to True the function would not actually quote column names.
   - Bumping idna dependency pin from <3,>=2.5 to >=2.5,<4
   - Fix describe method when running `insert into ...` commands


- v2.4.6(June 25,2021)

   - Fixed a potential memory leak.
   - Removed upper certifi version pin.
   - Updated vendored libraries , urllib(1.26.5) and requests(2.25.1).
   - Replace pointers with UniqueRefs.
   - Changed default value of client_session_keep_alive to None.
   - Added the ability to retrieve metadata/schema without executing the query (describe method).

- v2.4.5(June 15,2021)

   - Fix for incorrect JWT token invalidity when an account alias with a dash in it is used for regionless account URL.

- v2.4.4(May 30,2021)

   - Fixed a segfault issue when using DictCursor and arrow result format with out of range dates.
   - Adds new make_pd_writer helper function


- v2.4.3(April 29,2021)

   - Uses s3 regional URL in private links when a param is set.
   - New Arrow NUMBER to Decimal converter option.
   - Update pyopenssl requirement from <20.0.0,>=16.2.0 to >=16.2.0,<21.0.0.
   - Update pandas requirement from <1.2.0,>=1.0.0 to >=1.0.0,<1.3.0.
   - Update numpy requirement from <1.20.0 to <1.21.0.


- v2.4.2(April 03,2021)

   - PUT statements are now thread-safe.


- v2.4.1(March 04,2021)

   - Make connection object exit() aware of status of parameter `autocommit`


- v2.4.0(March 04,2021)

   - Added support for Python 3.9 and PyArrow 3.0.x.
   - Added support for the upcoming multipart PUT threshold keyword.
   - Added support for using the PUT command with a file-like object.
   - Added some compilation flags to ease building conda community package.
   - Removed the pytz pin because it doesn't follow semantic versioning release format.
   - Added support for optimizing batch inserts through bulk array binding.


- v2.3.10(February 01,2021)

   - Improved query ID logging and added request GUID logging.
   - For dependency checking, increased the version condition for the pyjwt package from <2.0.0 to <3.0.0.


- v2.3.9(January 27,2021)

   - The fix to add proper proxy CONNECT headers for connections made over proxies.


- v2.3.8(January 14,2021)

   - Arrow result conversion speed up.
   - Send all Python Connector exceptions to in-band or out-of-band telemetry.
   - Vendoring requests and urllib3 to contain OCSP monkey patching to our library only.
   - Declare dependency on setuptools.


- v2.3.7(December 10,2020)

   - Added support for upcoming downscoped GCS credentials.
   - Tightened the pyOpenSSL dependency pin.
   - Relaxed the boto3 dependency pin up to the next major release.
   - Relaxed the cffi dependency pin up to the next major release.
   - Added support for executing asynchronous queries.
   - Dropped support for Python 3.5.

- v2.3.6(November 16,2020)

   - Fixed a bug that was preventing the connector from working on Windows with Python 3.8.
   - Improved the string formatting in exception messages.
   - For dependency checking, increased the version condition for the cryptography package from <3.0.0 to <4.0.0.
   - For dependency checking, increased the version condition for the pandas package from <1.1 to <1.2.

- v2.3.5(November 03,2020)

   - Updated the dependency on the cryptography package from version 2.9.2 to 3.2.1.

- v2.3.4(October 26,2020)

   - Added an optional parameter to the write_pandas function to specify that identifiers should not be quoted before being sent to the server.
   - The write_pandas function now honors default and auto-increment values for columns when inserting new rows.
   - Updated the Python Connector OCSP error messages and accompanying telemetry Information.
   - Enabled the runtime pyarrow version verification to fail gracefully. Fixed a bug with AWS glue environment.
   - Upgraded the version of boto3 from 1.14.47 to 1.15.9.
   - Upgraded the version of idna from 2.9 to 2.10.

- v2.3.3(October 05,2020)

   - Simplified the configuration files by consolidating test settings.
   - In the Connection object, the execute_stream and execute_string methods now filter out empty lines from their inputs.

- v2.3.2(September 14,2020)

   - Fixed a bug where a file handler was not closed properly.
   - Fixed various documentation typos.

- v2.3.1(August 25,2020)

   - Fixed a bug where 2 constants were removed by mistake.

- v2.3.0(August 24,2020)

   - When the log level is set to DEBUG, log the OOB telemetry entries that are sent to Snowflake.
   - Fixed a bug in the PUT command where long running PUTs would fail to re-authenticate to GCP for storage.
   - Updated the minimum build target MacOS version to 10.13.

- v2.2.10(August 03,2020)

    - Improved an error message for when "pandas" optional dependency group is not installed and user tries to fetch data into a pandas DataFrame. It'll now point user to our online documentation.

- v2.2.9(July 13,2020)

    - Connection parameter validate_default_parameters now verifies known connection parameter names and types. It emits warnings for anything unexpected types or names.
    - Correct logging messages for compiled C++ code.
    - Fixed an issue in write_pandas with location determination when database, or schema name was included.
    - Bumped boto3 dependency version.
    - Fixed an issue where uploading a file with special UTF-8 characters in their names corrupted file.

- v2.2.8(June 22,2020)

    - Switched docstring style to Google from Epydoc and added automated tests to enforce the standard.
    - Fixed a memory leak in DictCursor's Arrow format code.

- v2.2.7(June 1,2020)

    - Support azure-storage-blob v12 as well as v2 (for Python 3.5.0-3.5.1) by Python Connector
    - Fixed a bug where temporary directory path was not Windows compatible in write_pandas function
    - Added out of band telemetry error reporting of unknown errors

- v2.2.6(May 11,2020)

    - Update Pyarrow version from 0.16.0 to 0.17.0 for Python connector
    - Remove more restrictive application name enforcement.
    - Missing keyring dependency will not raise an exception, only emit a debug log from now on.
    - Bumping boto3 to <1.14
    - Fix flake8 3.8.0 new issues
    - Implement Python log interceptor

- v2.2.5(April 30,2020)

    - Added more efficient way to ingest a pandas.Dataframe into Snowflake, located in snowflake.connector.pandas_tools
    - More restrictive application name enforcement and standardizing it with other Snowflake drivers
    - Added checking and warning for users when they have a wrong version of pyarrow installed

- v2.2.4(April 10,2020)

    - Emit warning only if trying to set different setting of use_openssl_only parameter

- v2.2.3(March 30,2020)

    - Secure SSO ID Token
    - Add use_openssl_only connection parameter, which disables the usage of pure Python cryptographic libraries for FIPS
    - Add manylinux1 as well as manylinux2010
    - Fix a bug where a certificate file was opened and never closed in snowflake-connector-python.
    - Fix python connector skips validating GCP URLs
    - Adds additional client driver config information to in band telemetry.

- v2.2.2(March 9,2020)

    - Fix retry with chunck_downloader.py for stability.
    - Support Python 3.8 for Linux and Mac.

- v2.2.1(February 18,2020)

    - Fix use DictCursor with execute_string #248

- v2.2.0(January 27,2020)

    - Drop Python 2.7 support
    - AWS: When OVERWRITE is false, which is set by default, the file is uploaded if no same file name exists in the stage. This used to check the content signature but it will no longer check. Azure and GCP already work this way.
    - Document Python connector dependencies on our GitHub page in addition to Snowflake docs.
    - Fix sqlalchemy and possibly python-connector warnings.
    - Fix GCP exception using the Python connector to PUT a file in a stage with auto_compress=false.
    - Bump up botocore requirements to 1.14.
    - Fix uppercaseing authenticator breaks Okta URL which may include case-sensitive elements(#257).
    - Fix wrong result bug while using fetch_pandas_all() to get fixed numbers with large scales.
    - Increase multi part upload threshold for S3 to 64MB.

- v2.1.3(January 06,2020)

    - Fix GCP Put failed after hours

- v2.1.2(December 16,2019)

    - Fix the arrow bundling issue for python connector on mac.
    - Fix the arrow dll bundle issue on windows.Add more logging.

- v2.1.1(December 12,2019)

    - Fix GZIP uncompressed content for Azure GET command.
    - Add support for GCS PUT and GET for private preview.
    - Support fetch as numpy value in arrow result format.
    - Fix NameError: name 'EmptyPyArrowIterator' is not defined for Mac.
    - Return empty dataframe for fetch_pandas_all() api if result set is empty.

- v2.1.0(December 2,2019)

    - Fix default `ssl_context` options
    - Pin more dependencies for Python Connector
    - Fix import of SnowflakeOCSPAsn1Crypto crashes Python on MacOS Catalina
    - Update the release note that 1.9.0 was removed
    - Support DictCursor for arrow result format
    - Upgrade Python's arrow lib to 0.15.1
    - Raise Exception when PUT fails to Upload Data
    - Handle year out of range correctly in arrow result format

- v2.0.4(November 13,2019)

    - Increase OCSP Cache expiry time from 24 hours to 120 hours.
    - Fix pyarrow cxx11 abi compatibility issue
    - Use new query result format parameter in python tests

- v2.0.3(November 1,2019)

    - Fix for ,Pandas fetch API did not handle the case that first chunk is empty correctly.
    - Updated with botocore, boto3 and requests packages to the latest version.
    - Pinned stable versions of Azure urllib3 packages.

- v2.0.2(October 21,2019)

    - Fix sessions remaining open even if they are disposed manually. Retry deleting session if the connection is explicitly closed.
    - Fix memory leak in the new fetch pandas API
    - Fix Auditwheel failed with python37
    - Reduce the footprint of Python Connector
    - Support asn1crypto 1.1.x
    - Ensure that the cython components are present for Conda package

- v2.0.1(October 04,2019)

    - Add asn1crypto requirement to mitigate incompatibility change

- v2.0.0(September 30,2019)

    - Release Python Connector 2.0.0 for Arrow format change.
    - Fix SF_OCSP_RESPONSE_CACHE_DIR referring to the OCSP cache response file directory and not the top level of directory.
    - Fix Malformed certificate ID key causes uncaught KeyError.
    - No retry for certificate errors.
    - Fix In-Memory OCSP Response Cache - PythonConnector
    - Move AWS_ID and AWS_SECRET_KEY to their newer versions in the Python client
    - Fix result set downloader for ijson 2.5
    - Make authenticator field case insensitive earlier
    - Update USER-AGENT to be consistent with new format
    - Update Python Driver URL Whitelist to support US Gov domain
    - Fix memory leak in python connector panda df fetch API

- v1.9.1(October 4,2019)

    - Add asn1crypto requirement to mitigate incompatibility change.

- v1.9.0(August 26,2019) **REMOVED from pypi due to dependency compatibility issues**

    - Implement converter for all arrow data types in python connector extension
    - Fix arrow error when returning empty result using python connecter
    - Fix OCSP responder hang, AttributeError: 'ReadTimeout' object has no attribute 'message'
    - Update OCSP Connection timeout.
    - Fix RevokedCertificateError OOB Telemetry events are not sent
    - Uncaught RevocationCheckError for FAIL_OPEN in create_pair_issuer_subject
    - Fix uncaught exception in generate_telemetry_data function
    - Fix connector looses context after connection drop/restore by retrying IncompleteRead error.
    - Make tzinfo class at the module level instead of inlining

- v1.8.7(August 12,2019)

    - Rewrote validateDefaultParameters to validate the database, schema and warehouse at connection time. False by default.
    - Fix OCSP Server URL problem in multithreaded env
    - Fix Azure Gov PUT and GET issue

- v1.8.6(July 29,2019)

    - Reduce retries for OCSP from Python Driver
    - Azure PUT issue: ValueError: I/O operation on closed file
    - Add client information to USER-AGENT HTTP header - PythonConnector
    - Better handling of OCSP cache download failure

- v1.8.5(July 15,2019)

    - Drop Python 3.4 support for Python Connector

- v1.8.4(July 01,2019)

    - Update Python Connector to discard invalid OCSP Responses while merging caches

- v1.8.3(June 17,2019)

    - Update Client Driver OCSP Endpoint URL for Private Link Customers
    - Ignore session gone 390111 when closing
    - Python3.4 using requests 2.21.0 needs older version of urllib3
    - Use Account Name for Global URL

- v1.8.2 (June 03,2019)

    - Pendulum datatype support

- v1.8.1 (May 20,2019)

    - Revoked OCSP Responses persists in Driver Cache + Logging Fix
    - Fixed DeprecationWarning: Using or importing the ABCs from 'collections' instead of from 'collections.abc' is deprecated

- v1.8.0 (May 10, 2019)

    - support ``numpy.bool_`` in binding type
    - Add Option to Skip Request Pooling
    - Add OCSP_MODE metric
    - Fixed PUT URI issue for Windows path
    - OCSP SoftFail

- v1.7.11 (April 22, 2019)

    - numpy timestamp with timezone support
    - qmark not binding None

- v1.7.10 (April 8, 2019)

    - Fix the incorrect custom Server URL in Python Driver for Privatelink

- v1.7.9 (March 25,2019)

    - Python Interim Solution for Custom Cache Server URL
    - Internal change for pending feature

- v1.7.8 (March 12,2019)

    - Add OCSP signing certificate validity check

- v1.7.7 (February 22,2019)

    - Skip HEAD operation when OVERWRITE=true for PUT
    - Update copyright year from 2018 to 2019 for Python

- v1.7.6 (February 08,2019)

    - Adjusted pyasn1 and pyasn1-module requirements for Python Connector
    - Added idna to setup.py. made pyasn1 optional for Python2

- v1.7.5 (January 25, 2019)

    - Incorporate "kwargs" style group of key-value pairs in connection's "execute_string" function.

- v1.7.4 (January 3, 2019)

    - Invalidate outdated OCSP response when checking cache hit
    - Made keyring use optional in Python Connector
    - Added SnowflakeNullConverter for Python Connector to skip all client side conversions
    - Honor ``CLIENT_PREFETCH_THREADS`` to download the result set.
    - Fixed the hang when region=us-west-2 is specified.
    - Added Python 3.7 tests

- v1.7.3 (December 11, 2018)

    - Improved the progress bar control for SnowSQL
    - Fixed PUT/GET progress bar for Azure

- v1.7.2 (December 4, 2018)

    - Refactored OCSP checks
    - Adjusted log level to mitigate confusions

- v1.7.1 (November 27, 2018)

    - Fixed regex pattern warning in cursor.py
    - Fixed 403 error for EU deployment
    - Fixed the epoch time to datetime object converter for Windoww

- v1.7.0 (November 13, 2018)

    - Internal change for pending feature.

- v1.6.12 (October 30, 2018)

    - Updated ``boto3`` and ``botocore`` version dependeny.
    - Catch socket.EAI_NONAME for localhost socket and raise a better error message
    - Added ``client_session_keep_alive_heartbeat_frequency`` to control heartbeat timings for ``client_session_keep_alive``.

- v1.6.11 (October 23, 2018)

    - Fixed exit_on_error=true didn't work if PUT / GET error occurs
    - Fixed a backslash followed by a quote in a literal was not taken into account.
    - Added ``request_guid`` to each HTTP request for tracing.

- v1.6.10 (September 25, 2018)

    - Added ``client_session_keep_alive`` support.
    - Fixed multiline double quote expressions PR #117 (@bensowden)
    - Fixed binding ``datetime`` for TIMESTAMP type in ``qmark`` binding mode. PR #118 (@rhlahuja)
    - Retry HTTP 405 to mitigate Nginx bug.
    - Accept consent response for id token cache. WIP.

- v1.6.9 (September 13, 2018)

    - Changed most INFO logs to DEBUG. Added INFO for key operations.
    - Fixed the URL query parser to get multiple values.

- v1.6.8 (August 30, 2018)

    - Updated ``boto3`` and ``botocore`` version dependeny.

- v1.6.7 (August 22, 2018)

    - Enforce virtual host URL for PUT and GET.
    - Added retryCount, clientStarTime for query-request for better service.

- v1.6.6 (August 9, 2018)

    - Replaced ``pycryptodome`` with ``pycryptodomex`` to avoid namespace conflict with ``PyCrypto``.
    - Fixed hang if the connection is not explicitly closed since 1.6.4.
    - Reauthenticate for externalbrowser while running a query.
    - Fixed remove_comments option for SnowSQL.

- v1.6.5 (July 13, 2018)

    - Fixed the current object cache in the connection for id token use.
    - Added no OCSP cache server use option.

- v1.6.4 (July 5, 2018)

    - Fixed div by zero for Azure PUT command.
    - Cache id token for SSO. This feature is WIP.
    - Added telemetry client and job timings by @dsouzam.

- v1.6.3 (June 14, 2018)

    - Fixed binding long value for Python 2.

- v1.6.2 (June 7, 2018)

    - Removes username restriction for OAuth. PR 86(@tjj5036)
    - Retry OpenSSL.SysError in tests
    - Updated concurrent insert test as the server improved.

- v1.6.1 (May 17, 2018)

    - Enable OCSP Dynamic Cache server for privatelink.
    - Ensure the type of ``login_timeout`` attribute is ``int``.

- v1.6.0 (May 3, 2018)

    - Enable OCSP Cache server by default.

- v1.5.8 (April 26, 2018)

    - Fixed PUT command error 'Server failed to authenticate the request. Make sure the value of Authorization header is formed correctly including the signature.' for Azure deployment.

- v1.5.7 (April 19, 2018)

    - Fixed object has no attribute errors in Python3 for Azure deployment.
    - Removed ContentEncoding=gzip from the header for PUT command. This caused COPY failure if autocompress=false.

- v1.5.6 (April 5, 2018)

    - Updated ``boto3`` and ``botocore`` version dependeny.

- v1.5.5 (March 22, 2018)

    - Fixed TypeError: list indices must be integers or slices, not str. PR/Issue 75 (@daniel-sali).
    - Updated ``cryptography`` dependency.

- v1.5.4 (March 15, 2018)

    - Tightened ``pyasn`` and ``pyasn1-modules`` version requirements
    - Added OS and OS_VERSION session info.
    - Relaxed ``pycryptodome`` version requirements. No 3.5.0 should be used.

- v1.5.3 (March 9, 2018)

    - Pulled back ``pyasn1`` for OCSP check in Python 2. Python 3 continue using ``asn1crypto`` for better performance.
    - Limit the upper bound of ``pycryptodome`` version to less than 3.5.0 for Issue 65.

- v1.5.2 (March 1, 2018)

    - Fixed failue in case HOME/USERPROFILE is not set.
    - Updated ``boto3`` and ``botocore`` version dependeny.

- v1.5.1 (February 15, 2018)

    - Prototyped oauth. Won't work without the server change.
    - Retry OCSP data parse failure
    - Fixed paramstyle=qmark binding for SQLAlchemy

- v1.5.0 (January 26, 2018)

    - Removed ``pyasn1`` and ``pyasn1-modules`` from the dependency.
    - Prototyped key pair authentication.
    - Fixed OCSP response cache expiration check.

- v1.4.17 (January 19, 2018)

    - Adjusted ``pyasn1`` and ``pyasn1-modules`` version dependency. PR 48 (@baxen)
    - Started replacing ``pyasn1`` with ``asn1crypto`` Not activated yet.

- v1.4.16 (January 16, 2018)

    - Added OCSP cache related tools.

- v1.4.15 (January 11, 2018)

    - Added OCSP cache server option.

- v1.4.14 (December 14, 2017)

    - Improved OCSP response dump util.

- v1.4.13 (November 30, 2017)

    - Updated ``boto3`` and ``botocore`` version dependeny.

- v1.4.12 (November 16, 2017)

    - Added ``qmark`` and ``numeric`` paramstyle support for server side binding.
    - Added ``timezone`` session parameter support to connections.
    - Fixed a file handler leak in OCSP checks.

- v1.4.11 (November 9, 2017)

    - Fixed Azure PUT command to use AES CBC key encryption.
    - Added retry for intermittent PyAsn1Error.

- v1.4.10 (October 26, 2017)

    - Added Azure support for PUT and GET commands.
    - Updated ``cryptography``, ``boto3`` and ``botocore`` version dependeny.

- v1.4.9 (October 10, 2017)

    - Fixed a regression caused by ``pyasn1`` upgrade.

- v1.4.8 (October 5, 2017)

    - Updated Fed/SSO parameters. The production version of Fed/SSO from Python Connector requires this version.
    - Refactored for Azure support
    - Set CLIENT_APP_ID and CLIENT_APP_VERSION in all requests
    - Support new behaviors of newer version of ``pyasn1``. Relaxed the dependency.
    - Making socket timeout same as the login time
    - Fixed the case where no error message is attached.

- v1.4.7 (September 20, 2017)

    - Refresh AWS token in PUT command if S3UploadFailedError includes the ExpiredToken error
    - Retry all of 5xx in connection

- v1.4.6 (September 14, 2017)

    - Mitigated sigint handler config failure for SQLAlchemy
    - Improved the message for invalid SSL certificate error
    - Retry forever for query to mitigate 500 errors

- v1.4.5 (August 31, 2017)

    - Fixed regression in #34 by rewriting SAML 2.0 compliant service application support.
    - Cleaned up logger by moving instance to module.

- v1.4.4 (August 24, 2017)

    - Fixed Azure blob certificate issue. OCSP response structure bug fix
    - Added SAML 2.0 compliant service application support. preview feature.
    - Upgraded SSL wrapper with the latest urllib3 pyopenssl glue module. It uses kqueue, epoll or poll in replacement of select to read data from socket if available.

- v1.4.3 (August 17, 2017)

    - Changed the log levels for some messages from ERROR to DEBUG to address confusion as real incidents. In fact, they are not real issues but signals for connection retry.
    - Added ``certifi`` to the dependent component list to mitigate CA root certificate out of date issue.
    - Set the maximum versions of dependent components ``boto3`` and ``botocore``.
    - Updated ``cryptography`` and ``pyOpenSSL`` version dependeny change.
    - Added a connection parameter ``validate_default_parameters`` to validate the default database, schema and warehouse. If the specified object doesn't exist, it raises an error.

- v1.4.2 (August 3, 2017)

    - Fixed retry HTTP 400 in upload file when AWS token expires
    - Relaxed the version of dependent components ``pyasn1`` and ``pyasn1-modules``

- v1.4.1 (July 26, 2017)

    - Pinned ``pyasn1`` and ``pyasn1-modules`` versions to 0.2.3 and 0.0.9, respectively

- v1.4.0 (July 6, 2017)

    - Relaxed the versions of dependent components ``boto3``, ``botocore``, ``cffi`` and ``cryptography`` and ``pyOpenSSL``
    - Minor improvements in OCSP response file cache

- v1.3.18 (June 15, 2017)

    - Fixed OCSP response cache file not found issue on Windows. Drive letter was taken off
    - Use less restrictive cryptography>=1.7,<1.8
    - Added ORC detection in PUT command

- v1.3.17 (June 1, 2017)

    - Timeout OCSP request in 60 seconds and retry
    - Set autocommit and abort_detached_query session parameters in authentication time if specified
    - Fixed cross region stage issue. Could not get files in us-west-2 region S3 bucket from us-east-1

- v1.3.16 (April 20, 2017)

    - Fixed issue in fetching ``DATE`` causing [Error 22] Invalid argument on Windows
    - Retry on ``RuntimeError`` in requests

- v1.3.15 (March 30, 2017)

    - Refactored data converters in fetch to improve performance
    - Fixed timestamp format FF to honor the scale of data type
    - Improved the security of OKTA authentication with hostname verifications
    - Retry PUT on the error ``OpenSSL.SSL.SysCallError`` 10053 with lower concurrency
    - Added ``raw_msg`` attribute to ``Error`` class
    - Refactored session managements

- v1.3.14 (February 24, 2017)

    - Improved PUT and GET error handler.
    - Added proxy support to OCSP checks.
    - Use proxy parameters for PUT and GET commands.
    - Added ``sfqid`` and ``sqlstate`` to the results from query results.
    - Fixed the connection timeout calculation based on ``login_timeout`` and ``network_timeout``.
    - Improved error messages in case of 403, 502 and 504 HTTP reponse code.
    - Upgraded ``cryptography`` to 1.7.2, ``boto3`` to 1.4.4 and ``botocore`` to 1.5.14.
    - Removed explicit DNS lookup for OCSP URL.

- v1.3.13 (February 9, 2017)

    - Fixed AWS SQS connection error with OCSP checks
    - Added ``login_timeout`` and ``network_timeout`` parameters to the ``Connection`` objects.
    - Fixed forbidden access error handing

- v1.3.12 (February 2, 2017)

    - Fixed ``region`` parameter. One character was truncated from the tail of account name
    - Improved performance of fetching data by refactoring fetchone method

- v1.3.11 (January 27, 2017)

    - Fixed the regression in 1.3.8 that caused intermittent 504 errors

- v1.3.10 (January 26, 2017)

    - Compress data in HTTP requests at all times except empty data or OKTA request
    - Refactored FIXED, REAL and TIMESTAMP data fetch to improve performance. This mainly impacts SnowSQL
    - Added ``region`` option to support EU deployments better
    - Increased the retry counter for OCSP servers to mitigate intermittent failure
    - Refactored HTTP access retry logic

- v1.3.9 (January 16, 2017)

    - Upgraded ``botocore`` to 1.4.93 to fix and ``boto3`` to 1.4.3 to fix the HTTPS request failure in Python 3.6
    - Fixed python2 incomaptible import http.client
    - Retry OCSP validation in case of non-200 HTTP code returned

- v1.3.8 (January 12, 2017)

    - Convert non-UTF-8 data in the large result set chunk to Unicode replacement characters to avoid decode error.
    - Updated copyright year to 2017.
    - Use `six` package to support both PY2 and PY3 for some functions
    - Upgraded ``cryptography`` to 1.7.1 to address MacOS Python 3.6 build issue.
    - Fixed OverflowError caused by invalid range of timetamp data for SnowSQL.

- v1.3.7 (December 8, 2016)

    - Increased the validity date acceptance window to prevent OCSP returning invalid responses due to out-of-scope validity dates for certificates.
    - Enabled OCSP response cache file by default.

- v1.3.6 (December 1, 2016)

    - Upgraded ``cryptography`` to 1.5.3, ``pyOpenSSL`` to 16.2.0 and ``cffi`` to 1.9.1.

- v1.3.5 (November 17, 2016)

    - Fixed CA list cache race condition
    - Added retry intermittent 400 HTTP ``Bad Request`` error

- v1.3.4 (November 3, 2016)

    - Added ``quoted_name`` data type support for binding by SQLAlchemy
    - Not to compress ``parquiet`` file in PUT command

- v1.3.3 (October 20, 2016)

    - Downgraded ``botocore`` to 1.4.37 due to potential regression.
    - Increased the stability of PUT and GET commands

- v1.3.2 (October 12, 2016)

    - Upgraded ``botocore`` to 1.4.52.
    - Set the signature version to v4 to AWS client. This impacts ``PUT``, ``GET`` commands and fetching large result set.

- v1.3.1 (September 30, 2016)

    - Added an account name including subdomain.

- v1.3.0 (September 26, 2016)

    - Added support for the ``BINARY`` data type, which enables support for more Python data types:

        - Python 3:

            - ``bytes`` and ``bytearray`` can be used for binding.
            - ``bytes`` is also used for fetching ``BINARY`` data type.

        - Python 2:

            - ``bytearray`` can be used for binding
            - ``str`` is used for fetching ``BINARY`` data type.

    - Added ``proxy_user`` and ``proxy_password`` connection parameters for proxy servers that require authentication.

- v1.2.8 (August 16, 2016)

    - Upgraded ``botocore`` to 1.4.37.
    - Added ``Connection.execute_string`` and ``Connection.execute_stream`` to run multiple statements in a string and stream.
    - Increased the stability of fetching data for Python 2.
    - Refactored memory usage in fetching large result set (Work in Progress).

- v1.2.7 (July 31, 2016)

    - Fixed ``snowflake.cursor.rowcount`` for INSERT ALL.
    - Force OCSP cache invalidation after 24 hours for better security.
    - Use ``use_accelerate_endpoint`` in PUT and GET if Transfer acceleration is enabled for the S3 bucket.
    - Fixed the side effect of ``python-future`` that loads ``test.py`` in the current directory.

- v1.2.6 (July 13, 2016)

    - Fixed the AWS token renewal issue with PUT command when uploading uncompressed large files.

- v1.2.5 (July 8, 2016)

    - Added retry for errors ``S3UploadFailedError`` and ``RetriesExceededError`` in PUT and GET, respectively.

- v1.2.4 (July 6, 2016)

    - Added ``max_connection_pool`` parameter to Connection so that you can specify the maximum number of HTTP/HTTPS connections in the pool.
    - Minor enhancements for SnowSQL.

- v1.2.3 (June 29, 2016)

    - Fixed 404 issue in GET command. An extra slash character changed the S3 path and failed to identify the file to download.

- v1.2.2 (June 21, 2016)

    - Upgraded ``botocore`` to 1.4.26.
    - Added retry for 403 error when accessing S3.

- v1.2.1 (June 13, 2016)

    - Improved fetch performance for data types (part 2): DATE, TIME, TIMESTAMP, TIMESTAMP_LTZ, TIMESTAMP_NTZ and TIMESTAMP_TZ.

- v1.2.0 (June 10, 2016)

    - Improved fetch performance for data types (part 1): FIXED, REAL, STRING.

- v1.1.5 (June 2, 2016)

    - Upgraded ``boto3`` to 1.3.1 and ``botocore`` and 1.4.22.
    - Fixed ``snowflake.cursor.rowcount`` for DML by ``snowflake.cursor.executemany``.
    - Added ``numpy`` data type binding support. ``numpy.intN``, ``numpy.floatN`` and ``numpy.datetime64`` can be bound and fetched.

- v1.1.4 (May 21, 2016)

    - Upgraded ``cffi`` to 1.6.0.
    - Minor enhancements to SnowSQL.

- v1.1.3 (May 5, 2016)

    - Upgraded ``cryptography`` to 1.3.2.

- v1.1.2 (May 4, 2016)

    - Changed the dependency of ``tzlocal`` optional.
    - Fixed charmap error in OCSP checks.

- v1.1.1 (Apr 11, 2016)

    - Fixed OCSP revocation check issue with the new certificate and AWS S3.
    - Upgraded ``cryptography`` to 1.3.1 and ``pyOpenSSL`` to 16.0.0.

- v1.1.0 (Apr 4, 2016)

    - Added ``bzip2`` support in ``PUT`` command. This feature requires a server upgrade.
    - Replaced the self contained packages in ``snowflake._vendor`` with the dependency of ``boto3`` 1.3.0 and ``botocore`` 1.4.2.

- v1.0.7 (Mar 21, 2016)

    - Keep ``pyOpenSSL`` at 0.15.1.

- v1.0.6 (Mar 15, 2016)

    - Upgraded ``cryptography`` to 1.2.3.
    - Added support for ``TIME`` data type, which is now a Snowflake supported data type. This feature requires a server upgrade.
    - Added ``snowflake.connector.DistCursor`` to fetch the results in ``dict`` instead of ``tuple``.
    - Added compression to the SQL text and commands.

- v1.0.5 (Mar 1, 2016)

    - Upgraded ``cryptography`` to 1.2.2 and ``cffi`` to 1.5.2.
    - Fixed the conversion from ``TIMESTAMP_LTZ`` to datetime in queries.

- v1.0.4 (Feb 15, 2016)

    - Fixed the truncated parallel large result set.
    - Added retry OpenSSL low level errors ``ETIMEDOUT`` and ``ECONNRESET``.
    - Time out all HTTPS requests so that the Python Connector can retry the job or recheck the status.
    - Fixed the location of encrypted data for ``PUT`` command. They used to be in the same directory as the source data files.
    - Added support for renewing the AWS token used in ``PUT`` commands if the token expires.

- v1.0.3 (Jan 13, 2016)

    - Added support for the ``BOOLEAN`` data type (i.e. ``TRUE`` or ``FALSE``). This changes the behavior of the binding for the ``bool`` type object:

        - Previously, ``bool`` was bound as a numeric value (i.e. ``1`` for ``True``, ``0`` for ``False``).
        - Now, ``bool`` is bound as native SQL data (i.e. ``TRUE`` or ``FALSE``).

    - Added the ``autocommit`` method to the ``Connection`` object:

        - By default, ``autocommit`` mode is ON (i.e. each DML statement commits the change).
        - If ``autocommit`` mode is OFF, the ``commit`` and ``rollback`` methods are enabled.

    - Avoid segfault issue for ``cryptography`` 1.2 in Mac OSX by using 1.1 until resolved.

- v1.0.2 (Dec 15, 2015)

    - Upgraded ``boto3`` 1.2.2, ``botocore`` 1.3.12.
    - Removed ``SSLv3`` mapping from the initial table.

- v1.0.1 (Dec 8, 2015)

    - Minor bug fixes.

- v1.0.0 (Dec 1, 2015)

    - General Availability release.<|MERGE_RESOLUTION|>--- conflicted
+++ resolved
@@ -8,15 +8,14 @@
 
 # Release Notes
 
+- v2.8.3(Unreleased)
+  - Fixed a bug where the permission of the file downloaded via GET command is changed
+
 - v2.8.2(November 18,2022)
 
   - Improved performance of OCSP response caching
-<<<<<<< HEAD
-  - Fixed a bug where the permission of the file downloaded via GET is changed
-=======
   - During the execution of GET commands we no longer resolve target location on the local machine
   - Improved performance of regexes used for PUT/GET SQL statement detection. CVE-2022-42965
->>>>>>> d016d816
 
 - v2.8.1(October 30,2022)
 
