--- conflicted
+++ resolved
@@ -8,11 +8,10 @@
 
 # Release Notes
 
-<<<<<<< HEAD
-- v3.1.1(TBD)
+- v3.1.2(TBD)
 
   - Made the ``parser`` -> ``manager`` renaming more consistent in ``snowflake.connector.config_manager`` module.
-=======
+
 - v3.1.1(August 28,2023)
 
   - Fixed a bug in retry logic for okta authentication to refresh token.
@@ -20,8 +19,6 @@
   - Fixed a bug when connecting through SOCKS5 proxy, the attribute `proxy_header` is missing on `SOCKSProxyManager`.
   - Cherry-picked https://github.com/urllib3/urllib3/commit/fd2759aa16b12b33298900c77d29b3813c6582de onto vendored urllib3 (v1.26.15) to enable enforce_content_length by default.
   - Fixed a bug in tag generation of OOB telemetry event.
-
->>>>>>> 58e20362
 
 - v3.1.0(July 31,2023)
 
