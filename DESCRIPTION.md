This package includes the Snowflake Connector for Python, which conforms to the Python DB API 2.0 specification:
https://www.python.org/dev/peps/pep-0249/

Snowflake Documentation is available at:
https://docs.snowflake.com/

Source code is also available at: https://github.com/snowflakedb/snowflake-connector-python

# Release Notes

- v3.0.3(TBD)

  - Fixed a bug that prints error in logs for GET command on GCS.
  - Added a parameter that allows users to skip file uploads to stage if file exists on stage and contents of the file match.
  - Fixed a bug when writing a Pandas DataFrame with non-default index in `snowflake.connector.pandas_tool.write_pandas`.
  - Fixed a bug when writing a Pandas DataFrame with column names containing double quotes in `snowflake.connector.pandas_tool.write_pandas`.
  - Fixed a bug when writing a Pandas DataFrame with binary data in `snowflake.connector.pandas_tool.write_pandas`.
  - Improved type hint of `SnowflakeCursor.execute` method.
<<<<<<< HEAD
  - Fail instantly upon receiving `403: Forbidden` HTTP response for a login-request.
=======
  - Improved GET logging to warn when downloading multiple files with the same name.
>>>>>>> 75afc715

- v3.0.2(March 23, 2023)

  - Fixed a memory leak in the logging module of the Cython extension.
  - Fixed a bug where the `put` command on AWS raised `AttributeError` when uploading file composed of multiple parts.
  - Fixed a bug of incorrect type hints of `SnowflakeCursor.fetch_arrow_all` and `SnowflakeCursor.fetchall`.
  - Fixed a bug where `snowflake.connector.util_text.split_statements` swallows the final line break in the case when there are no space between lines.
  - Improved logging to mask tokens in case of errors.
  - Validate SSO URL before opening it in the browser for External browser authenticator.

- v3.0.1(February 28, 2023)

  - Improved the robustness of OCSP response caching to handle errors in cases of serialization and deserialization.
  - Updated async_executes method's doc-string.
  - Errors raised now have a query field that contains the SQL query that caused them when available.
  - Fixed a bug where MFA token caching would refuse to work until restarted instead of reauthenticating.
  - Replaced the dependency on setuptools in favor of packaging.
  - Fixed a bug where `AuthByKeyPair.handle_timeout` should pass keyword arguments instead of positional arguments when calling `AuthByKeyPair.prepare`.

- v3.0.0(January 26, 2023)

  - Fixed a bug where write_pandas did not use user-specified schema and database to create intermediate objects
  - Fixed a bug where HTTP response code of 429 were not retried
  - Fixed a bug where MFA token caching was not working
  - Bumped pyarrow dependency from >=8.0.0,<8.1.0 to >=10.0.1,<10.1.0
  - Bumped pyOpenSSL dependency from <23.0.0 to <24.0.0
  - During browser-based authentication, the SSO url is now printed before opening it in the browser
  - Increased the level of a log for when ArrowResult cannot be imported
  - Added a minimum MacOS version check when compiling C-extensions
  - Enabled `fetch_arrow_all` and `fetch_arrow_batches` to handle async query results

- v2.9.0(December 9, 2022)

  - Fixed a bug where the permission of the file downloaded via GET command is changed
  - Reworked authentication internals to allow users to plug custom key-pair authenticators
  - Multi-statement query execution is now supported through `cursor.execute` and `cursor.executemany`
    - The Snowflake parameter `MULTI_STATEMENT_COUNT` can be altered at the account, session, or statement level. An additional argument, `num_statements`, can be provided to `execute` to use this parameter at the statement level. It *must* be provided to `executemany` to submit a multi-statement query through the method. Note that bulk insert optimizations available through `executemany` are not available when submitting multi-statement queries.
      - By default the parameter is 1, meaning only a single query can be submitted at a time
      - Set to 0 to submit any number of statements in a multi-statement query
      - Set to >1 to submit the specified exact number of statements in a multi-statement query
    - Bindings are accepted in the same way for multi-statements as they are for single statement queries
    - Asynchronous multi-statement query execution is supported. Users should still use `get_results_from_sfqid` to retrieve results
    - To access the results of each query, users can call `SnowflakeCursor.nextset()` as specified in the DB 2.0 API (PEP-249), to iterate through each statements results
      - The first statement's results are accessible immediately after calling `execute` (or `get_results_from_sfqid` if asynchronous) through the existing `fetch*()` methods

- v2.8.3(November 28,2022)

  - Bumped cryptography dependency from <39.0.0 to <41.0.0
  - Fixed a bug where expired OCSP response cache caused infinite recursion during cache loading

- v2.8.2(November 18,2022)

  - Improved performance of OCSP response caching
  - During the execution of GET commands we no longer resolve target location on the local machine
  - Improved performance of regexes used for PUT/GET SQL statement detection. CVE-2022-42965

- v2.8.1(October 30,2022)

   - Bumped cryptography dependency from <37.0.0 to <39.0.0
   - Bumped pandas dependency from <1.5.0 to <1.6.0
   - Fixed a bug where write_pandas wouldn't write an empty DataFrame to Snowflake
   - When closing connection async query status checking is now parallelized
   - Fixed a bug where test logging would be enabled on Jenkins workers in non-Snowflake Jenkins machines
   - Enhanced the atomicity of write_pandas when overwrite is set to True

- v2.8.0(September 27,2022)

  - Fixed a bug where rowcount was deleted when the cursor was closed
  - Fixed a bug where extTypeName was used even when it was empty
  - Updated how telemetry entries are constructed
  - Added telemetry for imported root packages during run-time
  - Added telemetry for using write_pandas
  - Fixed missing dtypes when calling fetch_pandas_all() on empty result
  - The write_pandas function now supports providing additional arguments to be used by DataFrame.to_parquet
  - All optional parameters of write_pandas can now be provided to pd_writer and make_pd_writer to be used with DataFrame.to_sql

- v2.7.12(August 26,2022)

   - Fixed a bug where timestamps fetched as pandas.DataFrame or pyarrow.Table would overflow for the sake of unnecessary precision. In the case where an overflow cannot be prevented a clear error will be raised now.
   - Added in-file caching for OCSP response caching
   - The write_pandas function now supports transient tables through the new table_type argument which supersedes create_temp_table argument
   - Fixed a bug where calling fetch_pandas_batches incorrectly raised NotSupportedError after an async query was executed
   - Added support for OKTA Identity Engine

- v2.7.11(July 26,2022)

   - Added minimum version pin to typing_extensions

- v2.7.10(July 22,2022)

   - Release wheels are now built on manylinux2014
   - Bumped supported pyarrow version to >=8.0.0,<8.1.0
   - Updated vendored library versions requests to 2.28.1 and urllib3 to 1.26.10
   - Added in-memory cache to OCSP requests
   - Added overwrite option to write_pandas
   - Added attribute `lastrowid` to `SnowflakeCursor` in compliance with PEP249.
   - Fixed a bug where gzip compressed http requests might be garbled by an unflushed buffer
   - Added new connection diagnostics capabilities to snowflake-connector-python
   - Bumped numpy dependency from <1.23.0 to <1.24.0


- v2.7.9(June 26,2022)

   - Fixed a bug where errors raised during get_results_from_sfqid() were missing errno
   - Fixed a bug where empty results containing GEOGRAPHY type raised IndexError


- v2.7.8(May 28,2022)

   - Updated PyPi documentation link to python specific main page
   - Fixed an error message that appears when pandas optional dependency group is required but is not installed
   - Implemented the DB API 2 callproc() method
   - Fixed a bug where decryption took place before decompression when downloading files from stages
   - Fixed a bug where s3 accelerate configuration was handled incorrectly
   - Extra named arguments given executemany() are now forwarded to execute()
   - Automatically sets the application name to streamlit when streamlit is imported and application name was not explicitly set
   - Bumped pyopenssl dependency version to >=16.2.0,<23.0.0


- v2.7.7(April 30,2022)

   - Bumped supported pandas version to < 1.5.0
   - Fixed a bug where partner name (from SF_PARTNER environmental variable) was set after connection was established
   - Added a new _no_retry option to executing queries
   - Fixed a bug where extreme timestamps lost precision


- v2.7.6(March 17,2022)

   - Fixed missing python_requires tag in setup.cfg

- v2.7.5(March 17,2022)

   - Added an option for partners to inject their name through an environmental variable (SF_PARTNER)
   - Fixed a bug where we would not wait for input if a browser window couldn't be opened for SSO login
   - Deprecate support for Python 3.6
   - Exported a type definition for SnowflakeConnection
   - Fixed a bug where final Arrow table would contain duplicate index numbers when using fetch_pandas_all

- v2.7.4(February 05,2022)

   - Add Geography Types
   - Removing automated incident reporting code
   - Fixed a bug where circular reference would prevent garbage collection on some objects
   - Fixed a bug where `DatabaseError` was thrown when executing against a closed cursor instead of `InterfaceError`
   - Fixed a bug where calling `executemany` would crash if an iterator was supplied as args
   - Fixed a bug where violating `NOT NULL` constraint raised `DatabaseError` instead of `IntegrityError`

- v2.7.3(January 22,2022)

   - Fixed a bug where timezone was missing from retrieved Timestamp_TZ columns
   - Fixed a bug where a long running PUT/GET command could hit a Storage Credential Error while renewing credentials
   - Fixed a bug where py.typed was not being included in our release wheels
   - Fixed a bug where negative numbers were mangled when fetched with the connection parameter arrow_number_to_decimal
   - Improved the error message that is encountered when running GET for a non-existing file
   - Fixed rendering of our long description for PyPi
   - Fixed a bug where DUO authentication ran into errors if sms authentication was disabled for the user
   - Add the ability to auto-create a table when writing a pandas DataFrame to a Snowflake table
   - Bumped the maximum dependency version of numpy from <1.22.0 to <1.23.0

- v2.7.2(December 17,2021)

   - Added support for Python version 3.10.
   - Fixed an issue bug where _get_query_status failed if there was a network error.
   - Added the interpolate_empty_sequences connection parameter to control interpolating empty sequences into queries.
   - Fixed an issue where where BLOCKED was considered to be an error by is_an_error.
   - Added source field to Telemetry.
   - Increased the cryptography dependency version.
   - Increased the pyopenssl dependency version.
   - Fixed an issue where dbapi.Binary returned a string instead of bytes.
   - Increased the required version of numpy.
   - Increased the required version of keyring.
   - Fixed issue so that fetch functions now return a typed DataFrames and pyarrow Tables for empty results.
   - Added py.typed
   - Improved error messages for PUT/GET.
   - Added Cursor.query attribute for accessing last query.
   - Increased the required version of pyarrow.


- v2.7.1(November 19,2021)

   - Fixed a bug where uploading a streaming file with multiple parts did not work.
   - JWT tokens are now regenerated when a request is retired.
   - Updated URL escaping when uploading to AWS S3 to match how S3 escapes URLs.
   - Removed the unused s3_connection_pool_size connection parameter.
   - Blocked queries are now be considered to be still running.
   - Snowflake specific exceptions are now set using Exception arguments.
   - Fixed an issue where use_s3_regional_url was not set correctly by the connector.


- v2.7.0(October 25,2021)

   - Removing cloud sdks.snowflake-connector-python will not install them anymore. Recreate your virtualenv to get rid of unnecessary dependencies.
   - Include Standard C++ headers.
   - Update minimum dependency version pin of cryptography.
   - Fixed a bug where error number would not be added to Exception messages.
   - Fixed a bug where client_prefetch_threads parameter was not respected when pre-fetching results.
   - Update signature of SnowflakeCursor.execute's params argument.


- v2.6.2(September 27,2021)

   - Updated vendored urllib3 and requests versions.
   - Fixed a bug where GET commands would fail to download files from sub directories from stages.
   - Added a feature where where the connector will print the url it tried to open when it is unable to open it for external browser authentication.


- v2.6.1(September 16,2021)

   - Bump pandas version from <1.3 to <1.4
   - Fixing Python deprecation warnings.
   - Added more type-hints.
   - Marked HeartBeatTimer threads as daemon threads.
   - Force cast a column into integer in write_pandas to avoid a rare behavior that would lead to crashing.
   - Implement AWS signature V4 to new SDKless PUT and GET.
   - Removed a deprecated setuptools option from setup.py.
   - Fixed a bug where error logs would be printed for query executions that produce no results.
   - Fixed a bug where the temporary stage for bulk array inserts exists.


- v2.6.0(August 29,2021)

   - Internal change to the implementation of result fetching.
   - Upgraded Pyarrow version from 3.0 to 5.0.
   - Internal change to the implementation for PUT and GET. A new connection parameter use_new_put_get was added to toggle between implementations.
   - Fixed a bug where executemany did not detect the type of data it was inserting.
   - Updated the minimum Mac OSX build target from 10.13 to 10.14.


- v2.5.1(July 31,2021)

   - Fixes Python Connector bug that prevents the connector from using AWS S3 Regional URL. The driver currently overrides the regional URL information with the default S3 URL causing failure in PUT.


- v2.5.0(July 22,2021)

   - Fixed a bug in write_pandas when quote_identifiers is set to True the function would not actually quote column names.
   - Bumping idna dependency pin from <3,>=2.5 to >=2.5,<4
   - Fix describe method when running `insert into ...` commands


- v2.4.6(June 25,2021)

   - Fixed a potential memory leak.
   - Removed upper certifi version pin.
   - Updated vendored libraries , urllib(1.26.5) and requests(2.25.1).
   - Replace pointers with UniqueRefs.
   - Changed default value of client_session_keep_alive to None.
   - Added the ability to retrieve metadata/schema without executing the query (describe method).

- v2.4.5(June 15,2021)

   - Fix for incorrect JWT token invalidity when an account alias with a dash in it is used for regionless account URL.

- v2.4.4(May 30,2021)

   - Fixed a segfault issue when using DictCursor and arrow result format with out of range dates.
   - Adds new make_pd_writer helper function


- v2.4.3(April 29,2021)

   - Uses s3 regional URL in private links when a param is set.
   - New Arrow NUMBER to Decimal converter option.
   - Update pyopenssl requirement from <20.0.0,>=16.2.0 to >=16.2.0,<21.0.0.
   - Update pandas requirement from <1.2.0,>=1.0.0 to >=1.0.0,<1.3.0.
   - Update numpy requirement from <1.20.0 to <1.21.0.


- v2.4.2(April 03,2021)

   - PUT statements are now thread-safe.


- v2.4.1(March 04,2021)

   - Make connection object exit() aware of status of parameter `autocommit`


- v2.4.0(March 04,2021)

   - Added support for Python 3.9 and PyArrow 3.0.x.
   - Added support for the upcoming multipart PUT threshold keyword.
   - Added support for using the PUT command with a file-like object.
   - Added some compilation flags to ease building conda community package.
   - Removed the pytz pin because it doesn't follow semantic versioning release format.
   - Added support for optimizing batch inserts through bulk array binding.


- v2.3.10(February 01,2021)

   - Improved query ID logging and added request GUID logging.
   - For dependency checking, increased the version condition for the pyjwt package from <2.0.0 to <3.0.0.


- v2.3.9(January 27,2021)

   - The fix to add proper proxy CONNECT headers for connections made over proxies.


- v2.3.8(January 14,2021)

   - Arrow result conversion speed up.
   - Send all Python Connector exceptions to in-band or out-of-band telemetry.
   - Vendoring requests and urllib3 to contain OCSP monkey patching to our library only.
   - Declare dependency on setuptools.


- v2.3.7(December 10,2020)

   - Added support for upcoming downscoped GCS credentials.
   - Tightened the pyOpenSSL dependency pin.
   - Relaxed the boto3 dependency pin up to the next major release.
   - Relaxed the cffi dependency pin up to the next major release.
   - Added support for executing asynchronous queries.
   - Dropped support for Python 3.5.

- v2.3.6(November 16,2020)

   - Fixed a bug that was preventing the connector from working on Windows with Python 3.8.
   - Improved the string formatting in exception messages.
   - For dependency checking, increased the version condition for the cryptography package from <3.0.0 to <4.0.0.
   - For dependency checking, increased the version condition for the pandas package from <1.1 to <1.2.

- v2.3.5(November 03,2020)

   - Updated the dependency on the cryptography package from version 2.9.2 to 3.2.1.

- v2.3.4(October 26,2020)

   - Added an optional parameter to the write_pandas function to specify that identifiers should not be quoted before being sent to the server.
   - The write_pandas function now honors default and auto-increment values for columns when inserting new rows.
   - Updated the Python Connector OCSP error messages and accompanying telemetry Information.
   - Enabled the runtime pyarrow version verification to fail gracefully. Fixed a bug with AWS glue environment.
   - Upgraded the version of boto3 from 1.14.47 to 1.15.9.
   - Upgraded the version of idna from 2.9 to 2.10.

- v2.3.3(October 05,2020)

   - Simplified the configuration files by consolidating test settings.
   - In the Connection object, the execute_stream and execute_string methods now filter out empty lines from their inputs.

- v2.3.2(September 14,2020)

   - Fixed a bug where a file handler was not closed properly.
   - Fixed various documentation typos.

- v2.3.1(August 25,2020)

   - Fixed a bug where 2 constants were removed by mistake.

- v2.3.0(August 24,2020)

   - When the log level is set to DEBUG, log the OOB telemetry entries that are sent to Snowflake.
   - Fixed a bug in the PUT command where long running PUTs would fail to re-authenticate to GCP for storage.
   - Updated the minimum build target MacOS version to 10.13.

- v2.2.10(August 03,2020)

    - Improved an error message for when "pandas" optional dependency group is not installed and user tries to fetch data into a pandas DataFrame. It'll now point user to our online documentation.

- v2.2.9(July 13,2020)

    - Connection parameter validate_default_parameters now verifies known connection parameter names and types. It emits warnings for anything unexpected types or names.
    - Correct logging messages for compiled C++ code.
    - Fixed an issue in write_pandas with location determination when database, or schema name was included.
    - Bumped boto3 dependency version.
    - Fixed an issue where uploading a file with special UTF-8 characters in their names corrupted file.

- v2.2.8(June 22,2020)

    - Switched docstring style to Google from Epydoc and added automated tests to enforce the standard.
    - Fixed a memory leak in DictCursor's Arrow format code.

- v2.2.7(June 1,2020)

    - Support azure-storage-blob v12 as well as v2 (for Python 3.5.0-3.5.1) by Python Connector
    - Fixed a bug where temporary directory path was not Windows compatible in write_pandas function
    - Added out of band telemetry error reporting of unknown errors

- v2.2.6(May 11,2020)

    - Update Pyarrow version from 0.16.0 to 0.17.0 for Python connector
    - Remove more restrictive application name enforcement.
    - Missing keyring dependency will not raise an exception, only emit a debug log from now on.
    - Bumping boto3 to <1.14
    - Fix flake8 3.8.0 new issues
    - Implement Python log interceptor

- v2.2.5(April 30,2020)

    - Added more efficient way to ingest a pandas.Dataframe into Snowflake, located in snowflake.connector.pandas_tools
    - More restrictive application name enforcement and standardizing it with other Snowflake drivers
    - Added checking and warning for users when they have a wrong version of pyarrow installed

- v2.2.4(April 10,2020)

    - Emit warning only if trying to set different setting of use_openssl_only parameter

- v2.2.3(March 30,2020)

    - Secure SSO ID Token
    - Add use_openssl_only connection parameter, which disables the usage of pure Python cryptographic libraries for FIPS
    - Add manylinux1 as well as manylinux2010
    - Fix a bug where a certificate file was opened and never closed in snowflake-connector-python.
    - Fix python connector skips validating GCP URLs
    - Adds additional client driver config information to in band telemetry.

- v2.2.2(March 9,2020)

    - Fix retry with chunck_downloader.py for stability.
    - Support Python 3.8 for Linux and Mac.

- v2.2.1(February 18,2020)

    - Fix use DictCursor with execute_string #248

- v2.2.0(January 27,2020)

    - Drop Python 2.7 support
    - AWS: When OVERWRITE is false, which is set by default, the file is uploaded if no same file name exists in the stage. This used to check the content signature but it will no longer check. Azure and GCP already work this way.
    - Document Python connector dependencies on our GitHub page in addition to Snowflake docs.
    - Fix sqlalchemy and possibly python-connector warnings.
    - Fix GCP exception using the Python connector to PUT a file in a stage with auto_compress=false.
    - Bump up botocore requirements to 1.14.
    - Fix uppercaseing authenticator breaks Okta URL which may include case-sensitive elements(#257).
    - Fix wrong result bug while using fetch_pandas_all() to get fixed numbers with large scales.
    - Increase multi part upload threshold for S3 to 64MB.

- v2.1.3(January 06,2020)

    - Fix GCP Put failed after hours

- v2.1.2(December 16,2019)

    - Fix the arrow bundling issue for python connector on mac.
    - Fix the arrow dll bundle issue on windows.Add more logging.

- v2.1.1(December 12,2019)

    - Fix GZIP uncompressed content for Azure GET command.
    - Add support for GCS PUT and GET for private preview.
    - Support fetch as numpy value in arrow result format.
    - Fix NameError: name 'EmptyPyArrowIterator' is not defined for Mac.
    - Return empty dataframe for fetch_pandas_all() api if result set is empty.

- v2.1.0(December 2,2019)

    - Fix default `ssl_context` options
    - Pin more dependencies for Python Connector
    - Fix import of SnowflakeOCSPAsn1Crypto crashes Python on MacOS Catalina
    - Update the release note that 1.9.0 was removed
    - Support DictCursor for arrow result format
    - Upgrade Python's arrow lib to 0.15.1
    - Raise Exception when PUT fails to Upload Data
    - Handle year out of range correctly in arrow result format

- v2.0.4(November 13,2019)

    - Increase OCSP Cache expiry time from 24 hours to 120 hours.
    - Fix pyarrow cxx11 abi compatibility issue
    - Use new query result format parameter in python tests

- v2.0.3(November 1,2019)

    - Fix for ,Pandas fetch API did not handle the case that first chunk is empty correctly.
    - Updated with botocore, boto3 and requests packages to the latest version.
    - Pinned stable versions of Azure urllib3 packages.

- v2.0.2(October 21,2019)

    - Fix sessions remaining open even if they are disposed manually. Retry deleting session if the connection is explicitly closed.
    - Fix memory leak in the new fetch pandas API
    - Fix Auditwheel failed with python37
    - Reduce the footprint of Python Connector
    - Support asn1crypto 1.1.x
    - Ensure that the cython components are present for Conda package

- v2.0.1(October 04,2019)

    - Add asn1crypto requirement to mitigate incompatibility change

- v2.0.0(September 30,2019)

    - Release Python Connector 2.0.0 for Arrow format change.
    - Fix SF_OCSP_RESPONSE_CACHE_DIR referring to the OCSP cache response file directory and not the top level of directory.
    - Fix Malformed certificate ID key causes uncaught KeyError.
    - No retry for certificate errors.
    - Fix In-Memory OCSP Response Cache - PythonConnector
    - Move AWS_ID and AWS_SECRET_KEY to their newer versions in the Python client
    - Fix result set downloader for ijson 2.5
    - Make authenticator field case insensitive earlier
    - Update USER-AGENT to be consistent with new format
    - Update Python Driver URL Whitelist to support US Gov domain
    - Fix memory leak in python connector panda df fetch API

- v1.9.1(October 4,2019)

    - Add asn1crypto requirement to mitigate incompatibility change.

- v1.9.0(August 26,2019) **REMOVED from pypi due to dependency compatibility issues**

    - Implement converter for all arrow data types in python connector extension
    - Fix arrow error when returning empty result using python connecter
    - Fix OCSP responder hang, AttributeError: 'ReadTimeout' object has no attribute 'message'
    - Update OCSP Connection timeout.
    - Fix RevokedCertificateError OOB Telemetry events are not sent
    - Uncaught RevocationCheckError for FAIL_OPEN in create_pair_issuer_subject
    - Fix uncaught exception in generate_telemetry_data function
    - Fix connector looses context after connection drop/restore by retrying IncompleteRead error.
    - Make tzinfo class at the module level instead of inlining

- v1.8.7(August 12,2019)

    - Rewrote validateDefaultParameters to validate the database, schema and warehouse at connection time. False by default.
    - Fix OCSP Server URL problem in multithreaded env
    - Fix Azure Gov PUT and GET issue

- v1.8.6(July 29,2019)

    - Reduce retries for OCSP from Python Driver
    - Azure PUT issue: ValueError: I/O operation on closed file
    - Add client information to USER-AGENT HTTP header - PythonConnector
    - Better handling of OCSP cache download failure

- v1.8.5(July 15,2019)

    - Drop Python 3.4 support for Python Connector

- v1.8.4(July 01,2019)

    - Update Python Connector to discard invalid OCSP Responses while merging caches

- v1.8.3(June 17,2019)

    - Update Client Driver OCSP Endpoint URL for Private Link Customers
    - Ignore session gone 390111 when closing
    - Python3.4 using requests 2.21.0 needs older version of urllib3
    - Use Account Name for Global URL

- v1.8.2 (June 03,2019)

    - Pendulum datatype support

- v1.8.1 (May 20,2019)

    - Revoked OCSP Responses persists in Driver Cache + Logging Fix
    - Fixed DeprecationWarning: Using or importing the ABCs from 'collections' instead of from 'collections.abc' is deprecated

- v1.8.0 (May 10, 2019)

    - support ``numpy.bool_`` in binding type
    - Add Option to Skip Request Pooling
    - Add OCSP_MODE metric
    - Fixed PUT URI issue for Windows path
    - OCSP SoftFail

- v1.7.11 (April 22, 2019)

    - numpy timestamp with timezone support
    - qmark not binding None

- v1.7.10 (April 8, 2019)

    - Fix the incorrect custom Server URL in Python Driver for Privatelink

- v1.7.9 (March 25,2019)

    - Python Interim Solution for Custom Cache Server URL
    - Internal change for pending feature

- v1.7.8 (March 12,2019)

    - Add OCSP signing certificate validity check

- v1.7.7 (February 22,2019)

    - Skip HEAD operation when OVERWRITE=true for PUT
    - Update copyright year from 2018 to 2019 for Python

- v1.7.6 (February 08,2019)

    - Adjusted pyasn1 and pyasn1-module requirements for Python Connector
    - Added idna to setup.py. made pyasn1 optional for Python2

- v1.7.5 (January 25, 2019)

    - Incorporate "kwargs" style group of key-value pairs in connection's "execute_string" function.

- v1.7.4 (January 3, 2019)

    - Invalidate outdated OCSP response when checking cache hit
    - Made keyring use optional in Python Connector
    - Added SnowflakeNullConverter for Python Connector to skip all client side conversions
    - Honor ``CLIENT_PREFETCH_THREADS`` to download the result set.
    - Fixed the hang when region=us-west-2 is specified.
    - Added Python 3.7 tests

- v1.7.3 (December 11, 2018)

    - Improved the progress bar control for SnowSQL
    - Fixed PUT/GET progress bar for Azure

- v1.7.2 (December 4, 2018)

    - Refactored OCSP checks
    - Adjusted log level to mitigate confusions

- v1.7.1 (November 27, 2018)

    - Fixed regex pattern warning in cursor.py
    - Fixed 403 error for EU deployment
    - Fixed the epoch time to datetime object converter for Windoww

- v1.7.0 (November 13, 2018)

    - Internal change for pending feature.

- v1.6.12 (October 30, 2018)

    - Updated ``boto3`` and ``botocore`` version dependeny.
    - Catch socket.EAI_NONAME for localhost socket and raise a better error message
    - Added ``client_session_keep_alive_heartbeat_frequency`` to control heartbeat timings for ``client_session_keep_alive``.

- v1.6.11 (October 23, 2018)

    - Fixed exit_on_error=true didn't work if PUT / GET error occurs
    - Fixed a backslash followed by a quote in a literal was not taken into account.
    - Added ``request_guid`` to each HTTP request for tracing.

- v1.6.10 (September 25, 2018)

    - Added ``client_session_keep_alive`` support.
    - Fixed multiline double quote expressions PR #117 (@bensowden)
    - Fixed binding ``datetime`` for TIMESTAMP type in ``qmark`` binding mode. PR #118 (@rhlahuja)
    - Retry HTTP 405 to mitigate Nginx bug.
    - Accept consent response for id token cache. WIP.

- v1.6.9 (September 13, 2018)

    - Changed most INFO logs to DEBUG. Added INFO for key operations.
    - Fixed the URL query parser to get multiple values.

- v1.6.8 (August 30, 2018)

    - Updated ``boto3`` and ``botocore`` version dependeny.

- v1.6.7 (August 22, 2018)

    - Enforce virtual host URL for PUT and GET.
    - Added retryCount, clientStarTime for query-request for better service.

- v1.6.6 (August 9, 2018)

    - Replaced ``pycryptodome`` with ``pycryptodomex`` to avoid namespace conflict with ``PyCrypto``.
    - Fixed hang if the connection is not explicitly closed since 1.6.4.
    - Reauthenticate for externalbrowser while running a query.
    - Fixed remove_comments option for SnowSQL.

- v1.6.5 (July 13, 2018)

    - Fixed the current object cache in the connection for id token use.
    - Added no OCSP cache server use option.

- v1.6.4 (July 5, 2018)

    - Fixed div by zero for Azure PUT command.
    - Cache id token for SSO. This feature is WIP.
    - Added telemetry client and job timings by @dsouzam.

- v1.6.3 (June 14, 2018)

    - Fixed binding long value for Python 2.

- v1.6.2 (June 7, 2018)

    - Removes username restriction for OAuth. PR 86(@tjj5036)
    - Retry OpenSSL.SysError in tests
    - Updated concurrent insert test as the server improved.

- v1.6.1 (May 17, 2018)

    - Enable OCSP Dynamic Cache server for privatelink.
    - Ensure the type of ``login_timeout`` attribute is ``int``.

- v1.6.0 (May 3, 2018)

    - Enable OCSP Cache server by default.

- v1.5.8 (April 26, 2018)

    - Fixed PUT command error 'Server failed to authenticate the request. Make sure the value of Authorization header is formed correctly including the signature.' for Azure deployment.

- v1.5.7 (April 19, 2018)

    - Fixed object has no attribute errors in Python3 for Azure deployment.
    - Removed ContentEncoding=gzip from the header for PUT command. This caused COPY failure if autocompress=false.

- v1.5.6 (April 5, 2018)

    - Updated ``boto3`` and ``botocore`` version dependeny.

- v1.5.5 (March 22, 2018)

    - Fixed TypeError: list indices must be integers or slices, not str. PR/Issue 75 (@daniel-sali).
    - Updated ``cryptography`` dependency.

- v1.5.4 (March 15, 2018)

    - Tightened ``pyasn`` and ``pyasn1-modules`` version requirements
    - Added OS and OS_VERSION session info.
    - Relaxed ``pycryptodome`` version requirements. No 3.5.0 should be used.

- v1.5.3 (March 9, 2018)

    - Pulled back ``pyasn1`` for OCSP check in Python 2. Python 3 continue using ``asn1crypto`` for better performance.
    - Limit the upper bound of ``pycryptodome`` version to less than 3.5.0 for Issue 65.

- v1.5.2 (March 1, 2018)

    - Fixed failue in case HOME/USERPROFILE is not set.
    - Updated ``boto3`` and ``botocore`` version dependeny.

- v1.5.1 (February 15, 2018)

    - Prototyped oauth. Won't work without the server change.
    - Retry OCSP data parse failure
    - Fixed paramstyle=qmark binding for SQLAlchemy

- v1.5.0 (January 26, 2018)

    - Removed ``pyasn1`` and ``pyasn1-modules`` from the dependency.
    - Prototyped key pair authentication.
    - Fixed OCSP response cache expiration check.

- v1.4.17 (January 19, 2018)

    - Adjusted ``pyasn1`` and ``pyasn1-modules`` version dependency. PR 48 (@baxen)
    - Started replacing ``pyasn1`` with ``asn1crypto`` Not activated yet.

- v1.4.16 (January 16, 2018)

    - Added OCSP cache related tools.

- v1.4.15 (January 11, 2018)

    - Added OCSP cache server option.

- v1.4.14 (December 14, 2017)

    - Improved OCSP response dump util.

- v1.4.13 (November 30, 2017)

    - Updated ``boto3`` and ``botocore`` version dependeny.

- v1.4.12 (November 16, 2017)

    - Added ``qmark`` and ``numeric`` paramstyle support for server side binding.
    - Added ``timezone`` session parameter support to connections.
    - Fixed a file handler leak in OCSP checks.

- v1.4.11 (November 9, 2017)

    - Fixed Azure PUT command to use AES CBC key encryption.
    - Added retry for intermittent PyAsn1Error.

- v1.4.10 (October 26, 2017)

    - Added Azure support for PUT and GET commands.
    - Updated ``cryptography``, ``boto3`` and ``botocore`` version dependeny.

- v1.4.9 (October 10, 2017)

    - Fixed a regression caused by ``pyasn1`` upgrade.

- v1.4.8 (October 5, 2017)

    - Updated Fed/SSO parameters. The production version of Fed/SSO from Python Connector requires this version.
    - Refactored for Azure support
    - Set CLIENT_APP_ID and CLIENT_APP_VERSION in all requests
    - Support new behaviors of newer version of ``pyasn1``. Relaxed the dependency.
    - Making socket timeout same as the login time
    - Fixed the case where no error message is attached.

- v1.4.7 (September 20, 2017)

    - Refresh AWS token in PUT command if S3UploadFailedError includes the ExpiredToken error
    - Retry all of 5xx in connection

- v1.4.6 (September 14, 2017)

    - Mitigated sigint handler config failure for SQLAlchemy
    - Improved the message for invalid SSL certificate error
    - Retry forever for query to mitigate 500 errors

- v1.4.5 (August 31, 2017)

    - Fixed regression in #34 by rewriting SAML 2.0 compliant service application support.
    - Cleaned up logger by moving instance to module.

- v1.4.4 (August 24, 2017)

    - Fixed Azure blob certificate issue. OCSP response structure bug fix
    - Added SAML 2.0 compliant service application support. preview feature.
    - Upgraded SSL wrapper with the latest urllib3 pyopenssl glue module. It uses kqueue, epoll or poll in replacement of select to read data from socket if available.

- v1.4.3 (August 17, 2017)

    - Changed the log levels for some messages from ERROR to DEBUG to address confusion as real incidents. In fact, they are not real issues but signals for connection retry.
    - Added ``certifi`` to the dependent component list to mitigate CA root certificate out of date issue.
    - Set the maximum versions of dependent components ``boto3`` and ``botocore``.
    - Updated ``cryptography`` and ``pyOpenSSL`` version dependeny change.
    - Added a connection parameter ``validate_default_parameters`` to validate the default database, schema and warehouse. If the specified object doesn't exist, it raises an error.

- v1.4.2 (August 3, 2017)

    - Fixed retry HTTP 400 in upload file when AWS token expires
    - Relaxed the version of dependent components ``pyasn1`` and ``pyasn1-modules``

- v1.4.1 (July 26, 2017)

    - Pinned ``pyasn1`` and ``pyasn1-modules`` versions to 0.2.3 and 0.0.9, respectively

- v1.4.0 (July 6, 2017)

    - Relaxed the versions of dependent components ``boto3``, ``botocore``, ``cffi`` and ``cryptography`` and ``pyOpenSSL``
    - Minor improvements in OCSP response file cache

- v1.3.18 (June 15, 2017)

    - Fixed OCSP response cache file not found issue on Windows. Drive letter was taken off
    - Use less restrictive cryptography>=1.7,<1.8
    - Added ORC detection in PUT command

- v1.3.17 (June 1, 2017)

    - Timeout OCSP request in 60 seconds and retry
    - Set autocommit and abort_detached_query session parameters in authentication time if specified
    - Fixed cross region stage issue. Could not get files in us-west-2 region S3 bucket from us-east-1

- v1.3.16 (April 20, 2017)

    - Fixed issue in fetching ``DATE`` causing [Error 22] Invalid argument on Windows
    - Retry on ``RuntimeError`` in requests

- v1.3.15 (March 30, 2017)

    - Refactored data converters in fetch to improve performance
    - Fixed timestamp format FF to honor the scale of data type
    - Improved the security of OKTA authentication with hostname verifications
    - Retry PUT on the error ``OpenSSL.SSL.SysCallError`` 10053 with lower concurrency
    - Added ``raw_msg`` attribute to ``Error`` class
    - Refactored session managements

- v1.3.14 (February 24, 2017)

    - Improved PUT and GET error handler.
    - Added proxy support to OCSP checks.
    - Use proxy parameters for PUT and GET commands.
    - Added ``sfqid`` and ``sqlstate`` to the results from query results.
    - Fixed the connection timeout calculation based on ``login_timeout`` and ``network_timeout``.
    - Improved error messages in case of 403, 502 and 504 HTTP reponse code.
    - Upgraded ``cryptography`` to 1.7.2, ``boto3`` to 1.4.4 and ``botocore`` to 1.5.14.
    - Removed explicit DNS lookup for OCSP URL.

- v1.3.13 (February 9, 2017)

    - Fixed AWS SQS connection error with OCSP checks
    - Added ``login_timeout`` and ``network_timeout`` parameters to the ``Connection`` objects.
    - Fixed forbidden access error handing

- v1.3.12 (February 2, 2017)

    - Fixed ``region`` parameter. One character was truncated from the tail of account name
    - Improved performance of fetching data by refactoring fetchone method

- v1.3.11 (January 27, 2017)

    - Fixed the regression in 1.3.8 that caused intermittent 504 errors

- v1.3.10 (January 26, 2017)

    - Compress data in HTTP requests at all times except empty data or OKTA request
    - Refactored FIXED, REAL and TIMESTAMP data fetch to improve performance. This mainly impacts SnowSQL
    - Added ``region`` option to support EU deployments better
    - Increased the retry counter for OCSP servers to mitigate intermittent failure
    - Refactored HTTP access retry logic

- v1.3.9 (January 16, 2017)

    - Upgraded ``botocore`` to 1.4.93 to fix and ``boto3`` to 1.4.3 to fix the HTTPS request failure in Python 3.6
    - Fixed python2 incomaptible import http.client
    - Retry OCSP validation in case of non-200 HTTP code returned

- v1.3.8 (January 12, 2017)

    - Convert non-UTF-8 data in the large result set chunk to Unicode replacement characters to avoid decode error.
    - Updated copyright year to 2017.
    - Use `six` package to support both PY2 and PY3 for some functions
    - Upgraded ``cryptography`` to 1.7.1 to address MacOS Python 3.6 build issue.
    - Fixed OverflowError caused by invalid range of timetamp data for SnowSQL.

- v1.3.7 (December 8, 2016)

    - Increased the validity date acceptance window to prevent OCSP returning invalid responses due to out-of-scope validity dates for certificates.
    - Enabled OCSP response cache file by default.

- v1.3.6 (December 1, 2016)

    - Upgraded ``cryptography`` to 1.5.3, ``pyOpenSSL`` to 16.2.0 and ``cffi`` to 1.9.1.

- v1.3.5 (November 17, 2016)

    - Fixed CA list cache race condition
    - Added retry intermittent 400 HTTP ``Bad Request`` error

- v1.3.4 (November 3, 2016)

    - Added ``quoted_name`` data type support for binding by SQLAlchemy
    - Not to compress ``parquiet`` file in PUT command

- v1.3.3 (October 20, 2016)

    - Downgraded ``botocore`` to 1.4.37 due to potential regression.
    - Increased the stability of PUT and GET commands

- v1.3.2 (October 12, 2016)

    - Upgraded ``botocore`` to 1.4.52.
    - Set the signature version to v4 to AWS client. This impacts ``PUT``, ``GET`` commands and fetching large result set.

- v1.3.1 (September 30, 2016)

    - Added an account name including subdomain.

- v1.3.0 (September 26, 2016)

    - Added support for the ``BINARY`` data type, which enables support for more Python data types:

        - Python 3:

            - ``bytes`` and ``bytearray`` can be used for binding.
            - ``bytes`` is also used for fetching ``BINARY`` data type.

        - Python 2:

            - ``bytearray`` can be used for binding
            - ``str`` is used for fetching ``BINARY`` data type.

    - Added ``proxy_user`` and ``proxy_password`` connection parameters for proxy servers that require authentication.

- v1.2.8 (August 16, 2016)

    - Upgraded ``botocore`` to 1.4.37.
    - Added ``Connection.execute_string`` and ``Connection.execute_stream`` to run multiple statements in a string and stream.
    - Increased the stability of fetching data for Python 2.
    - Refactored memory usage in fetching large result set (Work in Progress).

- v1.2.7 (July 31, 2016)

    - Fixed ``snowflake.cursor.rowcount`` for INSERT ALL.
    - Force OCSP cache invalidation after 24 hours for better security.
    - Use ``use_accelerate_endpoint`` in PUT and GET if Transfer acceleration is enabled for the S3 bucket.
    - Fixed the side effect of ``python-future`` that loads ``test.py`` in the current directory.

- v1.2.6 (July 13, 2016)

    - Fixed the AWS token renewal issue with PUT command when uploading uncompressed large files.

- v1.2.5 (July 8, 2016)

    - Added retry for errors ``S3UploadFailedError`` and ``RetriesExceededError`` in PUT and GET, respectively.

- v1.2.4 (July 6, 2016)

    - Added ``max_connection_pool`` parameter to Connection so that you can specify the maximum number of HTTP/HTTPS connections in the pool.
    - Minor enhancements for SnowSQL.

- v1.2.3 (June 29, 2016)

    - Fixed 404 issue in GET command. An extra slash character changed the S3 path and failed to identify the file to download.

- v1.2.2 (June 21, 2016)

    - Upgraded ``botocore`` to 1.4.26.
    - Added retry for 403 error when accessing S3.

- v1.2.1 (June 13, 2016)

    - Improved fetch performance for data types (part 2): DATE, TIME, TIMESTAMP, TIMESTAMP_LTZ, TIMESTAMP_NTZ and TIMESTAMP_TZ.

- v1.2.0 (June 10, 2016)

    - Improved fetch performance for data types (part 1): FIXED, REAL, STRING.

- v1.1.5 (June 2, 2016)

    - Upgraded ``boto3`` to 1.3.1 and ``botocore`` and 1.4.22.
    - Fixed ``snowflake.cursor.rowcount`` for DML by ``snowflake.cursor.executemany``.
    - Added ``numpy`` data type binding support. ``numpy.intN``, ``numpy.floatN`` and ``numpy.datetime64`` can be bound and fetched.

- v1.1.4 (May 21, 2016)

    - Upgraded ``cffi`` to 1.6.0.
    - Minor enhancements to SnowSQL.

- v1.1.3 (May 5, 2016)

    - Upgraded ``cryptography`` to 1.3.2.

- v1.1.2 (May 4, 2016)

    - Changed the dependency of ``tzlocal`` optional.
    - Fixed charmap error in OCSP checks.

- v1.1.1 (Apr 11, 2016)

    - Fixed OCSP revocation check issue with the new certificate and AWS S3.
    - Upgraded ``cryptography`` to 1.3.1 and ``pyOpenSSL`` to 16.0.0.

- v1.1.0 (Apr 4, 2016)

    - Added ``bzip2`` support in ``PUT`` command. This feature requires a server upgrade.
    - Replaced the self contained packages in ``snowflake._vendor`` with the dependency of ``boto3`` 1.3.0 and ``botocore`` 1.4.2.

- v1.0.7 (Mar 21, 2016)

    - Keep ``pyOpenSSL`` at 0.15.1.

- v1.0.6 (Mar 15, 2016)

    - Upgraded ``cryptography`` to 1.2.3.
    - Added support for ``TIME`` data type, which is now a Snowflake supported data type. This feature requires a server upgrade.
    - Added ``snowflake.connector.DistCursor`` to fetch the results in ``dict`` instead of ``tuple``.
    - Added compression to the SQL text and commands.

- v1.0.5 (Mar 1, 2016)

    - Upgraded ``cryptography`` to 1.2.2 and ``cffi`` to 1.5.2.
    - Fixed the conversion from ``TIMESTAMP_LTZ`` to datetime in queries.

- v1.0.4 (Feb 15, 2016)

    - Fixed the truncated parallel large result set.
    - Added retry OpenSSL low level errors ``ETIMEDOUT`` and ``ECONNRESET``.
    - Time out all HTTPS requests so that the Python Connector can retry the job or recheck the status.
    - Fixed the location of encrypted data for ``PUT`` command. They used to be in the same directory as the source data files.
    - Added support for renewing the AWS token used in ``PUT`` commands if the token expires.

- v1.0.3 (Jan 13, 2016)

    - Added support for the ``BOOLEAN`` data type (i.e. ``TRUE`` or ``FALSE``). This changes the behavior of the binding for the ``bool`` type object:

        - Previously, ``bool`` was bound as a numeric value (i.e. ``1`` for ``True``, ``0`` for ``False``).
        - Now, ``bool`` is bound as native SQL data (i.e. ``TRUE`` or ``FALSE``).

    - Added the ``autocommit`` method to the ``Connection`` object:

        - By default, ``autocommit`` mode is ON (i.e. each DML statement commits the change).
        - If ``autocommit`` mode is OFF, the ``commit`` and ``rollback`` methods are enabled.

    - Avoid segfault issue for ``cryptography`` 1.2 in Mac OSX by using 1.1 until resolved.

- v1.0.2 (Dec 15, 2015)

    - Upgraded ``boto3`` 1.2.2, ``botocore`` 1.3.12.
    - Removed ``SSLv3`` mapping from the initial table.

- v1.0.1 (Dec 8, 2015)

    - Minor bug fixes.

- v1.0.0 (Dec 1, 2015)

    - General Availability release.<|MERGE_RESOLUTION|>--- conflicted
+++ resolved
@@ -16,11 +16,8 @@
   - Fixed a bug when writing a Pandas DataFrame with column names containing double quotes in `snowflake.connector.pandas_tool.write_pandas`.
   - Fixed a bug when writing a Pandas DataFrame with binary data in `snowflake.connector.pandas_tool.write_pandas`.
   - Improved type hint of `SnowflakeCursor.execute` method.
-<<<<<<< HEAD
   - Fail instantly upon receiving `403: Forbidden` HTTP response for a login-request.
-=======
   - Improved GET logging to warn when downloading multiple files with the same name.
->>>>>>> 75afc715
 
 - v3.0.2(March 23, 2023)
 
