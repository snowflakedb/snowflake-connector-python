This package includes the Snowflake Connector for Python, which conforms to the Python DB API 2.0 specification:
https://www.python.org/dev/peps/pep-0249/

Snowflake Documentation is available at:
https://docs.snowflake.com/

Source code is also available at: https://github.com/snowflakedb/snowflake-connector-python

# Release Notes
- v3.16(TBD)
  - Added basic arrow support for Interval types.

- v3.15.0(Apr 29,2025)
  - Bumped up min boto and botocore version to 1.24.
  - OCSP: terminate certificates chain traversal if a trusted certificate already reached.
  - Added new authentication methods support for programmatic access tokens (PATs), OAuth 2.0 Authorization Code Flow, OAuth 2.0 Client Credentials Flow, and OAuth Token caching.
    - For OAuth 2.0 Authorization Code Flow:
      - Added the `oauth_client_id`, `oauth_client_secret`, `oauth_authorization_url`, `oauth_token_request_url`, `oauth_redirect_uri`, `oauth_scope`, `oauth_disable_pkce`, `oauth_enable_refresh_tokens` and `oauth_enable_single_use_refresh_tokens` parameters.
      - Added the `OAUTH_AUTHORIZATION_CODE` value for the parameter authenticator.
    - For OAuth 2.0 Client Credentials Flow:
      - Added the `oauth_client_id`, `oauth_client_secret`, `oauth_token_request_url`, and `oauth_scope` parameters.
      - Added the `OAUTH_CLIENT_CREDENTIALS` value for the parameter authenticator.
    - For OAuth Token caching: Passing a username to driver configuration is required, and the `client_store_temporary_credential property` is to be set to `true`.

- v3.14.1(April 21, 2025)
  - Added support for Python 3.13.
  - Dropped support for Python 3.8.
  - Added basic decimal floating-point type support.
  - Added experimental authentication methods.
  - Added support of GCS regional endpoints.
  - Added support of GCS virtual urls. See more: https://cloud.google.com/storage/docs/request-endpoints#xml-api
  - Added `client_fetch_threads` experimental parameter to better utilize threads for fetching query results.
  - Added `check_arrow_conversion_error_on_every_column` connection property that can be set to `False` to restore previous behaviour in which driver will ignore errors until it occurs in the last column. This flag's purpose is to unblock workflows that may be impacted by the bugfix and will be removed in later releases.
  - Lowered log levels from info to debug for some of the messages to make the output easier to follow.
  - Allowed the connector to inherit a UUID4 generated upstream, provided in statement parameters (field: `requestId`), rather than automatically generate a UUID4 to use for the HTTP Request ID.
  - Improved logging in urllib3, boto3, botocore - assured data masking even after migration to the external owned library in the future.
<<<<<<< HEAD
  - Fix expired S3 credentials update and increment retry when expired credentials are found.
  - Added `client_fetch_threads` experimental parameter to better utilize threads for fetching query results.
  - Added support of GCS virtual urls. See more: https://cloud.google.com/storage/docs/request-endpoints#xml-api
  - Bumped numpy dependency from <2.1.0 to <2.2.4
=======
  - Improved error message for client-side query cancellations due to timeouts.
  - Improved security and robustness for the temporary credentials cache storage.
  - Fixed a bug that caused driver to fail silently on `TO_DATE` arrow to python conversion when invalid date was followed by the correct one.
  - Fixed expired S3 credentials update and increment retry when expired credentials are found.
  - Deprecated `insecure_mode` connection property and replaced it with `disable_ocsp_checks` with the same behavior as the former property.
>>>>>>> b8668083

- v3.14.0(March 03, 2025)
  - Bumped pyOpenSSL dependency upper boundary from <25.0.0 to <26.0.0.
  - Added a <19.0.0 pin to pyarrow as a workaround to a bug affecting Azure Batch.
  - Optimized distribution package lookup to speed up import.
  - Fixed a bug where privatelink OCSP Cache url could not be determined if privatelink account name was specified in uppercase.
  - Added support for iceberg tables to `write_pandas`.
  - Fixed base64 encoded private key tests.
  - Fixed a bug where file permission check happened on Windows.
  - Added support for File types.
  - Added `unsafe_file_write` connection parameter that restores the previous behaviour of saving files downloaded with GET with 644 permissions.

- v3.13.2(January 29, 2025)
  - Changed not to use scoped temporary objects.

- v3.13.1(January 29, 2025)
  - Remedied SQL injection vulnerability in snowflake.connector.pandas_tools.write_pandas. See more https://github.com/snowflakedb/snowflake-connector-python/security/advisories/GHSA-2vpq-fh52-j3wv
  - Remedied vulnerability in deserialization of the OCSP response cache. See more: https://github.com/snowflakedb/snowflake-connector-python/security/advisories/GHSA-m4f6-vcj4-w5mx
  - Remedied vulnerability connected to cache files permissions. See more: https://github.com/snowflakedb/snowflake-connector-python/security/advisories/GHSA-r2x6-cjg7-8r43

- v3.13.0(January 23,2025)
  - Added a feature to limit the sizes of IO-bound ThreadPoolExecutors during PUT and GET commands.
  - Updated README.md to include instructions on how to verify package signatures using `cosign`.
  - Updated the log level for cursor's chunk rowcount from INFO to DEBUG.
  - Added a feature to verify if the connection is still good enough to send queries over.
  - Added support for base64-encoded DER private key strings in the `private_key` authentication type.

- v3.12.4(December 3,2024)
  - Fixed a bug where multipart uploads to Azure would be missing their MD5 hashes.
  - Fixed a bug where OpenTelemetry header injection would sometimes cause Exceptions to be thrown.
  - Fixed a bug where OCSP checks would throw TypeError and make mainly GCP blob storage unreachable.
  - Bumped pyOpenSSL dependency from >=16.2.0,<25.0.0 to >=22.0.0,<25.0.0.

- v3.12.3(October 25,2024)
  - Improved the error message for SSL-related issues to provide clearer guidance when an SSL error occurs.
  - Improved error message for SQL execution cancellations caused by timeout.

- v3.12.2(September 11,2024)
  - Improved error handling for asynchronous queries, providing more detailed and informative error messages when an async query fails.
  - Improved inference of top-level domains for accounts specifying a region in China, now defaulting to snowflakecomputing.cn.
  - Improved implementation of the `snowflake.connector.util_text.random_string` to reduce the likelihood of collisions.
  - Updated the log level for OCSP fail-open warning messages from ERROR to WARNING.

- v3.12.1(August 20,2024)
  - Fixed a bug that logged the session token when renewing a session.
  - Fixed a bug where disabling client telemetry did not work.
  - Fixed a bug where passing `login_timeout` as a string raised a `TypeError` during the login retry step.
  - Use `pathlib` instead of `os` for default config file location resolution.
  - Removed upper `cryptogaphy` version pin.
  - Removed reference to script `snowflake-export-certs` (its backing module was already removed long ago)
  - Enhanced retry mechanism for handling transient network failures during query result polling when no server response is received.

- v3.12.0(July 24,2024)
  - Set default connection timeout of 10 seconds and socket read timeout of 10 minutes for HTTP calls in file transfer.
  - Optimized `to_pandas()` performance by fully parallel downloading logic.
  - Fixed a bug that specifying client_session_keep_alive_heartbeat_frequency in snowflake-sqlalchemy could crash the connector.
  - Fixed incorrect type hint of connection parameter `private_key`.
  - Added support for connectivity to multiple domains.
  - Bumped keyring dependency from >=23.1.0,<25.0.0 to >=23.1.0,<26.0.0.
  - Disabled OOB Telemetry.

- v3.11.0(June 17,2024)
  - Added support for `token_file_path` connection parameter to read an OAuth token from a file when connecting to Snowflake.
  - Added support for `debug_arrow_chunk` connection parameter to allow debugging raw arrow data in case of arrow data parsing failure.
  - Added support for `disable_saml_url_check` connection parameter to disable SAML URL check in OKTA authentication.
  - Fixed a bug that OCSP certificate signed using SHA384 algorithm cannot be verified.
  - Fixed a bug that status code shown as uploaded when PUT command failed with 400 error.
  - Fixed a bug that a PermissionError was raised when the current user does not have the right permission on parent directory of config file path.
  - Fixed a bug that OCSP GET url is not encoded correctly when it contains a slash.
  - Fixed a bug that an SSO URL didn't accept `:` in a query parameter, for instance, `https://sso.abc.com/idp/startSSO.ping?PartnerSpId=https://xyz.snowflakecomputing.com/`.

- v3.10.1(May 21, 2024)

  - Removed an incorrect error log message that could occur during arrow data conversion.

- v3.10.0(April 29,2024)

  - Added support for structured types to fetch_pandas_all.
  - Fixed an issue relating to incorrectly formed China S3 endpoints.

- v3.9.1(April 22,2024)

  - Fixed an issue that caused a HTTP 400 error when connecting to a China endpoint.

- v3.9.0(April 20,2024)

  - Added easy logging configuration so that users can easily generate log file by setup log config in `$SNOWFLAKE_HOME/config.toml`.
  - Improved s3 acceleration logic when connecting to China endpoint.

- v3.8.1(April 09, 2024)

  - Reverted the change "Updated `write_pandas` to skip TABLE IF NOT EXISTS in truncate mode." introduced in v3.8.0 (yanked) as it's a breaking change. `write_pandas` will be fixed in the future in a non-breaking way.

- v3.8.0(April 04,2024)

  - Improved `externalbrowser` auth in containerized environments
    - Instruct browser to not fetch `/favicon` on success page
    - Simple retry strategy on empty socket.recv
    - Add `SNOWFLAKE_AUTH_SOCKET_REUSE_PORT` flag (usage: `SNOWFLAKE_AUTH_SOCKET_REUSE_PORT=true`) to set the underlying socket's `SO_REUSEPORT` flag (described in the [socket man page](https://man7.org/linux/man-pages/man7/socket.7.html))
      - Useful when the randomized port used in the localhost callback url is being followed before the container engine completes port forwarding to host
      - Statically map a port between your host and container and allow that port to be reused in rapid succession with:
         `SF_AUTH_SOCKET_PORT=3037 SNOWFLAKE_AUTH_SOCKET_REUSE_PORT=true poetry run python somescript.py`
    - Add `SNOWFLAKE_AUTH_SOCKET_MSG_DONTWAIT` flag (usage: `SNOWFLAKE_AUTH_SOCKET_MSG_DONTWAIT=true`) to make a non-blocking socket.recv call and retry on Error
      - Consider using this if running in a containerized environment and externalbrowser auth frequently hangs while waiting for callback
      - NOTE: this has not been tested extensively, but has been shown to improve the experience when using WSL
  - Added support for parsing structured type information in schema queries.
  - Bumped platformdirs from >=2.6.0,<4.0.0 to >=2.6.0,<5.0.0
  - Updated diagnostics to use system$allowlist instead of system$whitelist.
  - Updated `write_pandas` to skip TABLE IF NOT EXISTS in truncate mode.
  - Improved cleanup logic for connection to rely on interpreter shutdown instead of the `__del__` method.
  - Updated the logging level from INFO to DEBUG when logging the executed query using `SnowflakeCursor.execute`.
  - Fixed a bug that the truncated password in log is not masked.

- v3.7.1(February 21, 2024)

  - Bumped pandas dependency from >=1.0.0,<2.2.0 to >=1.0.0,<3.0.0.
  - Bumped cryptography dependency from <42.0.0,>=3.1.0 to >=3.1.0,<43.0.0.
  - Bumped pyOpenSSL dependency from >=16.2.0,<24.0.0 to >=16.2.0,<25.0.0.
  - Fixed a memory leak in decimal data conversion.
  - Fixed a bug where `write_pandas` wasn't truncating the target table.
  - Bumped keyring dependency lower bound to 23.1.0 to address security vulnerability.

- v3.7.0(January 25,2024)

  - Added a new boolean parameter `force_return_table` to `SnowflakeCursor.fetch_arrow_all` to force returning `pyarrow.Table` in case of zero rows.
  - Cleanup some C++ code warnings and performance issues.
  - Added support for Python 3.12
  - Make local testing more robust against implicit assumptions.
  - Fixed PyArrow Table type hinting
  - Added support for connecting using an existing connection via the session and master token.
  - Added support for connecting to Snowflake by authenticating with multiple SAML IDP using external browser.
  - Added support for structured types (OBJECT, MAP, ARRAY) to nanoarrow converters.
  - Fixed compilation issue due to missing cstdint header on gcc13.
  - Improved config permissions warning message.

- v3.6.0(December 09,2023)

  - Added support for Vector types
  - Changed urllib3 version pin to only affect Python versions < 3.10.
  - Support for `private_key_file` and `private_key_file_pwd` connection parameters
  - Added a new flag `expired` to `SnowflakeConnection` class, that keeps track of whether the connection's master token has expired.
  - Fixed a bug where date insertion failed when date format is set and qmark style binding is used.

- v3.5.0(November 13,2023)

  - Version 3.5.0 is the snowflake-connector-python purely built upon apache arrow-nanoarrow project.
    - Reduced the wheel size to ~1MB and installation size to ~5MB.
    - Removed a hard dependency on a specific version of pyarrow.
  - Deprecated the usage of the following class/variable/environment variable for the sake of pure nanoarrow converter:
    - Deprecated class `snowflake.connector.cursor.NanoarrowUsage`.
    - Deprecated environment variable `NANOARROW_USAGE`.
    - Deprecated module variable `snowflake.connector.cursor.NANOARROW_USAGE`.

- v3.4.1(November 08,2023)

  - Bumped vendored `urllib3` to 1.26.18
  - Bumped vendored `requests` to 2.31.0

- v3.4.0(November 03,2023)

  - Added support for `use_logical_type` in `write_pandas`.
  - Removed dependencies on pycryptodomex and oscrypto. All connections now go through OpenSSL via the cryptography library, which was already a dependency.
  - Fixed issue with ingesting files over 80 GB to S3.
  - Added the `backoff_policy` argument to `snowflake.connector.connect` allowing for configurable backoff policy between retries of failed requests. See available implementations in the `backoff_policies` module.
  - Added the `socket_timeout` argument to `snowflake.connector.connect` specifying socket read and connect timeout.
  - Fixed `login_timeout` and `network_timeout` behaviour. Retries of login and network requests are now properly halted after these timeouts expire.
  - Fixed bug for issue https://github.com/urllib3/urllib3/issues/1878 in vendored `urllib`.
  - Add User-Agent header for diagnostic report for tracking.

- v3.3.1(October 16,2023)

  - Added for non-Windows platforms command suggestions (chown/chmod) for insufficient file permissions of config files.
  - Fixed issue with connection diagnostics failing to complete certificate checks.
  - Fixed issue that arrow iterator causes `ImportError` when the c extensions are not compiled.

- v3.3.0(October 10,2023)

  - Updated to Apache arrow-nanoarrow project for result arrow data conversion.
  - Introduced the `NANOARROW_USAGE` environment variable to allows switching between the nanoarrow converter and the arrow converter. Valid values include:
    - `FOLLOW_SESSION_PARAMETER`, which uses the converter configured in the server.
    - `DISABLE_NANOARROW`, which uses arrow converter, overriding the server setting.
    - `ENABLE_NANOARROW`, which uses the nanoarrow converter, overriding the server setting.
  - Introduced the `snowflake.connector.cursor.NanoarrowUsage` enum, whose members include:
    - `NanoarrowUsage.FOLLOW_SESSION_PARAMETER`, which uses the converter configured in the server.
    - `NanoarrowUsage.DISABLE_NANOARROW`, which uses arrow converter, overriding the server setting.
    - `NanoarrowUsage.ENABLE_NANOARROW`, which uses the nanoarrow converter, overriding the server setting.
  - Introduced the `snowflake.connector.cursor.NANOARROW_USAGE` module variable to allow switching between the nanoarrow converter and the arrow converter. It works in conjunction with the `snowflake.connector.cursor.NanoarrowUsage` enum.
  - The newly-introduced environment variable, enum, and module variable are temporary. They will be removed in a future release when switch from arrow to nanoarrow for data conversion is complete.

- v3.2.1(September 26,2023)

  - Fixed a bug where url port and path were ignored in private link oscp retry.
  - Added thread safety in telemetry when instantiating multiple connections concurrently.
  - Bumped platformdirs dependency from >=2.6.0,<3.9.0 to >=2.6.0,<4.0.0.0 and made necessary changes to allow this.
  - Removed the deprecation warning from the vendored urllib3 about urllib3.contrib.pyopenssl deprecation.
  - Improved robustness in handling authentication response.

- v3.2.0(September 06,2023)

  - Made the ``parser`` -> ``manager`` renaming more consistent in ``snowflake.connector.config_manager`` module.
  - Added support for default values for ConfigOptions
  - Added default_connection_name to config.toml file

- v3.1.1(August 28,2023)

  - Fixed a bug in retry logic for okta authentication to refresh token.
  - Support `RSAPublicKey` when constructing `AuthByKeyPair` in addition to raw bytes.
  - Fixed a bug when connecting through SOCKS5 proxy, the attribute `proxy_header` is missing on `SOCKSProxyManager`.
  - Cherry-picked https://github.com/urllib3/urllib3/commit/fd2759aa16b12b33298900c77d29b3813c6582de onto vendored urllib3 (v1.26.15) to enable enforce_content_length by default.
  - Fixed a bug in tag generation of OOB telemetry event.

- v3.1.0(July 31,2023)

  - Added a feature that lets you add connection definitions to the `connections.toml` configuration file. A connection definition refers to a collection of connection parameters, for example, if you wanted to define a connection named `prod``:

    ```toml
    [prod]
    account = "my_account"
    user = "my_user"
    password = "my_password"
    ```
    By default, we look for the `connections.toml` file in the location specified in the `SNOWFLAKE_HOME` environment variable (default: `~/.snowflake`). If this folder does not exist, the Python connector looks for the file in the [platformdirs](https://github.com/platformdirs/platformdirs/blob/main/README.rst) location, as follows:

    - On Linux: `~/.config/snowflake/`,  but follows XDG settings
    - On Mac: `~/Library/Application Support/snowflake/`
    - On Windows: `%USERPROFILE%\AppData\Local\snowflake\`

    You can determine which file is used by running the following command:

    ```
    python -c "from snowflake.connector.constants import CONNECTIONS_FILE; print(str(CONNECTIONS_FILE))"
    ```
  - Bumped cryptography dependency from <41.0.0,>=3.1.0 to >=3.1.0,<42.0.0.
  - Improved OCSP response caching to remove tmp cache files on Windows.
  - Improved OCSP response caching to reduce the times of disk writing.
  - Added a parameter `server_session_keep_alive` in `SnowflakeConnection` that skips session deletion when client connection closes.
  - Tightened our pinning of platformdirs, to prevent their new releases breaking us.
  - Fixed a bug where SFPlatformDirs would incorrectly append application_name/version to its path.
  - Added retry reason for queries that are retried by the client.
  - Fixed a bug where `write_pandas` fails when user does not have the privilege to create stage or file format in the target schema, but has the right privilege for the current schema.
  - Remove Python 3.7 support.
  - Worked around a segfault which sometimes occurred during cache serialization in multi-threaded scenarios.
  - Improved error handling of connection reset error.
  - Fixed a bug about deleting the temporary files happened when running PUT command.
  - Allowed to pass `type_mapper` to `fetch_pandas_batches()` and `fetch_pandas_all()`.
  - Fixed a bug where pickle.dump segfaults during cache serialization in multi-threaded scenarios.
  - Improved retry logic for okta authentication to refresh token if authentication gets throttled.
  - Note that this release does not include the changes introduced in the previous 3.1.0a1 release. Those will be released at a later time.

- v3.0.4(May 23,2023)
  - Fixed a bug in which `cursor.execute()` could modify the argument statement_params dictionary object when executing a multistatement query.
  - Added the json_result_force_utf8_decoding connection parameter to force decoding JSON content in utf-8 when the result format is JSON.
  - Fixed a bug in which we cannot call `SnowflakeCursor.nextset` before fetching the result of the first query if the cursor runs an async multistatement query.
  - Bumped vendored library urllib3 to 1.26.15
  - Bumped vendored library requests to 2.29.0
  - Fixed a bug when `_prefetch_hook()` was not called before yielding results of `execute_async()`.
  - Fixed a bug where some ResultMetadata fields were marked as required when they were optional.
  - Bumped pandas dependency from <1.6.0,>=1.0.0 to >=1.0.0,<2.1.0
  - Fixed a bug where bulk insert converts date incorrectly.
  - Add support for Geometry types.

- v3.0.3(April 20, 2023)
  - Fixed a bug that prints error in logs for GET command on GCS.
  - Added a parameter that allows users to skip file uploads to stage if file exists on stage and contents of the file match.
  - Fixed a bug that occurred when writing a Pandas DataFrame with non-default index in `snowflake.connector.pandas_tool.write_pandas`.
  - Fixed a bug that occurred when writing a Pandas DataFrame with column names containing double quotes in `snowflake.connector.pandas_tool.write_pandas`.
  - Fixed a bug that occurred when writing a Pandas DataFrame with binary data in `snowflake.connector.pandas_tool.write_pandas`.
  - Improved type hint of `SnowflakeCursor.execute` method.
  - Fail instantly upon receiving `403: Forbidden` HTTP response for a login-request.
  - Improved GET logging to warn when downloading multiple files with the same name.

- v3.0.2(March 23, 2023)

  - Fixed a memory leak in the logging module of the Cython extension.
  - Fixed a bug where the `put` command on AWS raised `AttributeError` when uploading file composed of multiple parts.
  - Fixed a bug of incorrect type hints of `SnowflakeCursor.fetch_arrow_all` and `SnowflakeCursor.fetchall`.
  - Fixed a bug where `snowflake.connector.util_text.split_statements` swallows the final line break in the case when there are no space between lines.
  - Improved logging to mask tokens in case of errors.
  - Validate SSO URL before opening it in the browser for External browser authenticator.

- v3.0.1(February 28, 2023)

  - Improved the robustness of OCSP response caching to handle errors in cases of serialization and deserialization.
  - Updated async_executes method's doc-string.
  - Errors raised now have a query field that contains the SQL query that caused them when available.
  - Fixed a bug where MFA token caching would refuse to work until restarted instead of reauthenticating.
  - Replaced the dependency on setuptools in favor of packaging.
  - Fixed a bug where `AuthByKeyPair.handle_timeout` should pass keyword arguments instead of positional arguments when calling `AuthByKeyPair.prepare`.

- v3.0.0(January 26, 2023)

  - Fixed a bug where write_pandas did not use user-specified schema and database to create intermediate objects
  - Fixed a bug where HTTP response code of 429 were not retried
  - Fixed a bug where MFA token caching was not working
  - Bumped pyarrow dependency from >=8.0.0,<8.1.0 to >=10.0.1,<10.1.0
  - Bumped pyOpenSSL dependency from <23.0.0 to <24.0.0
  - During browser-based authentication, the SSO url is now printed before opening it in the browser
  - Increased the level of a log for when ArrowResult cannot be imported
  - Added a minimum MacOS version check when compiling C-extensions
  - Enabled `fetch_arrow_all` and `fetch_arrow_batches` to handle async query results

- v2.9.0(December 9, 2022)

  - Fixed a bug where the permission of the file downloaded via GET command is changed
  - Reworked authentication internals to allow users to plug custom key-pair authenticators
  - Multi-statement query execution is now supported through `cursor.execute` and `cursor.executemany`
    - The Snowflake parameter `MULTI_STATEMENT_COUNT` can be altered at the account, session, or statement level. An additional argument, `num_statements`, can be provided to `execute` to use this parameter at the statement level. It *must* be provided to `executemany` to submit a multi-statement query through the method. Note that bulk insert optimizations available through `executemany` are not available when submitting multi-statement queries.
      - By default the parameter is 1, meaning only a single query can be submitted at a time
      - Set to 0 to submit any number of statements in a multi-statement query
      - Set to >1 to submit the specified exact number of statements in a multi-statement query
    - Bindings are accepted in the same way for multi-statements as they are for single statement queries
    - Asynchronous multi-statement query execution is supported. Users should still use `get_results_from_sfqid` to retrieve results
    - To access the results of each query, users can call `SnowflakeCursor.nextset()` as specified in the DB 2.0 API (PEP-249), to iterate through each statements results
      - The first statement's results are accessible immediately after calling `execute` (or `get_results_from_sfqid` if asynchronous) through the existing `fetch*()` methods

- v2.8.3(November 28,2022)

  - Bumped cryptography dependency from <39.0.0 to <41.0.0
  - Fixed a bug where expired OCSP response cache caused infinite recursion during cache loading

- v2.8.2(November 18,2022)

  - Improved performance of OCSP response caching
  - During the execution of GET commands we no longer resolve target location on the local machine
  - Improved performance of regexes used for PUT/GET SQL statement detection. CVE-2022-42965

- v2.8.1(October 30,2022)

   - Bumped cryptography dependency from <37.0.0 to <39.0.0
   - Bumped pandas dependency from <1.5.0 to <1.6.0
   - Fixed a bug where write_pandas wouldn't write an empty DataFrame to Snowflake
   - When closing connection async query status checking is now parallelized
   - Fixed a bug where test logging would be enabled on Jenkins workers in non-Snowflake Jenkins machines
   - Enhanced the atomicity of write_pandas when overwrite is set to True

- v2.8.0(September 27,2022)

  - Fixed a bug where rowcount was deleted when the cursor was closed
  - Fixed a bug where extTypeName was used even when it was empty
  - Updated how telemetry entries are constructed
  - Added telemetry for imported root packages during run-time
  - Added telemetry for using write_pandas
  - Fixed missing dtypes when calling fetch_pandas_all() on empty result
  - The write_pandas function now supports providing additional arguments to be used by DataFrame.to_parquet
  - All optional parameters of write_pandas can now be provided to pd_writer and make_pd_writer to be used with DataFrame.to_sql

- v2.7.12(August 26,2022)

   - Fixed a bug where timestamps fetched as pandas.DataFrame or pyarrow.Table would overflow for the sake of unnecessary precision. In the case where an overflow cannot be prevented a clear error will be raised now.
   - Added in-file caching for OCSP response caching
   - The write_pandas function now supports transient tables through the new table_type argument which supersedes create_temp_table argument
   - Fixed a bug where calling fetch_pandas_batches incorrectly raised NotSupportedError after an async query was executed
   - Added support for OKTA Identity Engine

- v2.7.11(July 26,2022)

   - Added minimum version pin to typing_extensions

- v2.7.10(July 22,2022)

   - Release wheels are now built on manylinux2014
   - Bumped supported pyarrow version to >=8.0.0,<8.1.0
   - Updated vendored library versions requests to 2.28.1 and urllib3 to 1.26.10
   - Added in-memory cache to OCSP requests
   - Added overwrite option to write_pandas
   - Added attribute `lastrowid` to `SnowflakeCursor` in compliance with PEP249.
   - Fixed a bug where gzip compressed http requests might be garbled by an unflushed buffer
   - Added new connection diagnostics capabilities to snowflake-connector-python
   - Bumped numpy dependency from <1.23.0 to <1.24.0


- v2.7.9(June 26,2022)

   - Fixed a bug where errors raised during get_results_from_sfqid() were missing errno
   - Fixed a bug where empty results containing GEOGRAPHY type raised IndexError


- v2.7.8(May 28,2022)

   - Updated PyPi documentation link to python specific main page
   - Fixed an error message that appears when pandas optional dependency group is required but is not installed
   - Implemented the DB API 2 callproc() method
   - Fixed a bug where decryption took place before decompression when downloading files from stages
   - Fixed a bug where s3 accelerate configuration was handled incorrectly
   - Extra named arguments given executemany() are now forwarded to execute()
   - Automatically sets the application name to streamlit when streamlit is imported and application name was not explicitly set
   - Bumped pyopenssl dependency version to >=16.2.0,<23.0.0


- v2.7.7(April 30,2022)

   - Bumped supported pandas version to < 1.5.0
   - Fixed a bug where partner name (from SF_PARTNER environmental variable) was set after connection was established
   - Added a new _no_retry option to executing queries
   - Fixed a bug where extreme timestamps lost precision


- v2.7.6(March 17,2022)

   - Fixed missing python_requires tag in setup.cfg

- v2.7.5(March 17,2022)

   - Added an option for partners to inject their name through an environmental variable (SF_PARTNER)
   - Fixed a bug where we would not wait for input if a browser window couldn't be opened for SSO login
   - Deprecate support for Python 3.6
   - Exported a type definition for SnowflakeConnection
   - Fixed a bug where final Arrow table would contain duplicate index numbers when using fetch_pandas_all

- v2.7.4(February 05,2022)

   - Add Geography Types
   - Removing automated incident reporting code
   - Fixed a bug where circular reference would prevent garbage collection on some objects
   - Fixed a bug where `DatabaseError` was thrown when executing against a closed cursor instead of `InterfaceError`
   - Fixed a bug where calling `executemany` would crash if an iterator was supplied as args
   - Fixed a bug where violating `NOT NULL` constraint raised `DatabaseError` instead of `IntegrityError`

- v2.7.3(January 22,2022)

   - Fixed a bug where timezone was missing from retrieved Timestamp_TZ columns
   - Fixed a bug where a long running PUT/GET command could hit a Storage Credential Error while renewing credentials
   - Fixed a bug where py.typed was not being included in our release wheels
   - Fixed a bug where negative numbers were mangled when fetched with the connection parameter arrow_number_to_decimal
   - Improved the error message that is encountered when running GET for a non-existing file
   - Fixed rendering of our long description for PyPi
   - Fixed a bug where DUO authentication ran into errors if sms authentication was disabled for the user
   - Add the ability to auto-create a table when writing a pandas DataFrame to a Snowflake table
   - Bumped the maximum dependency version of numpy from <1.22.0 to <1.23.0

- v2.7.2(December 17,2021)

   - Added support for Python version 3.10.
   - Fixed an issue bug where _get_query_status failed if there was a network error.
   - Added the interpolate_empty_sequences connection parameter to control interpolating empty sequences into queries.
   - Fixed an issue where where BLOCKED was considered to be an error by is_an_error.
   - Added source field to Telemetry.
   - Increased the cryptography dependency version.
   - Increased the pyopenssl dependency version.
   - Fixed an issue where dbapi.Binary returned a string instead of bytes.
   - Increased the required version of numpy.
   - Increased the required version of keyring.
   - Fixed issue so that fetch functions now return a typed DataFrames and pyarrow Tables for empty results.
   - Added py.typed
   - Improved error messages for PUT/GET.
   - Added Cursor.query attribute for accessing last query.
   - Increased the required version of pyarrow.


- v2.7.1(November 19,2021)

   - Fixed a bug where uploading a streaming file with multiple parts did not work.
   - JWT tokens are now regenerated when a request is retired.
   - Updated URL escaping when uploading to AWS S3 to match how S3 escapes URLs.
   - Removed the unused s3_connection_pool_size connection parameter.
   - Blocked queries are now be considered to be still running.
   - Snowflake specific exceptions are now set using Exception arguments.
   - Fixed an issue where use_s3_regional_url was not set correctly by the connector.


- v2.7.0(October 25,2021)

   - Removing cloud sdks.snowflake-connector-python will not install them anymore. Recreate your virtualenv to get rid of unnecessary dependencies.
   - Include Standard C++ headers.
   - Update minimum dependency version pin of cryptography.
   - Fixed a bug where error number would not be added to Exception messages.
   - Fixed a bug where client_prefetch_threads parameter was not respected when pre-fetching results.
   - Update signature of SnowflakeCursor.execute's params argument.


- v2.6.2(September 27,2021)

   - Updated vendored urllib3 and requests versions.
   - Fixed a bug where GET commands would fail to download files from sub directories from stages.
   - Added a feature where where the connector will print the url it tried to open when it is unable to open it for external browser authentication.


- v2.6.1(September 16,2021)

   - Bump pandas version from <1.3 to <1.4
   - Fixing Python deprecation warnings.
   - Added more type-hints.
   - Marked HeartBeatTimer threads as daemon threads.
   - Force cast a column into integer in write_pandas to avoid a rare behavior that would lead to crashing.
   - Implement AWS signature V4 to new SDKless PUT and GET.
   - Removed a deprecated setuptools option from setup.py.
   - Fixed a bug where error logs would be printed for query executions that produce no results.
   - Fixed a bug where the temporary stage for bulk array inserts exists.


- v2.6.0(August 29,2021)

   - Internal change to the implementation of result fetching.
   - Upgraded Pyarrow version from 3.0 to 5.0.
   - Internal change to the implementation for PUT and GET. A new connection parameter use_new_put_get was added to toggle between implementations.
   - Fixed a bug where executemany did not detect the type of data it was inserting.
   - Updated the minimum Mac OSX build target from 10.13 to 10.14.


- v2.5.1(July 31,2021)

   - Fixes Python Connector bug that prevents the connector from using AWS S3 Regional URL. The driver currently overrides the regional URL information with the default S3 URL causing failure in PUT.


- v2.5.0(July 22,2021)

   - Fixed a bug in write_pandas when quote_identifiers is set to True the function would not actually quote column names.
   - Bumping idna dependency pin from <3,>=2.5 to >=2.5,<4
   - Fix describe method when running `insert into ...` commands


- v2.4.6(June 25,2021)

   - Fixed a potential memory leak.
   - Removed upper certifi version pin.
   - Updated vendored libraries , urllib(1.26.5) and requests(2.25.1).
   - Replace pointers with UniqueRefs.
   - Changed default value of client_session_keep_alive to None.
   - Added the ability to retrieve metadata/schema without executing the query (describe method).

- v2.4.5(June 15,2021)

   - Fix for incorrect JWT token invalidity when an account alias with a dash in it is used for regionless account URL.

- v2.4.4(May 30,2021)

   - Fixed a segfault issue when using DictCursor and arrow result format with out of range dates.
   - Adds new make_pd_writer helper function


- v2.4.3(April 29,2021)

   - Uses s3 regional URL in private links when a param is set.
   - New Arrow NUMBER to Decimal converter option.
   - Update pyopenssl requirement from <20.0.0,>=16.2.0 to >=16.2.0,<21.0.0.
   - Update pandas requirement from <1.2.0,>=1.0.0 to >=1.0.0,<1.3.0.
   - Update numpy requirement from <1.20.0 to <1.21.0.


- v2.4.2(April 03,2021)

   - PUT statements are now thread-safe.


- v2.4.1(March 04,2021)

   - Make connection object exit() aware of status of parameter `autocommit`


- v2.4.0(March 04,2021)

   - Added support for Python 3.9 and PyArrow 3.0.x.
   - Added support for the upcoming multipart PUT threshold keyword.
   - Added support for using the PUT command with a file-like object.
   - Added some compilation flags to ease building conda community package.
   - Removed the pytz pin because it doesn't follow semantic versioning release format.
   - Added support for optimizing batch inserts through bulk array binding.


- v2.3.10(February 01,2021)

   - Improved query ID logging and added request GUID logging.
   - For dependency checking, increased the version condition for the pyjwt package from <2.0.0 to <3.0.0.


- v2.3.9(January 27,2021)

   - The fix to add proper proxy CONNECT headers for connections made over proxies.


- v2.3.8(January 14,2021)

   - Arrow result conversion speed up.
   - Send all Python Connector exceptions to in-band or out-of-band telemetry.
   - Vendoring requests and urllib3 to contain OCSP monkey patching to our library only.
   - Declare dependency on setuptools.


- v2.3.7(December 10,2020)

   - Added support for upcoming downscoped GCS credentials.
   - Tightened the pyOpenSSL dependency pin.
   - Relaxed the boto3 dependency pin up to the next major release.
   - Relaxed the cffi dependency pin up to the next major release.
   - Added support for executing asynchronous queries.
   - Dropped support for Python 3.5.

- v2.3.6(November 16,2020)

   - Fixed a bug that was preventing the connector from working on Windows with Python 3.8.
   - Improved the string formatting in exception messages.
   - For dependency checking, increased the version condition for the cryptography package from <3.0.0 to <4.0.0.
   - For dependency checking, increased the version condition for the pandas package from <1.1 to <1.2.

- v2.3.5(November 03,2020)

   - Updated the dependency on the cryptography package from version 2.9.2 to 3.2.1.

- v2.3.4(October 26,2020)

   - Added an optional parameter to the write_pandas function to specify that identifiers should not be quoted before being sent to the server.
   - The write_pandas function now honors default and auto-increment values for columns when inserting new rows.
   - Updated the Python Connector OCSP error messages and accompanying telemetry Information.
   - Enabled the runtime pyarrow version verification to fail gracefully. Fixed a bug with AWS glue environment.
   - Upgraded the version of boto3 from 1.14.47 to 1.15.9.
   - Upgraded the version of idna from 2.9 to 2.10.

- v2.3.3(October 05,2020)

   - Simplified the configuration files by consolidating test settings.
   - In the Connection object, the execute_stream and execute_string methods now filter out empty lines from their inputs.

- v2.3.2(September 14,2020)

   - Fixed a bug where a file handler was not closed properly.
   - Fixed various documentation typos.

- v2.3.1(August 25,2020)

   - Fixed a bug where 2 constants were removed by mistake.

- v2.3.0(August 24,2020)

   - When the log level is set to DEBUG, log the OOB telemetry entries that are sent to Snowflake.
   - Fixed a bug in the PUT command where long running PUTs would fail to re-authenticate to GCP for storage.
   - Updated the minimum build target MacOS version to 10.13.

- v2.2.10(August 03,2020)

    - Improved an error message for when "pandas" optional dependency group is not installed and user tries to fetch data into a pandas DataFrame. It'll now point user to our online documentation.

- v2.2.9(July 13,2020)

    - Connection parameter validate_default_parameters now verifies known connection parameter names and types. It emits warnings for anything unexpected types or names.
    - Correct logging messages for compiled C++ code.
    - Fixed an issue in write_pandas with location determination when database, or schema name was included.
    - Bumped boto3 dependency version.
    - Fixed an issue where uploading a file with special UTF-8 characters in their names corrupted file.

- v2.2.8(June 22,2020)

    - Switched docstring style to Google from Epydoc and added automated tests to enforce the standard.
    - Fixed a memory leak in DictCursor's Arrow format code.

- v2.2.7(June 1,2020)

    - Support azure-storage-blob v12 as well as v2 (for Python 3.5.0-3.5.1) by Python Connector
    - Fixed a bug where temporary directory path was not Windows compatible in write_pandas function
    - Added out of band telemetry error reporting of unknown errors

- v2.2.6(May 11,2020)

    - Update Pyarrow version from 0.16.0 to 0.17.0 for Python connector
    - Remove more restrictive application name enforcement.
    - Missing keyring dependency will not raise an exception, only emit a debug log from now on.
    - Bumping boto3 to <1.14
    - Fix flake8 3.8.0 new issues
    - Implement Python log interceptor

- v2.2.5(April 30,2020)

    - Added more efficient way to ingest a pandas.Dataframe into Snowflake, located in snowflake.connector.pandas_tools
    - More restrictive application name enforcement and standardizing it with other Snowflake drivers
    - Added checking and warning for users when they have a wrong version of pyarrow installed

- v2.2.4(April 10,2020)

    - Emit warning only if trying to set different setting of use_openssl_only parameter

- v2.2.3(March 30,2020)

    - Secure SSO ID Token
    - Add use_openssl_only connection parameter, which disables the usage of pure Python cryptographic libraries for FIPS
    - Add manylinux1 as well as manylinux2010
    - Fix a bug where a certificate file was opened and never closed in snowflake-connector-python.
    - Fix python connector skips validating GCP URLs
    - Adds additional client driver config information to in band telemetry.

- v2.2.2(March 9,2020)

    - Fix retry with chunck_downloader.py for stability.
    - Support Python 3.8 for Linux and Mac.

- v2.2.1(February 18,2020)

    - Fix use DictCursor with execute_string #248

- v2.2.0(January 27,2020)

    - Drop Python 2.7 support
    - AWS: When OVERWRITE is false, which is set by default, the file is uploaded if no same file name exists in the stage. This used to check the content signature but it will no longer check. Azure and GCP already work this way.
    - Document Python connector dependencies on our GitHub page in addition to Snowflake docs.
    - Fix sqlalchemy and possibly python-connector warnings.
    - Fix GCP exception using the Python connector to PUT a file in a stage with auto_compress=false.
    - Bump up botocore requirements to 1.14.
    - Fix uppercaseing authenticator breaks Okta URL which may include case-sensitive elements(#257).
    - Fix wrong result bug while using fetch_pandas_all() to get fixed numbers with large scales.
    - Increase multi part upload threshold for S3 to 64MB.

- v2.1.3(January 06,2020)

    - Fix GCP Put failed after hours

- v2.1.2(December 16,2019)

    - Fix the arrow bundling issue for python connector on mac.
    - Fix the arrow dll bundle issue on windows.Add more logging.

- v2.1.1(December 12,2019)

    - Fix GZIP uncompressed content for Azure GET command.
    - Add support for GCS PUT and GET for private preview.
    - Support fetch as numpy value in arrow result format.
    - Fix NameError: name 'EmptyPyArrowIterator' is not defined for Mac.
    - Return empty dataframe for fetch_pandas_all() api if result set is empty.

- v2.1.0(December 2,2019)

    - Fix default `ssl_context` options
    - Pin more dependencies for Python Connector
    - Fix import of SnowflakeOCSPAsn1Crypto crashes Python on MacOS Catalina
    - Update the release note that 1.9.0 was removed
    - Support DictCursor for arrow result format
    - Upgrade Python's arrow lib to 0.15.1
    - Raise Exception when PUT fails to Upload Data
    - Handle year out of range correctly in arrow result format

- v2.0.4(November 13,2019)

    - Increase OCSP Cache expiry time from 24 hours to 120 hours.
    - Fix pyarrow cxx11 abi compatibility issue
    - Use new query result format parameter in python tests

- v2.0.3(November 1,2019)

    - Fix for ,Pandas fetch API did not handle the case that first chunk is empty correctly.
    - Updated with botocore, boto3 and requests packages to the latest version.
    - Pinned stable versions of Azure urllib3 packages.

- v2.0.2(October 21,2019)

    - Fix sessions remaining open even if they are disposed manually. Retry deleting session if the connection is explicitly closed.
    - Fix memory leak in the new fetch pandas API
    - Fix Auditwheel failed with python37
    - Reduce the footprint of Python Connector
    - Support asn1crypto 1.1.x
    - Ensure that the cython components are present for Conda package

- v2.0.1(October 04,2019)

    - Add asn1crypto requirement to mitigate incompatibility change

- v2.0.0(September 30,2019)

    - Release Python Connector 2.0.0 for Arrow format change.
    - Fix SF_OCSP_RESPONSE_CACHE_DIR referring to the OCSP cache response file directory and not the top level of directory.
    - Fix Malformed certificate ID key causes uncaught KeyError.
    - No retry for certificate errors.
    - Fix In-Memory OCSP Response Cache - PythonConnector
    - Move AWS_ID and AWS_SECRET_KEY to their newer versions in the Python client
    - Fix result set downloader for ijson 2.5
    - Make authenticator field case insensitive earlier
    - Update USER-AGENT to be consistent with new format
    - Update Python Driver URL Whitelist to support US Gov domain
    - Fix memory leak in python connector panda df fetch API

- v1.9.1(October 4,2019)

    - Add asn1crypto requirement to mitigate incompatibility change.

- v1.9.0(August 26,2019) **REMOVED from pypi due to dependency compatibility issues**

    - Implement converter for all arrow data types in python connector extension
    - Fix arrow error when returning empty result using python connecter
    - Fix OCSP responder hang, AttributeError: 'ReadTimeout' object has no attribute 'message'
    - Update OCSP Connection timeout.
    - Fix RevokedCertificateError OOB Telemetry events are not sent
    - Uncaught RevocationCheckError for FAIL_OPEN in create_pair_issuer_subject
    - Fix uncaught exception in generate_telemetry_data function
    - Fix connector looses context after connection drop/restore by retrying IncompleteRead error.
    - Make tzinfo class at the module level instead of inlining

- v1.8.7(August 12,2019)

    - Rewrote validateDefaultParameters to validate the database, schema and warehouse at connection time. False by default.
    - Fix OCSP Server URL problem in multithreaded env
    - Fix Azure Gov PUT and GET issue

- v1.8.6(July 29,2019)

    - Reduce retries for OCSP from Python Driver
    - Azure PUT issue: ValueError: I/O operation on closed file
    - Add client information to USER-AGENT HTTP header - PythonConnector
    - Better handling of OCSP cache download failure

- v1.8.5(July 15,2019)

    - Drop Python 3.4 support for Python Connector

- v1.8.4(July 01,2019)

    - Update Python Connector to discard invalid OCSP Responses while merging caches

- v1.8.3(June 17,2019)

    - Update Client Driver OCSP Endpoint URL for Private Link Customers
    - Ignore session gone 390111 when closing
    - Python3.4 using requests 2.21.0 needs older version of urllib3
    - Use Account Name for Global URL

- v1.8.2 (June 03,2019)

    - Pendulum datatype support

- v1.8.1 (May 20,2019)

    - Revoked OCSP Responses persists in Driver Cache + Logging Fix
    - Fixed DeprecationWarning: Using or importing the ABCs from 'collections' instead of from 'collections.abc' is deprecated

- v1.8.0 (May 10, 2019)

    - support ``numpy.bool_`` in binding type
    - Add Option to Skip Request Pooling
    - Add OCSP_MODE metric
    - Fixed PUT URI issue for Windows path
    - OCSP SoftFail

- v1.7.11 (April 22, 2019)

    - numpy timestamp with timezone support
    - qmark not binding None

- v1.7.10 (April 8, 2019)

    - Fix the incorrect custom Server URL in Python Driver for Privatelink

- v1.7.9 (March 25,2019)

    - Python Interim Solution for Custom Cache Server URL
    - Internal change for pending feature

- v1.7.8 (March 12,2019)

    - Add OCSP signing certificate validity check

- v1.7.7 (February 22,2019)

    - Skip HEAD operation when OVERWRITE=true for PUT
    - Update copyright year from 2018 to 2019 for Python

- v1.7.6 (February 08,2019)

    - Adjusted pyasn1 and pyasn1-module requirements for Python Connector
    - Added idna to setup.py. made pyasn1 optional for Python2

- v1.7.5 (January 25, 2019)

    - Incorporate "kwargs" style group of key-value pairs in connection's "execute_string" function.

- v1.7.4 (January 3, 2019)

    - Invalidate outdated OCSP response when checking cache hit
    - Made keyring use optional in Python Connector
    - Added SnowflakeNullConverter for Python Connector to skip all client side conversions
    - Honor ``CLIENT_PREFETCH_THREADS`` to download the result set.
    - Fixed the hang when region=us-west-2 is specified.
    - Added Python 3.7 tests

- v1.7.3 (December 11, 2018)

    - Improved the progress bar control for SnowSQL
    - Fixed PUT/GET progress bar for Azure

- v1.7.2 (December 4, 2018)

    - Refactored OCSP checks
    - Adjusted log level to mitigate confusions

- v1.7.1 (November 27, 2018)

    - Fixed regex pattern warning in cursor.py
    - Fixed 403 error for EU deployment
    - Fixed the epoch time to datetime object converter for Windoww

- v1.7.0 (November 13, 2018)

    - Internal change for pending feature.

- v1.6.12 (October 30, 2018)

    - Updated ``boto3`` and ``botocore`` version dependeny.
    - Catch socket.EAI_NONAME for localhost socket and raise a better error message
    - Added ``client_session_keep_alive_heartbeat_frequency`` to control heartbeat timings for ``client_session_keep_alive``.

- v1.6.11 (October 23, 2018)

    - Fixed exit_on_error=true didn't work if PUT / GET error occurs
    - Fixed a backslash followed by a quote in a literal was not taken into account.
    - Added ``request_guid`` to each HTTP request for tracing.

- v1.6.10 (September 25, 2018)

    - Added ``client_session_keep_alive`` support.
    - Fixed multiline double quote expressions PR #117 (@bensowden)
    - Fixed binding ``datetime`` for TIMESTAMP type in ``qmark`` binding mode. PR #118 (@rhlahuja)
    - Retry HTTP 405 to mitigate Nginx bug.
    - Accept consent response for id token cache. WIP.

- v1.6.9 (September 13, 2018)

    - Changed most INFO logs to DEBUG. Added INFO for key operations.
    - Fixed the URL query parser to get multiple values.

- v1.6.8 (August 30, 2018)

    - Updated ``boto3`` and ``botocore`` version dependeny.

- v1.6.7 (August 22, 2018)

    - Enforce virtual host URL for PUT and GET.
    - Added retryCount, clientStarTime for query-request for better service.

- v1.6.6 (August 9, 2018)

    - Replaced ``pycryptodome`` with ``pycryptodomex`` to avoid namespace conflict with ``PyCrypto``.
    - Fixed hang if the connection is not explicitly closed since 1.6.4.
    - Reauthenticate for externalbrowser while running a query.
    - Fixed remove_comments option for SnowSQL.

- v1.6.5 (July 13, 2018)

    - Fixed the current object cache in the connection for id token use.
    - Added no OCSP cache server use option.

- v1.6.4 (July 5, 2018)

    - Fixed div by zero for Azure PUT command.
    - Cache id token for SSO. This feature is WIP.
    - Added telemetry client and job timings by @dsouzam.

- v1.6.3 (June 14, 2018)

    - Fixed binding long value for Python 2.

- v1.6.2 (June 7, 2018)

    - Removes username restriction for OAuth. PR 86(@tjj5036)
    - Retry OpenSSL.SysError in tests
    - Updated concurrent insert test as the server improved.

- v1.6.1 (May 17, 2018)

    - Enable OCSP Dynamic Cache server for privatelink.
    - Ensure the type of ``login_timeout`` attribute is ``int``.

- v1.6.0 (May 3, 2018)

    - Enable OCSP Cache server by default.

- v1.5.8 (April 26, 2018)

    - Fixed PUT command error 'Server failed to authenticate the request. Make sure the value of Authorization header is formed correctly including the signature.' for Azure deployment.

- v1.5.7 (April 19, 2018)

    - Fixed object has no attribute errors in Python3 for Azure deployment.
    - Removed ContentEncoding=gzip from the header for PUT command. This caused COPY failure if autocompress=false.

- v1.5.6 (April 5, 2018)

    - Updated ``boto3`` and ``botocore`` version dependeny.

- v1.5.5 (March 22, 2018)

    - Fixed TypeError: list indices must be integers or slices, not str. PR/Issue 75 (@daniel-sali).
    - Updated ``cryptography`` dependency.

- v1.5.4 (March 15, 2018)

    - Tightened ``pyasn`` and ``pyasn1-modules`` version requirements
    - Added OS and OS_VERSION session info.
    - Relaxed ``pycryptodome`` version requirements. No 3.5.0 should be used.

- v1.5.3 (March 9, 2018)

    - Pulled back ``pyasn1`` for OCSP check in Python 2. Python 3 continue using ``asn1crypto`` for better performance.
    - Limit the upper bound of ``pycryptodome`` version to less than 3.5.0 for Issue 65.

- v1.5.2 (March 1, 2018)

    - Fixed failue in case HOME/USERPROFILE is not set.
    - Updated ``boto3`` and ``botocore`` version dependeny.

- v1.5.1 (February 15, 2018)

    - Prototyped oauth. Won't work without the server change.
    - Retry OCSP data parse failure
    - Fixed paramstyle=qmark binding for SQLAlchemy

- v1.5.0 (January 26, 2018)

    - Removed ``pyasn1`` and ``pyasn1-modules`` from the dependency.
    - Prototyped key pair authentication.
    - Fixed OCSP response cache expiration check.

- v1.4.17 (January 19, 2018)

    - Adjusted ``pyasn1`` and ``pyasn1-modules`` version dependency. PR 48 (@baxen)
    - Started replacing ``pyasn1`` with ``asn1crypto`` Not activated yet.

- v1.4.16 (January 16, 2018)

    - Added OCSP cache related tools.

- v1.4.15 (January 11, 2018)

    - Added OCSP cache server option.

- v1.4.14 (December 14, 2017)

    - Improved OCSP response dump util.

- v1.4.13 (November 30, 2017)

    - Updated ``boto3`` and ``botocore`` version dependeny.

- v1.4.12 (November 16, 2017)

    - Added ``qmark`` and ``numeric`` paramstyle support for server side binding.
    - Added ``timezone`` session parameter support to connections.
    - Fixed a file handler leak in OCSP checks.

- v1.4.11 (November 9, 2017)

    - Fixed Azure PUT command to use AES CBC key encryption.
    - Added retry for intermittent PyAsn1Error.

- v1.4.10 (October 26, 2017)

    - Added Azure support for PUT and GET commands.
    - Updated ``cryptography``, ``boto3`` and ``botocore`` version dependeny.

- v1.4.9 (October 10, 2017)

    - Fixed a regression caused by ``pyasn1`` upgrade.

- v1.4.8 (October 5, 2017)

    - Updated Fed/SSO parameters. The production version of Fed/SSO from Python Connector requires this version.
    - Refactored for Azure support
    - Set CLIENT_APP_ID and CLIENT_APP_VERSION in all requests
    - Support new behaviors of newer version of ``pyasn1``. Relaxed the dependency.
    - Making socket timeout same as the login time
    - Fixed the case where no error message is attached.

- v1.4.7 (September 20, 2017)

    - Refresh AWS token in PUT command if S3UploadFailedError includes the ExpiredToken error
    - Retry all of 5xx in connection

- v1.4.6 (September 14, 2017)

    - Mitigated sigint handler config failure for SQLAlchemy
    - Improved the message for invalid SSL certificate error
    - Retry forever for query to mitigate 500 errors

- v1.4.5 (August 31, 2017)

    - Fixed regression in #34 by rewriting SAML 2.0 compliant service application support.
    - Cleaned up logger by moving instance to module.

- v1.4.4 (August 24, 2017)

    - Fixed Azure blob certificate issue. OCSP response structure bug fix
    - Added SAML 2.0 compliant service application support. preview feature.
    - Upgraded SSL wrapper with the latest urllib3 pyopenssl glue module. It uses kqueue, epoll or poll in replacement of select to read data from socket if available.

- v1.4.3 (August 17, 2017)

    - Changed the log levels for some messages from ERROR to DEBUG to address confusion as real incidents. In fact, they are not real issues but signals for connection retry.
    - Added ``certifi`` to the dependent component list to mitigate CA root certificate out of date issue.
    - Set the maximum versions of dependent components ``boto3`` and ``botocore``.
    - Updated ``cryptography`` and ``pyOpenSSL`` version dependeny change.
    - Added a connection parameter ``validate_default_parameters`` to validate the default database, schema and warehouse. If the specified object doesn't exist, it raises an error.

- v1.4.2 (August 3, 2017)

    - Fixed retry HTTP 400 in upload file when AWS token expires
    - Relaxed the version of dependent components ``pyasn1`` and ``pyasn1-modules``

- v1.4.1 (July 26, 2017)

    - Pinned ``pyasn1`` and ``pyasn1-modules`` versions to 0.2.3 and 0.0.9, respectively

- v1.4.0 (July 6, 2017)

    - Relaxed the versions of dependent components ``boto3``, ``botocore``, ``cffi`` and ``cryptography`` and ``pyOpenSSL``
    - Minor improvements in OCSP response file cache

- v1.3.18 (June 15, 2017)

    - Fixed OCSP response cache file not found issue on Windows. Drive letter was taken off
    - Use less restrictive cryptography>=1.7,<1.8
    - Added ORC detection in PUT command

- v1.3.17 (June 1, 2017)

    - Timeout OCSP request in 60 seconds and retry
    - Set autocommit and abort_detached_query session parameters in authentication time if specified
    - Fixed cross region stage issue. Could not get files in us-west-2 region S3 bucket from us-east-1

- v1.3.16 (April 20, 2017)

    - Fixed issue in fetching ``DATE`` causing [Error 22] Invalid argument on Windows
    - Retry on ``RuntimeError`` in requests

- v1.3.15 (March 30, 2017)

    - Refactored data converters in fetch to improve performance
    - Fixed timestamp format FF to honor the scale of data type
    - Improved the security of OKTA authentication with hostname verifications
    - Retry PUT on the error ``OpenSSL.SSL.SysCallError`` 10053 with lower concurrency
    - Added ``raw_msg`` attribute to ``Error`` class
    - Refactored session managements

- v1.3.14 (February 24, 2017)

    - Improved PUT and GET error handler.
    - Added proxy support to OCSP checks.
    - Use proxy parameters for PUT and GET commands.
    - Added ``sfqid`` and ``sqlstate`` to the results from query results.
    - Fixed the connection timeout calculation based on ``login_timeout`` and ``network_timeout``.
    - Improved error messages in case of 403, 502 and 504 HTTP reponse code.
    - Upgraded ``cryptography`` to 1.7.2, ``boto3`` to 1.4.4 and ``botocore`` to 1.5.14.
    - Removed explicit DNS lookup for OCSP URL.

- v1.3.13 (February 9, 2017)

    - Fixed AWS SQS connection error with OCSP checks
    - Added ``login_timeout`` and ``network_timeout`` parameters to the ``Connection`` objects.
    - Fixed forbidden access error handing

- v1.3.12 (February 2, 2017)

    - Fixed ``region`` parameter. One character was truncated from the tail of account name
    - Improved performance of fetching data by refactoring fetchone method

- v1.3.11 (January 27, 2017)

    - Fixed the regression in 1.3.8 that caused intermittent 504 errors

- v1.3.10 (January 26, 2017)

    - Compress data in HTTP requests at all times except empty data or OKTA request
    - Refactored FIXED, REAL and TIMESTAMP data fetch to improve performance. This mainly impacts SnowSQL
    - Added ``region`` option to support EU deployments better
    - Increased the retry counter for OCSP servers to mitigate intermittent failure
    - Refactored HTTP access retry logic

- v1.3.9 (January 16, 2017)

    - Upgraded ``botocore`` to 1.4.93 to fix and ``boto3`` to 1.4.3 to fix the HTTPS request failure in Python 3.6
    - Fixed python2 incomaptible import http.client
    - Retry OCSP validation in case of non-200 HTTP code returned

- v1.3.8 (January 12, 2017)

    - Convert non-UTF-8 data in the large result set chunk to Unicode replacement characters to avoid decode error.
    - Updated copyright year to 2017.
    - Use `six` package to support both PY2 and PY3 for some functions
    - Upgraded ``cryptography`` to 1.7.1 to address MacOS Python 3.6 build issue.
    - Fixed OverflowError caused by invalid range of timetamp data for SnowSQL.

- v1.3.7 (December 8, 2016)

    - Increased the validity date acceptance window to prevent OCSP returning invalid responses due to out-of-scope validity dates for certificates.
    - Enabled OCSP response cache file by default.

- v1.3.6 (December 1, 2016)

    - Upgraded ``cryptography`` to 1.5.3, ``pyOpenSSL`` to 16.2.0 and ``cffi`` to 1.9.1.

- v1.3.5 (November 17, 2016)

    - Fixed CA list cache race condition
    - Added retry intermittent 400 HTTP ``Bad Request`` error

- v1.3.4 (November 3, 2016)

    - Added ``quoted_name`` data type support for binding by SQLAlchemy
    - Not to compress ``parquiet`` file in PUT command

- v1.3.3 (October 20, 2016)

    - Downgraded ``botocore`` to 1.4.37 due to potential regression.
    - Increased the stability of PUT and GET commands

- v1.3.2 (October 12, 2016)

    - Upgraded ``botocore`` to 1.4.52.
    - Set the signature version to v4 to AWS client. This impacts ``PUT``, ``GET`` commands and fetching large result set.

- v1.3.1 (September 30, 2016)

    - Added an account name including subdomain.

- v1.3.0 (September 26, 2016)

    - Added support for the ``BINARY`` data type, which enables support for more Python data types:

        - Python 3:

            - ``bytes`` and ``bytearray`` can be used for binding.
            - ``bytes`` is also used for fetching ``BINARY`` data type.

        - Python 2:

            - ``bytearray`` can be used for binding
            - ``str`` is used for fetching ``BINARY`` data type.

    - Added ``proxy_user`` and ``proxy_password`` connection parameters for proxy servers that require authentication.

- v1.2.8 (August 16, 2016)

    - Upgraded ``botocore`` to 1.4.37.
    - Added ``Connection.execute_string`` and ``Connection.execute_stream`` to run multiple statements in a string and stream.
    - Increased the stability of fetching data for Python 2.
    - Refactored memory usage in fetching large result set (Work in Progress).

- v1.2.7 (July 31, 2016)

    - Fixed ``snowflake.cursor.rowcount`` for INSERT ALL.
    - Force OCSP cache invalidation after 24 hours for better security.
    - Use ``use_accelerate_endpoint`` in PUT and GET if Transfer acceleration is enabled for the S3 bucket.
    - Fixed the side effect of ``python-future`` that loads ``test.py`` in the current directory.

- v1.2.6 (July 13, 2016)

    - Fixed the AWS token renewal issue with PUT command when uploading uncompressed large files.

- v1.2.5 (July 8, 2016)

    - Added retry for errors ``S3UploadFailedError`` and ``RetriesExceededError`` in PUT and GET, respectively.

- v1.2.4 (July 6, 2016)

    - Added ``max_connection_pool`` parameter to Connection so that you can specify the maximum number of HTTP/HTTPS connections in the pool.
    - Minor enhancements for SnowSQL.

- v1.2.3 (June 29, 2016)

    - Fixed 404 issue in GET command. An extra slash character changed the S3 path and failed to identify the file to download.

- v1.2.2 (June 21, 2016)

    - Upgraded ``botocore`` to 1.4.26.
    - Added retry for 403 error when accessing S3.

- v1.2.1 (June 13, 2016)

    - Improved fetch performance for data types (part 2): DATE, TIME, TIMESTAMP, TIMESTAMP_LTZ, TIMESTAMP_NTZ and TIMESTAMP_TZ.

- v1.2.0 (June 10, 2016)

    - Improved fetch performance for data types (part 1): FIXED, REAL, STRING.

- v1.1.5 (June 2, 2016)

    - Upgraded ``boto3`` to 1.3.1 and ``botocore`` and 1.4.22.
    - Fixed ``snowflake.cursor.rowcount`` for DML by ``snowflake.cursor.executemany``.
    - Added ``numpy`` data type binding support. ``numpy.intN``, ``numpy.floatN`` and ``numpy.datetime64`` can be bound and fetched.

- v1.1.4 (May 21, 2016)

    - Upgraded ``cffi`` to 1.6.0.
    - Minor enhancements to SnowSQL.

- v1.1.3 (May 5, 2016)

    - Upgraded ``cryptography`` to 1.3.2.

- v1.1.2 (May 4, 2016)

    - Changed the dependency of ``tzlocal`` optional.
    - Fixed charmap error in OCSP checks.

- v1.1.1 (Apr 11, 2016)

    - Fixed OCSP revocation check issue with the new certificate and AWS S3.
    - Upgraded ``cryptography`` to 1.3.1 and ``pyOpenSSL`` to 16.0.0.

- v1.1.0 (Apr 4, 2016)

    - Added ``bzip2`` support in ``PUT`` command. This feature requires a server upgrade.
    - Replaced the self contained packages in ``snowflake._vendor`` with the dependency of ``boto3`` 1.3.0 and ``botocore`` 1.4.2.

- v1.0.7 (Mar 21, 2016)

    - Keep ``pyOpenSSL`` at 0.15.1.

- v1.0.6 (Mar 15, 2016)

    - Upgraded ``cryptography`` to 1.2.3.
    - Added support for ``TIME`` data type, which is now a Snowflake supported data type. This feature requires a server upgrade.
    - Added ``snowflake.connector.DistCursor`` to fetch the results in ``dict`` instead of ``tuple``.
    - Added compression to the SQL text and commands.

- v1.0.5 (Mar 1, 2016)

    - Upgraded ``cryptography`` to 1.2.2 and ``cffi`` to 1.5.2.
    - Fixed the conversion from ``TIMESTAMP_LTZ`` to datetime in queries.

- v1.0.4 (Feb 15, 2016)

    - Fixed the truncated parallel large result set.
    - Added retry OpenSSL low level errors ``ETIMEDOUT`` and ``ECONNRESET``.
    - Time out all HTTPS requests so that the Python Connector can retry the job or recheck the status.
    - Fixed the location of encrypted data for ``PUT`` command. They used to be in the same directory as the source data files.
    - Added support for renewing the AWS token used in ``PUT`` commands if the token expires.

- v1.0.3 (Jan 13, 2016)

    - Added support for the ``BOOLEAN`` data type (i.e. ``TRUE`` or ``FALSE``). This changes the behavior of the binding for the ``bool`` type object:

        - Previously, ``bool`` was bound as a numeric value (i.e. ``1`` for ``True``, ``0`` for ``False``).
        - Now, ``bool`` is bound as native SQL data (i.e. ``TRUE`` or ``FALSE``).

    - Added the ``autocommit`` method to the ``Connection`` object:

        - By default, ``autocommit`` mode is ON (i.e. each DML statement commits the change).
        - If ``autocommit`` mode is OFF, the ``commit`` and ``rollback`` methods are enabled.

    - Avoid segfault issue for ``cryptography`` 1.2 in Mac OSX by using 1.1 until resolved.

- v1.0.2 (Dec 15, 2015)

    - Upgraded ``boto3`` 1.2.2, ``botocore`` 1.3.12.
    - Removed ``SSLv3`` mapping from the initial table.

- v1.0.1 (Dec 8, 2015)

    - Minor bug fixes.

- v1.0.0 (Dec 1, 2015)

    - General Availability release.<|MERGE_RESOLUTION|>--- conflicted
+++ resolved
@@ -21,9 +21,12 @@
       - Added the `oauth_client_id`, `oauth_client_secret`, `oauth_token_request_url`, and `oauth_scope` parameters.
       - Added the `OAUTH_CLIENT_CREDENTIALS` value for the parameter authenticator.
     - For OAuth Token caching: Passing a username to driver configuration is required, and the `client_store_temporary_credential property` is to be set to `true`.
+  - Bumped numpy dependency from <2.1.0 to <2.2.4
+  - Added Windows support for Python 3.13.
 
 - v3.14.1(April 21, 2025)
   - Added support for Python 3.13.
+    - NOTE: Windows 64 support is still experimental and should not yet be used for production environments.
   - Dropped support for Python 3.8.
   - Added basic decimal floating-point type support.
   - Added experimental authentication methods.
@@ -34,18 +37,11 @@
   - Lowered log levels from info to debug for some of the messages to make the output easier to follow.
   - Allowed the connector to inherit a UUID4 generated upstream, provided in statement parameters (field: `requestId`), rather than automatically generate a UUID4 to use for the HTTP Request ID.
   - Improved logging in urllib3, boto3, botocore - assured data masking even after migration to the external owned library in the future.
-<<<<<<< HEAD
-  - Fix expired S3 credentials update and increment retry when expired credentials are found.
-  - Added `client_fetch_threads` experimental parameter to better utilize threads for fetching query results.
-  - Added support of GCS virtual urls. See more: https://cloud.google.com/storage/docs/request-endpoints#xml-api
-  - Bumped numpy dependency from <2.1.0 to <2.2.4
-=======
   - Improved error message for client-side query cancellations due to timeouts.
   - Improved security and robustness for the temporary credentials cache storage.
   - Fixed a bug that caused driver to fail silently on `TO_DATE` arrow to python conversion when invalid date was followed by the correct one.
   - Fixed expired S3 credentials update and increment retry when expired credentials are found.
   - Deprecated `insecure_mode` connection property and replaced it with `disable_ocsp_checks` with the same behavior as the former property.
->>>>>>> b8668083
 
 - v3.14.0(March 03, 2025)
   - Bumped pyOpenSSL dependency upper boundary from <25.0.0 to <26.0.0.
