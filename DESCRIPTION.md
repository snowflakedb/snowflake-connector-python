--- conflicted
+++ resolved
@@ -8,11 +8,7 @@
 
 # Release Notes
 
-<<<<<<< HEAD
-- v3.12.3(TBD)
-=======
 - v3.12.3(October 25,2024)
->>>>>>> ffb507bd
   - Improved the error message for SSL-related issues to provide clearer guidance when an SSL error occurs.
   - Improved error message for SQL execution cancellations caused by timeout.
 
