--- conflicted
+++ resolved
@@ -7,13 +7,9 @@
 Source code is also available at: https://github.com/snowflakedb/snowflake-connector-python
 
 # Release Notes
-<<<<<<< HEAD
-- v3.15.1(TBD)
-  - Fix `write_pandas` special characters usage in the location name.
-=======
 - v3.16(TBD)
   - Added basic arrow support for Interval types.
->>>>>>> b8668083
+- Fix `write_pandas` special characters usage in the location name.
 
 - v3.15.0(Apr 29,2025)
   - Bumped up min boto and botocore version to 1.24.
