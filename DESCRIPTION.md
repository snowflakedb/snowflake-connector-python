--- conflicted
+++ resolved
@@ -8,11 +8,10 @@
 
 # Release Notes
 
-<<<<<<< HEAD
-- v3.3.0(Unreleased)
-  - Updated to use apache arrow-nanoarrow project for result arrow data conversion.
+- v3.3.1(Unreleased)
+
   - Added for non-Windows platforms command suggestions (chown/chmod) for insufficient file permissions of config files.
-=======
+
 - v3.3.0(October 10,2023)
 
   - Updated to Apache arrow-nanoarrow project for result arrow data conversion.
@@ -26,7 +25,6 @@
     - `NanoarrowUsage.ENABLE_NANOARROW`, which uses the nanoarrow converter, overriding the server setting.
   - Introduced the `snowflake.connector.cursor.NANOARROW_USAGE` module variable to allow switching between the nanoarrow converter and the arrow converter. It works in conjunction with the `snowflake.connector.cursor.NanoarrowUsage` enum.
   - The newly-introduced environment variable, enum, and module variable are temporary. They will be removed in a future release when switch from arrow to nanoarrow for data conversion is complete.
->>>>>>> 4e29385a
 
 - v3.2.1(September 26,2023)
 
