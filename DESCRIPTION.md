--- conflicted
+++ resolved
@@ -9,7 +9,6 @@
 # Release Notes
 
 
-<<<<<<< HEAD
 - v3.5.0(TBD)
 
   - Version 3.5.0 is the snowflake-connector-python purely built upon apache arrow-nanoarrow project.
@@ -20,10 +19,7 @@
     - Deprecated environment variable `NANOARROW_USAGE`.
     - Deprecated module variable `snowflake.connector.cursor.NANOARROW_USAGE`.
 
-- v3.4.0(TBD)
-=======
 - v3.4.0(November 03,2023)
->>>>>>> bbf8aac1
 
   - Added support for `use_logical_type` in `write_pandas`.
   - Removed dependencies on pycryptodomex and oscrypto. All connections now go through OpenSSL via the cryptography library, which was already a dependency.
