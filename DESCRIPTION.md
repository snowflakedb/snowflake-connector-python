--- conflicted
+++ resolved
@@ -12,11 +12,8 @@
 
   - Added a new boolean parameter `force_return_table` to `SnowflakeCursor.fetch_arrow_all` to force returning `pyarrow.Table` in case of zero rows.
   - Cleanup some C++ code warnings and performance issues.
-<<<<<<< HEAD
+  - Added support for Python 3.12
   - Make local testing more robust against implicit assumptions.
-=======
-  - Added support for Python 3.12
->>>>>>> 93c9b69f
 
 - v3.6.0(December 09,2023)
 
