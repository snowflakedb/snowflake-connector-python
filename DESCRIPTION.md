--- conflicted
+++ resolved
@@ -9,11 +9,8 @@
 # Release Notes
 - v3.14.1(TBD)
   - Basic decimal floating-point type support.
-<<<<<<< HEAD
   - Added support for Python 3.13.
-=======
   - Added handling of PAT provided in `password` field.
->>>>>>> 7164d715
 
 - v3.14.0(March 03, 2025)
   - Bumped pyOpenSSL dependency upper boundary from <25.0.0 to <26.0.0.
