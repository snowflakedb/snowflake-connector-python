This package includes the Snowflake Connector for Python, which conforms to the Python DB API 2.0 specification:
https://www.python.org/dev/peps/pep-0249/

Snowflake Documentation is available at:
https://docs.snowflake.com/

Source code is also available at: https://github.com/snowflakedb/snowflake-connector-python

# Release Notes

- v3.12.0(TBD)
<<<<<<< HEAD
  - Set default connection timeout of 10 seconds and socket read timeout of 10 minutes for HTTP calls in file transfer.
=======
  - Optimized `to_pandas()` performance by fully parallel downloading logic.
  - Fixed a bug that specifying client_session_keep_alive_heartbeat_frequency in snowflake-sqlalchemy could crash the connector
>>>>>>> 4a89dadb

- v3.11.0(June 17,2024)
  - Added support for `token_file_path` connection parameter to read an OAuth token from a file when connecting to Snowflake.
  - Added support for `debug_arrow_chunk` connection parameter to allow debugging raw arrow data in case of arrow data parsing failure.
  - Added support for `disable_saml_url_check` connection parameter to disable SAML URL check in OKTA authentication.
  - Fixed a bug that OCSP certificate signed using SHA384 algorithm cannot be verified.
  - Fixed a bug that status code shown as uploaded when PUT command failed with 400 error.
  - Fixed a bug that a PermissionError was raised when the current user does not have the right permission on parent directory of config file path.
  - Fixed a bug that OCSP GET url is not encoded correctly when it contains a slash.
  - Fixed a bug that an SSO URL didn't accept `:` in a query parameter, for instance, `https://sso.abc.com/idp/startSSO.ping?PartnerSpId=https://xyz.snowflakecomputing.com/`.

- v3.10.1(May 21, 2024)

  - Removed an incorrect error log message that could occur during arrow data conversion.

- v3.10.0(April 29,2024)

  - Added support for structured types to fetch_pandas_all.
  - Fixed an issue relating to incorrectly formed China S3 endpoints.

- v3.9.1(April 22,2024)

  - Fixed an issue that caused a HTTP 400 error when connecting to a China endpoint.

- v3.9.0(April 20,2024)

  - Added easy logging configuration so that users can easily generate log file by setup log config in `$SNOWFLAKE_HOME/config.toml`.
  - Improved s3 acceleration logic when connecting to China endpoint.

- v3.8.1(April 09, 2024)

  - Reverted the change "Updated `write_pandas` to skip TABLE IF NOT EXISTS in truncate mode." introduced in v3.8.0 (yanked) as it's a breaking change. `write_pandas` will be fixed in the future in a non-breaking way.

- v3.8.0(April 04,2024)

  - Improved `externalbrowser` auth in containerized environments
    - Instruct browser to not fetch `/favicon` on success page
    - Simple retry strategy on empty socket.recv
    - Add `SNOWFLAKE_AUTH_SOCKET_REUSE_PORT` flag (usage: `SNOWFLAKE_AUTH_SOCKET_REUSE_PORT=true`) to set the underlying socket's `SO_REUSEPORT` flag (described in the [socket man page](https://man7.org/linux/man-pages/man7/socket.7.html))
      - Useful when the randomized port used in the localhost callback url is being followed before the container engine completes port forwarding to host
      - Statically map a port between your host and container and allow that port to be reused in rapid succession with:
         `SF_AUTH_SOCKET_PORT=3037 SNOWFLAKE_AUTH_SOCKET_REUSE_PORT=true poetry run python somescript.py`
    - Add `SNOWFLAKE_AUTH_SOCKET_MSG_DONTWAIT` flag (usage: `SNOWFLAKE_AUTH_SOCKET_MSG_DONTWAIT=true`) to make a non-blocking socket.recv call and retry on Error
      - Consider using this if running in a containerized environment and externalbrowser auth frequently hangs while waiting for callback
      - NOTE: this has not been tested extensively, but has been shown to improve the experience when using WSL
  - Added support for parsing structured type information in schema queries.
  - Bumped platformdirs from >=2.6.0,<4.0.0 to >=2.6.0,<5.0.0
  - Updated diagnostics to use system$allowlist instead of system$whitelist.
  - Updated `write_pandas` to skip TABLE IF NOT EXISTS in truncate mode.
  - Improved cleanup logic for connection to rely on interpreter shutdown instead of the `__del__` method.
  - Updated the logging level from INFO to DEBUG when logging the executed query using `SnowflakeCursor.execute`.
  - Fixed a bug that the truncated password in log is not masked.

- v3.7.1(February 21, 2024)

  - Bumped pandas dependency from >=1.0.0,<2.2.0 to >=1.0.0,<3.0.0.
  - Bumped cryptography dependency from <42.0.0,>=3.1.0 to >=3.1.0,<43.0.0.
  - Bumped pyOpenSSL dependency from >=16.2.0,<24.0.0 to >=16.2.0,<25.0.0.
  - Fixed a memory leak in decimal data conversion.
  - Fixed a bug where `write_pandas` wasn't truncating the target table.
  - Bumped keyring dependency lower bound to 23.1.0 to address security vulnerability.

- v3.7.0(January 25,2024)

  - Added a new boolean parameter `force_return_table` to `SnowflakeCursor.fetch_arrow_all` to force returning `pyarrow.Table` in case of zero rows.
  - Cleanup some C++ code warnings and performance issues.
  - Added support for Python 3.12
  - Make local testing more robust against implicit assumptions.
  - Fixed PyArrow Table type hinting
  - Added support for connecting using an existing connection via the session and master token.
  - Added support for connecting to Snowflake by authenticating with multiple SAML IDP using external browser.
  - Added support for structured types (OBJECT, MAP, ARRAY) to nanoarrow converters.
  - Fixed compilation issue due to missing cstdint header on gcc13.
  - Improved config permissions warning message.

- v3.6.0(December 09,2023)

  - Added support for Vector types
  - Changed urllib3 version pin to only affect Python versions < 3.10.
  - Support for `private_key_file` and `private_key_file_pwd` connection parameters
  - Added a new flag `expired` to `SnowflakeConnection` class, that keeps track of whether the connection's master token has expired.
  - Fixed a bug where date insertion failed when date format is set and qmark style binding is used.

- v3.5.0(November 13,2023)

  - Version 3.5.0 is the snowflake-connector-python purely built upon apache arrow-nanoarrow project.
    - Reduced the wheel size to ~1MB and installation size to ~5MB.
    - Removed a hard dependency on a specific version of pyarrow.
  - Deprecated the usage of the following class/variable/environment variable for the sake of pure nanoarrow converter:
    - Deprecated class `snowflake.connector.cursor.NanoarrowUsage`.
    - Deprecated environment variable `NANOARROW_USAGE`.
    - Deprecated module variable `snowflake.connector.cursor.NANOARROW_USAGE`.

- v3.4.1(November 08,2023)

  - Bumped vendored `urllib3` to 1.26.18
  - Bumped vendored `requests` to 2.31.0

- v3.4.0(November 03,2023)

  - Added support for `use_logical_type` in `write_pandas`.
  - Removed dependencies on pycryptodomex and oscrypto. All connections now go through OpenSSL via the cryptography library, which was already a dependency.
  - Fixed issue with ingesting files over 80 GB to S3.
  - Added the `backoff_policy` argument to `snowflake.connector.connect` allowing for configurable backoff policy between retries of failed requests. See available implementations in the `backoff_policies` module.
  - Added the `socket_timeout` argument to `snowflake.connector.connect` specifying socket read and connect timeout.
  - Fixed `login_timeout` and `network_timeout` behaviour. Retries of login and network requests are now properly halted after these timeouts expire.
  - Fixed bug for issue https://github.com/urllib3/urllib3/issues/1878 in vendored `urllib`.
  - Add User-Agent header for diagnostic report for tracking.

- v3.3.1(October 16,2023)

  - Added for non-Windows platforms command suggestions (chown/chmod) for insufficient file permissions of config files.
  - Fixed issue with connection diagnostics failing to complete certificate checks.
  - Fixed issue that arrow iterator causes `ImportError` when the c extensions are not compiled.

- v3.3.0(October 10,2023)

  - Updated to Apache arrow-nanoarrow project for result arrow data conversion.
  - Introduced the `NANOARROW_USAGE` environment variable to allows switching between the nanoarrow converter and the arrow converter. Valid values include:
    - `FOLLOW_SESSION_PARAMETER`, which uses the converter configured in the server.
    - `DISABLE_NANOARROW`, which uses arrow converter, overriding the server setting.
    - `ENABLE_NANOARROW`, which uses the nanoarrow converter, overriding the server setting.
  - Introduced the `snowflake.connector.cursor.NanoarrowUsage` enum, whose members include:
    - `NanoarrowUsage.FOLLOW_SESSION_PARAMETER`, which uses the converter configured in the server.
    - `NanoarrowUsage.DISABLE_NANOARROW`, which uses arrow converter, overriding the server setting.
    - `NanoarrowUsage.ENABLE_NANOARROW`, which uses the nanoarrow converter, overriding the server setting.
  - Introduced the `snowflake.connector.cursor.NANOARROW_USAGE` module variable to allow switching between the nanoarrow converter and the arrow converter. It works in conjunction with the `snowflake.connector.cursor.NanoarrowUsage` enum.
  - The newly-introduced environment variable, enum, and module variable are temporary. They will be removed in a future release when switch from arrow to nanoarrow for data conversion is complete.

- v3.2.1(September 26,2023)

  - Fixed a bug where url port and path were ignored in private link oscp retry.
  - Added thread safety in telemetry when instantiating multiple connections concurrently.
  - Bumped platformdirs dependency from >=2.6.0,<3.9.0 to >=2.6.0,<4.0.0.0 and made necessary changes to allow this.
  - Removed the deprecation warning from the vendored urllib3 about urllib3.contrib.pyopenssl deprecation.
  - Improved robustness in handling authentication response.

- v3.2.0(September 06,2023)

  - Made the ``parser`` -> ``manager`` renaming more consistent in ``snowflake.connector.config_manager`` module.
  - Added support for default values for ConfigOptions
  - Added default_connection_name to config.toml file

- v3.1.1(August 28,2023)

  - Fixed a bug in retry logic for okta authentication to refresh token.
  - Support `RSAPublicKey` when constructing `AuthByKeyPair` in addition to raw bytes.
  - Fixed a bug when connecting through SOCKS5 proxy, the attribute `proxy_header` is missing on `SOCKSProxyManager`.
  - Cherry-picked https://github.com/urllib3/urllib3/commit/fd2759aa16b12b33298900c77d29b3813c6582de onto vendored urllib3 (v1.26.15) to enable enforce_content_length by default.
  - Fixed a bug in tag generation of OOB telemetry event.

- v3.1.0(July 31,2023)

  - Added a feature that lets you add connection definitions to the `connections.toml` configuration file. A connection definition refers to a collection of connection parameters, for example, if you wanted to define a connection named `prod``:

    ```toml
    [prod]
    account = "my_account"
    user = "my_user"
    password = "my_password"
    ```
    By default, we look for the `connections.toml` file in the location specified in the `SNOWFLAKE_HOME` environment variable (default: `~/.snowflake`). If this folder does not exist, the Python connector looks for the file in the [platformdirs](https://github.com/platformdirs/platformdirs/blob/main/README.rst) location, as follows:

    - On Linux: `~/.config/snowflake/`,  but follows XDG settings
    - On Mac: `~/Library/Application Support/snowflake/`
    - On Windows: `%USERPROFILE%\AppData\Local\snowflake\`

    You can determine which file is used by running the following command:

    ```
    python -c "from snowflake.connector.constants import CONNECTIONS_FILE; print(str(CONNECTIONS_FILE))"
    ```
  - Bumped cryptography dependency from <41.0.0,>=3.1.0 to >=3.1.0,<42.0.0.
  - Improved OCSP response caching to remove tmp cache files on Windows.
  - Improved OCSP response caching to reduce the times of disk writing.
  - Added a parameter `server_session_keep_alive` in `SnowflakeConnection` that skips session deletion when client connection closes.
  - Tightened our pinning of platformdirs, to prevent their new releases breaking us.
  - Fixed a bug where SFPlatformDirs would incorrectly append application_name/version to its path.
  - Added retry reason for queries that are retried by the client.
  - Fixed a bug where `write_pandas` fails when user does not have the privilege to create stage or file format in the target schema, but has the right privilege for the current schema.
  - Remove Python 3.7 support.
  - Worked around a segfault which sometimes occurred during cache serialization in multi-threaded scenarios.
  - Improved error handling of connection reset error.
  - Fixed a bug about deleting the temporary files happened when running PUT command.
  - Allowed to pass `type_mapper` to `fetch_pandas_batches()` and `fetch_pandas_all()`.
  - Fixed a bug where pickle.dump segfaults during cache serialization in multi-threaded scenarios.
  - Improved retry logic for okta authentication to refresh token if authentication gets throttled.
  - Note that this release does not include the changes introduced in the previous 3.1.0a1 release. Those will be released at a later time.

- v3.0.4(May 23,2023)
  - Fixed a bug in which `cursor.execute()` could modify the argument statement_params dictionary object when executing a multistatement query.
  - Added the json_result_force_utf8_decoding connection parameter to force decoding JSON content in utf-8 when the result format is JSON.
  - Fixed a bug in which we cannot call `SnowflakeCursor.nextset` before fetching the result of the first query if the cursor runs an async multistatement query.
  - Bumped vendored library urllib3 to 1.26.15
  - Bumped vendored library requests to 2.29.0
  - Fixed a bug when `_prefetch_hook()` was not called before yielding results of `execute_async()`.
  - Fixed a bug where some ResultMetadata fields were marked as required when they were optional.
  - Bumped pandas dependency from <1.6.0,>=1.0.0 to >=1.0.0,<2.1.0
  - Fixed a bug where bulk insert converts date incorrectly.
  - Add support for Geometry types.

- v3.0.3(April 20, 2023)
  - Fixed a bug that prints error in logs for GET command on GCS.
  - Added a parameter that allows users to skip file uploads to stage if file exists on stage and contents of the file match.
  - Fixed a bug that occurred when writing a Pandas DataFrame with non-default index in `snowflake.connector.pandas_tool.write_pandas`.
  - Fixed a bug that occurred when writing a Pandas DataFrame with column names containing double quotes in `snowflake.connector.pandas_tool.write_pandas`.
  - Fixed a bug that occurred when writing a Pandas DataFrame with binary data in `snowflake.connector.pandas_tool.write_pandas`.
  - Improved type hint of `SnowflakeCursor.execute` method.
  - Fail instantly upon receiving `403: Forbidden` HTTP response for a login-request.
  - Improved GET logging to warn when downloading multiple files with the same name.

- v3.0.2(March 23, 2023)

  - Fixed a memory leak in the logging module of the Cython extension.
  - Fixed a bug where the `put` command on AWS raised `AttributeError` when uploading file composed of multiple parts.
  - Fixed a bug of incorrect type hints of `SnowflakeCursor.fetch_arrow_all` and `SnowflakeCursor.fetchall`.
  - Fixed a bug where `snowflake.connector.util_text.split_statements` swallows the final line break in the case when there are no space between lines.
  - Improved logging to mask tokens in case of errors.
  - Validate SSO URL before opening it in the browser for External browser authenticator.

- v3.0.1(February 28, 2023)

  - Improved the robustness of OCSP response caching to handle errors in cases of serialization and deserialization.
  - Updated async_executes method's doc-string.
  - Errors raised now have a query field that contains the SQL query that caused them when available.
  - Fixed a bug where MFA token caching would refuse to work until restarted instead of reauthenticating.
  - Replaced the dependency on setuptools in favor of packaging.
  - Fixed a bug where `AuthByKeyPair.handle_timeout` should pass keyword arguments instead of positional arguments when calling `AuthByKeyPair.prepare`.

- v3.0.0(January 26, 2023)

  - Fixed a bug where write_pandas did not use user-specified schema and database to create intermediate objects
  - Fixed a bug where HTTP response code of 429 were not retried
  - Fixed a bug where MFA token caching was not working
  - Bumped pyarrow dependency from >=8.0.0,<8.1.0 to >=10.0.1,<10.1.0
  - Bumped pyOpenSSL dependency from <23.0.0 to <24.0.0
  - During browser-based authentication, the SSO url is now printed before opening it in the browser
  - Increased the level of a log for when ArrowResult cannot be imported
  - Added a minimum MacOS version check when compiling C-extensions
  - Enabled `fetch_arrow_all` and `fetch_arrow_batches` to handle async query results

- v2.9.0(December 9, 2022)

  - Fixed a bug where the permission of the file downloaded via GET command is changed
  - Reworked authentication internals to allow users to plug custom key-pair authenticators
  - Multi-statement query execution is now supported through `cursor.execute` and `cursor.executemany`
    - The Snowflake parameter `MULTI_STATEMENT_COUNT` can be altered at the account, session, or statement level. An additional argument, `num_statements`, can be provided to `execute` to use this parameter at the statement level. It *must* be provided to `executemany` to submit a multi-statement query through the method. Note that bulk insert optimizations available through `executemany` are not available when submitting multi-statement queries.
      - By default the parameter is 1, meaning only a single query can be submitted at a time
      - Set to 0 to submit any number of statements in a multi-statement query
      - Set to >1 to submit the specified exact number of statements in a multi-statement query
    - Bindings are accepted in the same way for multi-statements as they are for single statement queries
    - Asynchronous multi-statement query execution is supported. Users should still use `get_results_from_sfqid` to retrieve results
    - To access the results of each query, users can call `SnowflakeCursor.nextset()` as specified in the DB 2.0 API (PEP-249), to iterate through each statements results
      - The first statement's results are accessible immediately after calling `execute` (or `get_results_from_sfqid` if asynchronous) through the existing `fetch*()` methods

- v2.8.3(November 28,2022)

  - Bumped cryptography dependency from <39.0.0 to <41.0.0
  - Fixed a bug where expired OCSP response cache caused infinite recursion during cache loading

- v2.8.2(November 18,2022)

  - Improved performance of OCSP response caching
  - During the execution of GET commands we no longer resolve target location on the local machine
  - Improved performance of regexes used for PUT/GET SQL statement detection. CVE-2022-42965

- v2.8.1(October 30,2022)

   - Bumped cryptography dependency from <37.0.0 to <39.0.0
   - Bumped pandas dependency from <1.5.0 to <1.6.0
   - Fixed a bug where write_pandas wouldn't write an empty DataFrame to Snowflake
   - When closing connection async query status checking is now parallelized
   - Fixed a bug where test logging would be enabled on Jenkins workers in non-Snowflake Jenkins machines
   - Enhanced the atomicity of write_pandas when overwrite is set to True

- v2.8.0(September 27,2022)

  - Fixed a bug where rowcount was deleted when the cursor was closed
  - Fixed a bug where extTypeName was used even when it was empty
  - Updated how telemetry entries are constructed
  - Added telemetry for imported root packages during run-time
  - Added telemetry for using write_pandas
  - Fixed missing dtypes when calling fetch_pandas_all() on empty result
  - The write_pandas function now supports providing additional arguments to be used by DataFrame.to_parquet
  - All optional parameters of write_pandas can now be provided to pd_writer and make_pd_writer to be used with DataFrame.to_sql

- v2.7.12(August 26,2022)

   - Fixed a bug where timestamps fetched as pandas.DataFrame or pyarrow.Table would overflow for the sake of unnecessary precision. In the case where an overflow cannot be prevented a clear error will be raised now.
   - Added in-file caching for OCSP response caching
   - The write_pandas function now supports transient tables through the new table_type argument which supersedes create_temp_table argument
   - Fixed a bug where calling fetch_pandas_batches incorrectly raised NotSupportedError after an async query was executed
   - Added support for OKTA Identity Engine

- v2.7.11(July 26,2022)

   - Added minimum version pin to typing_extensions

- v2.7.10(July 22,2022)

   - Release wheels are now built on manylinux2014
   - Bumped supported pyarrow version to >=8.0.0,<8.1.0
   - Updated vendored library versions requests to 2.28.1 and urllib3 to 1.26.10
   - Added in-memory cache to OCSP requests
   - Added overwrite option to write_pandas
   - Added attribute `lastrowid` to `SnowflakeCursor` in compliance with PEP249.
   - Fixed a bug where gzip compressed http requests might be garbled by an unflushed buffer
   - Added new connection diagnostics capabilities to snowflake-connector-python
   - Bumped numpy dependency from <1.23.0 to <1.24.0


- v2.7.9(June 26,2022)

   - Fixed a bug where errors raised during get_results_from_sfqid() were missing errno
   - Fixed a bug where empty results containing GEOGRAPHY type raised IndexError


- v2.7.8(May 28,2022)

   - Updated PyPi documentation link to python specific main page
   - Fixed an error message that appears when pandas optional dependency group is required but is not installed
   - Implemented the DB API 2 callproc() method
   - Fixed a bug where decryption took place before decompression when downloading files from stages
   - Fixed a bug where s3 accelerate configuration was handled incorrectly
   - Extra named arguments given executemany() are now forwarded to execute()
   - Automatically sets the application name to streamlit when streamlit is imported and application name was not explicitly set
   - Bumped pyopenssl dependency version to >=16.2.0,<23.0.0


- v2.7.7(April 30,2022)

   - Bumped supported pandas version to < 1.5.0
   - Fixed a bug where partner name (from SF_PARTNER environmental variable) was set after connection was established
   - Added a new _no_retry option to executing queries
   - Fixed a bug where extreme timestamps lost precision


- v2.7.6(March 17,2022)

   - Fixed missing python_requires tag in setup.cfg

- v2.7.5(March 17,2022)

   - Added an option for partners to inject their name through an environmental variable (SF_PARTNER)
   - Fixed a bug where we would not wait for input if a browser window couldn't be opened for SSO login
   - Deprecate support for Python 3.6
   - Exported a type definition for SnowflakeConnection
   - Fixed a bug where final Arrow table would contain duplicate index numbers when using fetch_pandas_all

- v2.7.4(February 05,2022)

   - Add Geography Types
   - Removing automated incident reporting code
   - Fixed a bug where circular reference would prevent garbage collection on some objects
   - Fixed a bug where `DatabaseError` was thrown when executing against a closed cursor instead of `InterfaceError`
   - Fixed a bug where calling `executemany` would crash if an iterator was supplied as args
   - Fixed a bug where violating `NOT NULL` constraint raised `DatabaseError` instead of `IntegrityError`

- v2.7.3(January 22,2022)

   - Fixed a bug where timezone was missing from retrieved Timestamp_TZ columns
   - Fixed a bug where a long running PUT/GET command could hit a Storage Credential Error while renewing credentials
   - Fixed a bug where py.typed was not being included in our release wheels
   - Fixed a bug where negative numbers were mangled when fetched with the connection parameter arrow_number_to_decimal
   - Improved the error message that is encountered when running GET for a non-existing file
   - Fixed rendering of our long description for PyPi
   - Fixed a bug where DUO authentication ran into errors if sms authentication was disabled for the user
   - Add the ability to auto-create a table when writing a pandas DataFrame to a Snowflake table
   - Bumped the maximum dependency version of numpy from <1.22.0 to <1.23.0

- v2.7.2(December 17,2021)

   - Added support for Python version 3.10.
   - Fixed an issue bug where _get_query_status failed if there was a network error.
   - Added the interpolate_empty_sequences connection parameter to control interpolating empty sequences into queries.
   - Fixed an issue where where BLOCKED was considered to be an error by is_an_error.
   - Added source field to Telemetry.
   - Increased the cryptography dependency version.
   - Increased the pyopenssl dependency version.
   - Fixed an issue where dbapi.Binary returned a string instead of bytes.
   - Increased the required version of numpy.
   - Increased the required version of keyring.
   - Fixed issue so that fetch functions now return a typed DataFrames and pyarrow Tables for empty results.
   - Added py.typed
   - Improved error messages for PUT/GET.
   - Added Cursor.query attribute for accessing last query.
   - Increased the required version of pyarrow.


- v2.7.1(November 19,2021)

   - Fixed a bug where uploading a streaming file with multiple parts did not work.
   - JWT tokens are now regenerated when a request is retired.
   - Updated URL escaping when uploading to AWS S3 to match how S3 escapes URLs.
   - Removed the unused s3_connection_pool_size connection parameter.
   - Blocked queries are now be considered to be still running.
   - Snowflake specific exceptions are now set using Exception arguments.
   - Fixed an issue where use_s3_regional_url was not set correctly by the connector.


- v2.7.0(October 25,2021)

   - Removing cloud sdks.snowflake-connector-python will not install them anymore. Recreate your virtualenv to get rid of unnecessary dependencies.
   - Include Standard C++ headers.
   - Update minimum dependency version pin of cryptography.
   - Fixed a bug where error number would not be added to Exception messages.
   - Fixed a bug where client_prefetch_threads parameter was not respected when pre-fetching results.
   - Update signature of SnowflakeCursor.execute's params argument.


- v2.6.2(September 27,2021)

   - Updated vendored urllib3 and requests versions.
   - Fixed a bug where GET commands would fail to download files from sub directories from stages.
   - Added a feature where where the connector will print the url it tried to open when it is unable to open it for external browser authentication.


- v2.6.1(September 16,2021)

   - Bump pandas version from <1.3 to <1.4
   - Fixing Python deprecation warnings.
   - Added more type-hints.
   - Marked HeartBeatTimer threads as daemon threads.
   - Force cast a column into integer in write_pandas to avoid a rare behavior that would lead to crashing.
   - Implement AWS signature V4 to new SDKless PUT and GET.
   - Removed a deprecated setuptools option from setup.py.
   - Fixed a bug where error logs would be printed for query executions that produce no results.
   - Fixed a bug where the temporary stage for bulk array inserts exists.


- v2.6.0(August 29,2021)

   - Internal change to the implementation of result fetching.
   - Upgraded Pyarrow version from 3.0 to 5.0.
   - Internal change to the implementation for PUT and GET. A new connection parameter use_new_put_get was added to toggle between implementations.
   - Fixed a bug where executemany did not detect the type of data it was inserting.
   - Updated the minimum Mac OSX build target from 10.13 to 10.14.


- v2.5.1(July 31,2021)

   - Fixes Python Connector bug that prevents the connector from using AWS S3 Regional URL. The driver currently overrides the regional URL information with the default S3 URL causing failure in PUT.


- v2.5.0(July 22,2021)

   - Fixed a bug in write_pandas when quote_identifiers is set to True the function would not actually quote column names.
   - Bumping idna dependency pin from <3,>=2.5 to >=2.5,<4
   - Fix describe method when running `insert into ...` commands


- v2.4.6(June 25,2021)

   - Fixed a potential memory leak.
   - Removed upper certifi version pin.
   - Updated vendored libraries , urllib(1.26.5) and requests(2.25.1).
   - Replace pointers with UniqueRefs.
   - Changed default value of client_session_keep_alive to None.
   - Added the ability to retrieve metadata/schema without executing the query (describe method).

- v2.4.5(June 15,2021)

   - Fix for incorrect JWT token invalidity when an account alias with a dash in it is used for regionless account URL.

- v2.4.4(May 30,2021)

   - Fixed a segfault issue when using DictCursor and arrow result format with out of range dates.
   - Adds new make_pd_writer helper function


- v2.4.3(April 29,2021)

   - Uses s3 regional URL in private links when a param is set.
   - New Arrow NUMBER to Decimal converter option.
   - Update pyopenssl requirement from <20.0.0,>=16.2.0 to >=16.2.0,<21.0.0.
   - Update pandas requirement from <1.2.0,>=1.0.0 to >=1.0.0,<1.3.0.
   - Update numpy requirement from <1.20.0 to <1.21.0.


- v2.4.2(April 03,2021)

   - PUT statements are now thread-safe.


- v2.4.1(March 04,2021)

   - Make connection object exit() aware of status of parameter `autocommit`


- v2.4.0(March 04,2021)

   - Added support for Python 3.9 and PyArrow 3.0.x.
   - Added support for the upcoming multipart PUT threshold keyword.
   - Added support for using the PUT command with a file-like object.
   - Added some compilation flags to ease building conda community package.
   - Removed the pytz pin because it doesn't follow semantic versioning release format.
   - Added support for optimizing batch inserts through bulk array binding.


- v2.3.10(February 01,2021)

   - Improved query ID logging and added request GUID logging.
   - For dependency checking, increased the version condition for the pyjwt package from <2.0.0 to <3.0.0.


- v2.3.9(January 27,2021)

   - The fix to add proper proxy CONNECT headers for connections made over proxies.


- v2.3.8(January 14,2021)

   - Arrow result conversion speed up.
   - Send all Python Connector exceptions to in-band or out-of-band telemetry.
   - Vendoring requests and urllib3 to contain OCSP monkey patching to our library only.
   - Declare dependency on setuptools.


- v2.3.7(December 10,2020)

   - Added support for upcoming downscoped GCS credentials.
   - Tightened the pyOpenSSL dependency pin.
   - Relaxed the boto3 dependency pin up to the next major release.
   - Relaxed the cffi dependency pin up to the next major release.
   - Added support for executing asynchronous queries.
   - Dropped support for Python 3.5.

- v2.3.6(November 16,2020)

   - Fixed a bug that was preventing the connector from working on Windows with Python 3.8.
   - Improved the string formatting in exception messages.
   - For dependency checking, increased the version condition for the cryptography package from <3.0.0 to <4.0.0.
   - For dependency checking, increased the version condition for the pandas package from <1.1 to <1.2.

- v2.3.5(November 03,2020)

   - Updated the dependency on the cryptography package from version 2.9.2 to 3.2.1.

- v2.3.4(October 26,2020)

   - Added an optional parameter to the write_pandas function to specify that identifiers should not be quoted before being sent to the server.
   - The write_pandas function now honors default and auto-increment values for columns when inserting new rows.
   - Updated the Python Connector OCSP error messages and accompanying telemetry Information.
   - Enabled the runtime pyarrow version verification to fail gracefully. Fixed a bug with AWS glue environment.
   - Upgraded the version of boto3 from 1.14.47 to 1.15.9.
   - Upgraded the version of idna from 2.9 to 2.10.

- v2.3.3(October 05,2020)

   - Simplified the configuration files by consolidating test settings.
   - In the Connection object, the execute_stream and execute_string methods now filter out empty lines from their inputs.

- v2.3.2(September 14,2020)

   - Fixed a bug where a file handler was not closed properly.
   - Fixed various documentation typos.

- v2.3.1(August 25,2020)

   - Fixed a bug where 2 constants were removed by mistake.

- v2.3.0(August 24,2020)

   - When the log level is set to DEBUG, log the OOB telemetry entries that are sent to Snowflake.
   - Fixed a bug in the PUT command where long running PUTs would fail to re-authenticate to GCP for storage.
   - Updated the minimum build target MacOS version to 10.13.

- v2.2.10(August 03,2020)

    - Improved an error message for when "pandas" optional dependency group is not installed and user tries to fetch data into a pandas DataFrame. It'll now point user to our online documentation.

- v2.2.9(July 13,2020)

    - Connection parameter validate_default_parameters now verifies known connection parameter names and types. It emits warnings for anything unexpected types or names.
    - Correct logging messages for compiled C++ code.
    - Fixed an issue in write_pandas with location determination when database, or schema name was included.
    - Bumped boto3 dependency version.
    - Fixed an issue where uploading a file with special UTF-8 characters in their names corrupted file.

- v2.2.8(June 22,2020)

    - Switched docstring style to Google from Epydoc and added automated tests to enforce the standard.
    - Fixed a memory leak in DictCursor's Arrow format code.

- v2.2.7(June 1,2020)

    - Support azure-storage-blob v12 as well as v2 (for Python 3.5.0-3.5.1) by Python Connector
    - Fixed a bug where temporary directory path was not Windows compatible in write_pandas function
    - Added out of band telemetry error reporting of unknown errors

- v2.2.6(May 11,2020)

    - Update Pyarrow version from 0.16.0 to 0.17.0 for Python connector
    - Remove more restrictive application name enforcement.
    - Missing keyring dependency will not raise an exception, only emit a debug log from now on.
    - Bumping boto3 to <1.14
    - Fix flake8 3.8.0 new issues
    - Implement Python log interceptor

- v2.2.5(April 30,2020)

    - Added more efficient way to ingest a pandas.Dataframe into Snowflake, located in snowflake.connector.pandas_tools
    - More restrictive application name enforcement and standardizing it with other Snowflake drivers
    - Added checking and warning for users when they have a wrong version of pyarrow installed

- v2.2.4(April 10,2020)

    - Emit warning only if trying to set different setting of use_openssl_only parameter

- v2.2.3(March 30,2020)

    - Secure SSO ID Token
    - Add use_openssl_only connection parameter, which disables the usage of pure Python cryptographic libraries for FIPS
    - Add manylinux1 as well as manylinux2010
    - Fix a bug where a certificate file was opened and never closed in snowflake-connector-python.
    - Fix python connector skips validating GCP URLs
    - Adds additional client driver config information to in band telemetry.

- v2.2.2(March 9,2020)

    - Fix retry with chunck_downloader.py for stability.
    - Support Python 3.8 for Linux and Mac.

- v2.2.1(February 18,2020)

    - Fix use DictCursor with execute_string #248

- v2.2.0(January 27,2020)

    - Drop Python 2.7 support
    - AWS: When OVERWRITE is false, which is set by default, the file is uploaded if no same file name exists in the stage. This used to check the content signature but it will no longer check. Azure and GCP already work this way.
    - Document Python connector dependencies on our GitHub page in addition to Snowflake docs.
    - Fix sqlalchemy and possibly python-connector warnings.
    - Fix GCP exception using the Python connector to PUT a file in a stage with auto_compress=false.
    - Bump up botocore requirements to 1.14.
    - Fix uppercaseing authenticator breaks Okta URL which may include case-sensitive elements(#257).
    - Fix wrong result bug while using fetch_pandas_all() to get fixed numbers with large scales.
    - Increase multi part upload threshold for S3 to 64MB.

- v2.1.3(January 06,2020)

    - Fix GCP Put failed after hours

- v2.1.2(December 16,2019)

    - Fix the arrow bundling issue for python connector on mac.
    - Fix the arrow dll bundle issue on windows.Add more logging.

- v2.1.1(December 12,2019)

    - Fix GZIP uncompressed content for Azure GET command.
    - Add support for GCS PUT and GET for private preview.
    - Support fetch as numpy value in arrow result format.
    - Fix NameError: name 'EmptyPyArrowIterator' is not defined for Mac.
    - Return empty dataframe for fetch_pandas_all() api if result set is empty.

- v2.1.0(December 2,2019)

    - Fix default `ssl_context` options
    - Pin more dependencies for Python Connector
    - Fix import of SnowflakeOCSPAsn1Crypto crashes Python on MacOS Catalina
    - Update the release note that 1.9.0 was removed
    - Support DictCursor for arrow result format
    - Upgrade Python's arrow lib to 0.15.1
    - Raise Exception when PUT fails to Upload Data
    - Handle year out of range correctly in arrow result format

- v2.0.4(November 13,2019)

    - Increase OCSP Cache expiry time from 24 hours to 120 hours.
    - Fix pyarrow cxx11 abi compatibility issue
    - Use new query result format parameter in python tests

- v2.0.3(November 1,2019)

    - Fix for ,Pandas fetch API did not handle the case that first chunk is empty correctly.
    - Updated with botocore, boto3 and requests packages to the latest version.
    - Pinned stable versions of Azure urllib3 packages.

- v2.0.2(October 21,2019)

    - Fix sessions remaining open even if they are disposed manually. Retry deleting session if the connection is explicitly closed.
    - Fix memory leak in the new fetch pandas API
    - Fix Auditwheel failed with python37
    - Reduce the footprint of Python Connector
    - Support asn1crypto 1.1.x
    - Ensure that the cython components are present for Conda package

- v2.0.1(October 04,2019)

    - Add asn1crypto requirement to mitigate incompatibility change

- v2.0.0(September 30,2019)

    - Release Python Connector 2.0.0 for Arrow format change.
    - Fix SF_OCSP_RESPONSE_CACHE_DIR referring to the OCSP cache response file directory and not the top level of directory.
    - Fix Malformed certificate ID key causes uncaught KeyError.
    - No retry for certificate errors.
    - Fix In-Memory OCSP Response Cache - PythonConnector
    - Move AWS_ID and AWS_SECRET_KEY to their newer versions in the Python client
    - Fix result set downloader for ijson 2.5
    - Make authenticator field case insensitive earlier
    - Update USER-AGENT to be consistent with new format
    - Update Python Driver URL Whitelist to support US Gov domain
    - Fix memory leak in python connector panda df fetch API

- v1.9.1(October 4,2019)

    - Add asn1crypto requirement to mitigate incompatibility change.

- v1.9.0(August 26,2019) **REMOVED from pypi due to dependency compatibility issues**

    - Implement converter for all arrow data types in python connector extension
    - Fix arrow error when returning empty result using python connecter
    - Fix OCSP responder hang, AttributeError: 'ReadTimeout' object has no attribute 'message'
    - Update OCSP Connection timeout.
    - Fix RevokedCertificateError OOB Telemetry events are not sent
    - Uncaught RevocationCheckError for FAIL_OPEN in create_pair_issuer_subject
    - Fix uncaught exception in generate_telemetry_data function
    - Fix connector looses context after connection drop/restore by retrying IncompleteRead error.
    - Make tzinfo class at the module level instead of inlining

- v1.8.7(August 12,2019)

    - Rewrote validateDefaultParameters to validate the database, schema and warehouse at connection time. False by default.
    - Fix OCSP Server URL problem in multithreaded env
    - Fix Azure Gov PUT and GET issue

- v1.8.6(July 29,2019)

    - Reduce retries for OCSP from Python Driver
    - Azure PUT issue: ValueError: I/O operation on closed file
    - Add client information to USER-AGENT HTTP header - PythonConnector
    - Better handling of OCSP cache download failure

- v1.8.5(July 15,2019)

    - Drop Python 3.4 support for Python Connector

- v1.8.4(July 01,2019)

    - Update Python Connector to discard invalid OCSP Responses while merging caches

- v1.8.3(June 17,2019)

    - Update Client Driver OCSP Endpoint URL for Private Link Customers
    - Ignore session gone 390111 when closing
    - Python3.4 using requests 2.21.0 needs older version of urllib3
    - Use Account Name for Global URL

- v1.8.2 (June 03,2019)

    - Pendulum datatype support

- v1.8.1 (May 20,2019)

    - Revoked OCSP Responses persists in Driver Cache + Logging Fix
    - Fixed DeprecationWarning: Using or importing the ABCs from 'collections' instead of from 'collections.abc' is deprecated

- v1.8.0 (May 10, 2019)

    - support ``numpy.bool_`` in binding type
    - Add Option to Skip Request Pooling
    - Add OCSP_MODE metric
    - Fixed PUT URI issue for Windows path
    - OCSP SoftFail

- v1.7.11 (April 22, 2019)

    - numpy timestamp with timezone support
    - qmark not binding None

- v1.7.10 (April 8, 2019)

    - Fix the incorrect custom Server URL in Python Driver for Privatelink

- v1.7.9 (March 25,2019)

    - Python Interim Solution for Custom Cache Server URL
    - Internal change for pending feature

- v1.7.8 (March 12,2019)

    - Add OCSP signing certificate validity check

- v1.7.7 (February 22,2019)

    - Skip HEAD operation when OVERWRITE=true for PUT
    - Update copyright year from 2018 to 2019 for Python

- v1.7.6 (February 08,2019)

    - Adjusted pyasn1 and pyasn1-module requirements for Python Connector
    - Added idna to setup.py. made pyasn1 optional for Python2

- v1.7.5 (January 25, 2019)

    - Incorporate "kwargs" style group of key-value pairs in connection's "execute_string" function.

- v1.7.4 (January 3, 2019)

    - Invalidate outdated OCSP response when checking cache hit
    - Made keyring use optional in Python Connector
    - Added SnowflakeNullConverter for Python Connector to skip all client side conversions
    - Honor ``CLIENT_PREFETCH_THREADS`` to download the result set.
    - Fixed the hang when region=us-west-2 is specified.
    - Added Python 3.7 tests

- v1.7.3 (December 11, 2018)

    - Improved the progress bar control for SnowSQL
    - Fixed PUT/GET progress bar for Azure

- v1.7.2 (December 4, 2018)

    - Refactored OCSP checks
    - Adjusted log level to mitigate confusions

- v1.7.1 (November 27, 2018)

    - Fixed regex pattern warning in cursor.py
    - Fixed 403 error for EU deployment
    - Fixed the epoch time to datetime object converter for Windoww

- v1.7.0 (November 13, 2018)

    - Internal change for pending feature.

- v1.6.12 (October 30, 2018)

    - Updated ``boto3`` and ``botocore`` version dependeny.
    - Catch socket.EAI_NONAME for localhost socket and raise a better error message
    - Added ``client_session_keep_alive_heartbeat_frequency`` to control heartbeat timings for ``client_session_keep_alive``.

- v1.6.11 (October 23, 2018)

    - Fixed exit_on_error=true didn't work if PUT / GET error occurs
    - Fixed a backslash followed by a quote in a literal was not taken into account.
    - Added ``request_guid`` to each HTTP request for tracing.

- v1.6.10 (September 25, 2018)

    - Added ``client_session_keep_alive`` support.
    - Fixed multiline double quote expressions PR #117 (@bensowden)
    - Fixed binding ``datetime`` for TIMESTAMP type in ``qmark`` binding mode. PR #118 (@rhlahuja)
    - Retry HTTP 405 to mitigate Nginx bug.
    - Accept consent response for id token cache. WIP.

- v1.6.9 (September 13, 2018)

    - Changed most INFO logs to DEBUG. Added INFO for key operations.
    - Fixed the URL query parser to get multiple values.

- v1.6.8 (August 30, 2018)

    - Updated ``boto3`` and ``botocore`` version dependeny.

- v1.6.7 (August 22, 2018)

    - Enforce virtual host URL for PUT and GET.
    - Added retryCount, clientStarTime for query-request for better service.

- v1.6.6 (August 9, 2018)

    - Replaced ``pycryptodome`` with ``pycryptodomex`` to avoid namespace conflict with ``PyCrypto``.
    - Fixed hang if the connection is not explicitly closed since 1.6.4.
    - Reauthenticate for externalbrowser while running a query.
    - Fixed remove_comments option for SnowSQL.

- v1.6.5 (July 13, 2018)

    - Fixed the current object cache in the connection for id token use.
    - Added no OCSP cache server use option.

- v1.6.4 (July 5, 2018)

    - Fixed div by zero for Azure PUT command.
    - Cache id token for SSO. This feature is WIP.
    - Added telemetry client and job timings by @dsouzam.

- v1.6.3 (June 14, 2018)

    - Fixed binding long value for Python 2.

- v1.6.2 (June 7, 2018)

    - Removes username restriction for OAuth. PR 86(@tjj5036)
    - Retry OpenSSL.SysError in tests
    - Updated concurrent insert test as the server improved.

- v1.6.1 (May 17, 2018)

    - Enable OCSP Dynamic Cache server for privatelink.
    - Ensure the type of ``login_timeout`` attribute is ``int``.

- v1.6.0 (May 3, 2018)

    - Enable OCSP Cache server by default.

- v1.5.8 (April 26, 2018)

    - Fixed PUT command error 'Server failed to authenticate the request. Make sure the value of Authorization header is formed correctly including the signature.' for Azure deployment.

- v1.5.7 (April 19, 2018)

    - Fixed object has no attribute errors in Python3 for Azure deployment.
    - Removed ContentEncoding=gzip from the header for PUT command. This caused COPY failure if autocompress=false.

- v1.5.6 (April 5, 2018)

    - Updated ``boto3`` and ``botocore`` version dependeny.

- v1.5.5 (March 22, 2018)

    - Fixed TypeError: list indices must be integers or slices, not str. PR/Issue 75 (@daniel-sali).
    - Updated ``cryptography`` dependency.

- v1.5.4 (March 15, 2018)

    - Tightened ``pyasn`` and ``pyasn1-modules`` version requirements
    - Added OS and OS_VERSION session info.
    - Relaxed ``pycryptodome`` version requirements. No 3.5.0 should be used.

- v1.5.3 (March 9, 2018)

    - Pulled back ``pyasn1`` for OCSP check in Python 2. Python 3 continue using ``asn1crypto`` for better performance.
    - Limit the upper bound of ``pycryptodome`` version to less than 3.5.0 for Issue 65.

- v1.5.2 (March 1, 2018)

    - Fixed failue in case HOME/USERPROFILE is not set.
    - Updated ``boto3`` and ``botocore`` version dependeny.

- v1.5.1 (February 15, 2018)

    - Prototyped oauth. Won't work without the server change.
    - Retry OCSP data parse failure
    - Fixed paramstyle=qmark binding for SQLAlchemy

- v1.5.0 (January 26, 2018)

    - Removed ``pyasn1`` and ``pyasn1-modules`` from the dependency.
    - Prototyped key pair authentication.
    - Fixed OCSP response cache expiration check.

- v1.4.17 (January 19, 2018)

    - Adjusted ``pyasn1`` and ``pyasn1-modules`` version dependency. PR 48 (@baxen)
    - Started replacing ``pyasn1`` with ``asn1crypto`` Not activated yet.

- v1.4.16 (January 16, 2018)

    - Added OCSP cache related tools.

- v1.4.15 (January 11, 2018)

    - Added OCSP cache server option.

- v1.4.14 (December 14, 2017)

    - Improved OCSP response dump util.

- v1.4.13 (November 30, 2017)

    - Updated ``boto3`` and ``botocore`` version dependeny.

- v1.4.12 (November 16, 2017)

    - Added ``qmark`` and ``numeric`` paramstyle support for server side binding.
    - Added ``timezone`` session parameter support to connections.
    - Fixed a file handler leak in OCSP checks.

- v1.4.11 (November 9, 2017)

    - Fixed Azure PUT command to use AES CBC key encryption.
    - Added retry for intermittent PyAsn1Error.

- v1.4.10 (October 26, 2017)

    - Added Azure support for PUT and GET commands.
    - Updated ``cryptography``, ``boto3`` and ``botocore`` version dependeny.

- v1.4.9 (October 10, 2017)

    - Fixed a regression caused by ``pyasn1`` upgrade.

- v1.4.8 (October 5, 2017)

    - Updated Fed/SSO parameters. The production version of Fed/SSO from Python Connector requires this version.
    - Refactored for Azure support
    - Set CLIENT_APP_ID and CLIENT_APP_VERSION in all requests
    - Support new behaviors of newer version of ``pyasn1``. Relaxed the dependency.
    - Making socket timeout same as the login time
    - Fixed the case where no error message is attached.

- v1.4.7 (September 20, 2017)

    - Refresh AWS token in PUT command if S3UploadFailedError includes the ExpiredToken error
    - Retry all of 5xx in connection

- v1.4.6 (September 14, 2017)

    - Mitigated sigint handler config failure for SQLAlchemy
    - Improved the message for invalid SSL certificate error
    - Retry forever for query to mitigate 500 errors

- v1.4.5 (August 31, 2017)

    - Fixed regression in #34 by rewriting SAML 2.0 compliant service application support.
    - Cleaned up logger by moving instance to module.

- v1.4.4 (August 24, 2017)

    - Fixed Azure blob certificate issue. OCSP response structure bug fix
    - Added SAML 2.0 compliant service application support. preview feature.
    - Upgraded SSL wrapper with the latest urllib3 pyopenssl glue module. It uses kqueue, epoll or poll in replacement of select to read data from socket if available.

- v1.4.3 (August 17, 2017)

    - Changed the log levels for some messages from ERROR to DEBUG to address confusion as real incidents. In fact, they are not real issues but signals for connection retry.
    - Added ``certifi`` to the dependent component list to mitigate CA root certificate out of date issue.
    - Set the maximum versions of dependent components ``boto3`` and ``botocore``.
    - Updated ``cryptography`` and ``pyOpenSSL`` version dependeny change.
    - Added a connection parameter ``validate_default_parameters`` to validate the default database, schema and warehouse. If the specified object doesn't exist, it raises an error.

- v1.4.2 (August 3, 2017)

    - Fixed retry HTTP 400 in upload file when AWS token expires
    - Relaxed the version of dependent components ``pyasn1`` and ``pyasn1-modules``

- v1.4.1 (July 26, 2017)

    - Pinned ``pyasn1`` and ``pyasn1-modules`` versions to 0.2.3 and 0.0.9, respectively

- v1.4.0 (July 6, 2017)

    - Relaxed the versions of dependent components ``boto3``, ``botocore``, ``cffi`` and ``cryptography`` and ``pyOpenSSL``
    - Minor improvements in OCSP response file cache

- v1.3.18 (June 15, 2017)

    - Fixed OCSP response cache file not found issue on Windows. Drive letter was taken off
    - Use less restrictive cryptography>=1.7,<1.8
    - Added ORC detection in PUT command

- v1.3.17 (June 1, 2017)

    - Timeout OCSP request in 60 seconds and retry
    - Set autocommit and abort_detached_query session parameters in authentication time if specified
    - Fixed cross region stage issue. Could not get files in us-west-2 region S3 bucket from us-east-1

- v1.3.16 (April 20, 2017)

    - Fixed issue in fetching ``DATE`` causing [Error 22] Invalid argument on Windows
    - Retry on ``RuntimeError`` in requests

- v1.3.15 (March 30, 2017)

    - Refactored data converters in fetch to improve performance
    - Fixed timestamp format FF to honor the scale of data type
    - Improved the security of OKTA authentication with hostname verifications
    - Retry PUT on the error ``OpenSSL.SSL.SysCallError`` 10053 with lower concurrency
    - Added ``raw_msg`` attribute to ``Error`` class
    - Refactored session managements

- v1.3.14 (February 24, 2017)

    - Improved PUT and GET error handler.
    - Added proxy support to OCSP checks.
    - Use proxy parameters for PUT and GET commands.
    - Added ``sfqid`` and ``sqlstate`` to the results from query results.
    - Fixed the connection timeout calculation based on ``login_timeout`` and ``network_timeout``.
    - Improved error messages in case of 403, 502 and 504 HTTP reponse code.
    - Upgraded ``cryptography`` to 1.7.2, ``boto3`` to 1.4.4 and ``botocore`` to 1.5.14.
    - Removed explicit DNS lookup for OCSP URL.

- v1.3.13 (February 9, 2017)

    - Fixed AWS SQS connection error with OCSP checks
    - Added ``login_timeout`` and ``network_timeout`` parameters to the ``Connection`` objects.
    - Fixed forbidden access error handing

- v1.3.12 (February 2, 2017)

    - Fixed ``region`` parameter. One character was truncated from the tail of account name
    - Improved performance of fetching data by refactoring fetchone method

- v1.3.11 (January 27, 2017)

    - Fixed the regression in 1.3.8 that caused intermittent 504 errors

- v1.3.10 (January 26, 2017)

    - Compress data in HTTP requests at all times except empty data or OKTA request
    - Refactored FIXED, REAL and TIMESTAMP data fetch to improve performance. This mainly impacts SnowSQL
    - Added ``region`` option to support EU deployments better
    - Increased the retry counter for OCSP servers to mitigate intermittent failure
    - Refactored HTTP access retry logic

- v1.3.9 (January 16, 2017)

    - Upgraded ``botocore`` to 1.4.93 to fix and ``boto3`` to 1.4.3 to fix the HTTPS request failure in Python 3.6
    - Fixed python2 incomaptible import http.client
    - Retry OCSP validation in case of non-200 HTTP code returned

- v1.3.8 (January 12, 2017)

    - Convert non-UTF-8 data in the large result set chunk to Unicode replacement characters to avoid decode error.
    - Updated copyright year to 2017.
    - Use `six` package to support both PY2 and PY3 for some functions
    - Upgraded ``cryptography`` to 1.7.1 to address MacOS Python 3.6 build issue.
    - Fixed OverflowError caused by invalid range of timetamp data for SnowSQL.

- v1.3.7 (December 8, 2016)

    - Increased the validity date acceptance window to prevent OCSP returning invalid responses due to out-of-scope validity dates for certificates.
    - Enabled OCSP response cache file by default.

- v1.3.6 (December 1, 2016)

    - Upgraded ``cryptography`` to 1.5.3, ``pyOpenSSL`` to 16.2.0 and ``cffi`` to 1.9.1.

- v1.3.5 (November 17, 2016)

    - Fixed CA list cache race condition
    - Added retry intermittent 400 HTTP ``Bad Request`` error

- v1.3.4 (November 3, 2016)

    - Added ``quoted_name`` data type support for binding by SQLAlchemy
    - Not to compress ``parquiet`` file in PUT command

- v1.3.3 (October 20, 2016)

    - Downgraded ``botocore`` to 1.4.37 due to potential regression.
    - Increased the stability of PUT and GET commands

- v1.3.2 (October 12, 2016)

    - Upgraded ``botocore`` to 1.4.52.
    - Set the signature version to v4 to AWS client. This impacts ``PUT``, ``GET`` commands and fetching large result set.

- v1.3.1 (September 30, 2016)

    - Added an account name including subdomain.

- v1.3.0 (September 26, 2016)

    - Added support for the ``BINARY`` data type, which enables support for more Python data types:

        - Python 3:

            - ``bytes`` and ``bytearray`` can be used for binding.
            - ``bytes`` is also used for fetching ``BINARY`` data type.

        - Python 2:

            - ``bytearray`` can be used for binding
            - ``str`` is used for fetching ``BINARY`` data type.

    - Added ``proxy_user`` and ``proxy_password`` connection parameters for proxy servers that require authentication.

- v1.2.8 (August 16, 2016)

    - Upgraded ``botocore`` to 1.4.37.
    - Added ``Connection.execute_string`` and ``Connection.execute_stream`` to run multiple statements in a string and stream.
    - Increased the stability of fetching data for Python 2.
    - Refactored memory usage in fetching large result set (Work in Progress).

- v1.2.7 (July 31, 2016)

    - Fixed ``snowflake.cursor.rowcount`` for INSERT ALL.
    - Force OCSP cache invalidation after 24 hours for better security.
    - Use ``use_accelerate_endpoint`` in PUT and GET if Transfer acceleration is enabled for the S3 bucket.
    - Fixed the side effect of ``python-future`` that loads ``test.py`` in the current directory.

- v1.2.6 (July 13, 2016)

    - Fixed the AWS token renewal issue with PUT command when uploading uncompressed large files.

- v1.2.5 (July 8, 2016)

    - Added retry for errors ``S3UploadFailedError`` and ``RetriesExceededError`` in PUT and GET, respectively.

- v1.2.4 (July 6, 2016)

    - Added ``max_connection_pool`` parameter to Connection so that you can specify the maximum number of HTTP/HTTPS connections in the pool.
    - Minor enhancements for SnowSQL.

- v1.2.3 (June 29, 2016)

    - Fixed 404 issue in GET command. An extra slash character changed the S3 path and failed to identify the file to download.

- v1.2.2 (June 21, 2016)

    - Upgraded ``botocore`` to 1.4.26.
    - Added retry for 403 error when accessing S3.

- v1.2.1 (June 13, 2016)

    - Improved fetch performance for data types (part 2): DATE, TIME, TIMESTAMP, TIMESTAMP_LTZ, TIMESTAMP_NTZ and TIMESTAMP_TZ.

- v1.2.0 (June 10, 2016)

    - Improved fetch performance for data types (part 1): FIXED, REAL, STRING.

- v1.1.5 (June 2, 2016)

    - Upgraded ``boto3`` to 1.3.1 and ``botocore`` and 1.4.22.
    - Fixed ``snowflake.cursor.rowcount`` for DML by ``snowflake.cursor.executemany``.
    - Added ``numpy`` data type binding support. ``numpy.intN``, ``numpy.floatN`` and ``numpy.datetime64`` can be bound and fetched.

- v1.1.4 (May 21, 2016)

    - Upgraded ``cffi`` to 1.6.0.
    - Minor enhancements to SnowSQL.

- v1.1.3 (May 5, 2016)

    - Upgraded ``cryptography`` to 1.3.2.

- v1.1.2 (May 4, 2016)

    - Changed the dependency of ``tzlocal`` optional.
    - Fixed charmap error in OCSP checks.

- v1.1.1 (Apr 11, 2016)

    - Fixed OCSP revocation check issue with the new certificate and AWS S3.
    - Upgraded ``cryptography`` to 1.3.1 and ``pyOpenSSL`` to 16.0.0.

- v1.1.0 (Apr 4, 2016)

    - Added ``bzip2`` support in ``PUT`` command. This feature requires a server upgrade.
    - Replaced the self contained packages in ``snowflake._vendor`` with the dependency of ``boto3`` 1.3.0 and ``botocore`` 1.4.2.

- v1.0.7 (Mar 21, 2016)

    - Keep ``pyOpenSSL`` at 0.15.1.

- v1.0.6 (Mar 15, 2016)

    - Upgraded ``cryptography`` to 1.2.3.
    - Added support for ``TIME`` data type, which is now a Snowflake supported data type. This feature requires a server upgrade.
    - Added ``snowflake.connector.DistCursor`` to fetch the results in ``dict`` instead of ``tuple``.
    - Added compression to the SQL text and commands.

- v1.0.5 (Mar 1, 2016)

    - Upgraded ``cryptography`` to 1.2.2 and ``cffi`` to 1.5.2.
    - Fixed the conversion from ``TIMESTAMP_LTZ`` to datetime in queries.

- v1.0.4 (Feb 15, 2016)

    - Fixed the truncated parallel large result set.
    - Added retry OpenSSL low level errors ``ETIMEDOUT`` and ``ECONNRESET``.
    - Time out all HTTPS requests so that the Python Connector can retry the job or recheck the status.
    - Fixed the location of encrypted data for ``PUT`` command. They used to be in the same directory as the source data files.
    - Added support for renewing the AWS token used in ``PUT`` commands if the token expires.

- v1.0.3 (Jan 13, 2016)

    - Added support for the ``BOOLEAN`` data type (i.e. ``TRUE`` or ``FALSE``). This changes the behavior of the binding for the ``bool`` type object:

        - Previously, ``bool`` was bound as a numeric value (i.e. ``1`` for ``True``, ``0`` for ``False``).
        - Now, ``bool`` is bound as native SQL data (i.e. ``TRUE`` or ``FALSE``).

    - Added the ``autocommit`` method to the ``Connection`` object:

        - By default, ``autocommit`` mode is ON (i.e. each DML statement commits the change).
        - If ``autocommit`` mode is OFF, the ``commit`` and ``rollback`` methods are enabled.

    - Avoid segfault issue for ``cryptography`` 1.2 in Mac OSX by using 1.1 until resolved.

- v1.0.2 (Dec 15, 2015)

    - Upgraded ``boto3`` 1.2.2, ``botocore`` 1.3.12.
    - Removed ``SSLv3`` mapping from the initial table.

- v1.0.1 (Dec 8, 2015)

    - Minor bug fixes.

- v1.0.0 (Dec 1, 2015)

    - General Availability release.<|MERGE_RESOLUTION|>--- conflicted
+++ resolved
@@ -9,12 +9,9 @@
 # Release Notes
 
 - v3.12.0(TBD)
-<<<<<<< HEAD
   - Set default connection timeout of 10 seconds and socket read timeout of 10 minutes for HTTP calls in file transfer.
-=======
   - Optimized `to_pandas()` performance by fully parallel downloading logic.
   - Fixed a bug that specifying client_session_keep_alive_heartbeat_frequency in snowflake-sqlalchemy could crash the connector
->>>>>>> 4a89dadb
 
 - v3.11.0(June 17,2024)
   - Added support for `token_file_path` connection parameter to read an OAuth token from a file when connecting to Snowflake.
