--- conflicted
+++ resolved
@@ -10,12 +10,9 @@
 
 - v3.0.5(TBD)
   - Added the ability to read Snowflake's central configuration file.
-<<<<<<< HEAD
   - Bumped cryptography dependency from <41.0.0,>=3.1.0 to >=3.1.0,<42.0.0.
-=======
   - Improved OCSP response caching to remove tmp cache files on Windows.
   - Added a parameter `server_session_keep_alive` in `SnowflakeConnection` that skips session deletion when client connection closes.
->>>>>>> a40cf2b9
 
 - v3.0.4(May 23,2023)
   - Fixed a bug in which `cursor.execute()` could modify the argument statement_params dictionary object when executing a multistatement query.
