This package includes the Snowflake Connector for Python, which conforms to the Python DB API 2.0 specification:
https://www.python.org/dev/peps/pep-0249/

Snowflake Documentation is available at:
https://docs.snowflake.com/

Source code is also available at: https://github.com/snowflakedb/snowflake-connector-python

# Release Notes
<<<<<<< HEAD
- v3.14.1(TBD)
  - Added support for Python 3.13.
    - NOTE: Windows 64 support is still experimental and should not yet be used for production environments.
  - Dropped support for Python 3.8.
  - Basic decimal floating-point type support.
  - Added handling of PAT provided in `password` field.
  - Improved error message for client-side query cancellations due to timeouts.
  - Added support of GCS regional endpoints.
  - Added `gcs_use_virtual_endpoints` connection property that forces the usage of the virtual GCS usage. See more: https://cloud.google.com/storage/docs/request-endpoints#xml-api
  - Fixed a bug that caused driver to fail silently on `TO_DATE` arrow to python conversion when invalid date was followed by the correct one.
  - Added `check_arrow_conversion_error_on_every_column` connection property that can be set to `False` to restore previous behaviour in which driver will ignore errors until it occurs in the last column. This flag's purpose is to unblock workflows that may be impacted by the bugfix and will be removed in later releases.

- v3.14.0(March 03, 2025)
  - Bumped pyOpenSSL dependency upper boundary from <25.0.0 to <26.0.0.
=======
- v3.13.3(TBD)
  - Bumped pyOpenSSL dependency upper boundary from <25.0.0 to <26.0.0.
  - Removed the workaround for a Python 2.7 bug.
>>>>>>> c40d8b22
  - Added a <19.0.0 pin to pyarrow as a workaround to a bug affecting Azure Batch.
  - Optimized distribution package lookup to speed up import.
  - Fixed a bug where privatelink OCSP Cache url could not be determined if privatelink account name was specified in uppercase.
  - Added support for iceberg tables to `write_pandas`.
  - Fixed base64 encoded private key tests.
<<<<<<< HEAD
  - Fixed a bug where file permission check happened on Windows.
  - Added support for File types.
  - Added `unsafe_file_write` connection parameter that restores the previous behaviour of saving files downloaded with GET with 644 permissions.
  - Deprecated `insecure_mode` connection property and replaced it with `disable_ocsp_checks` with the same behavior as the former property.
=======
  - Added Wiremock tests.
>>>>>>> c40d8b22

- v3.13.2(January 29, 2025)
  - Changed not to use scoped temporary objects.

- v3.13.1(January 29, 2025)
  - Remedied SQL injection vulnerability in snowflake.connector.pandas_tools.write_pandas. See more https://github.com/snowflakedb/snowflake-connector-python/security/advisories/GHSA-2vpq-fh52-j3wv
  - Remedied vulnerability in deserialization of the OCSP response cache. See more: https://github.com/snowflakedb/snowflake-connector-python/security/advisories/GHSA-m4f6-vcj4-w5mx
  - Remedied vulnerability connected to cache files permissions. See more: https://github.com/snowflakedb/snowflake-connector-python/security/advisories/GHSA-r2x6-cjg7-8r43

- v3.13.0(January 23,2025)
  - Added a feature to limit the sizes of IO-bound ThreadPoolExecutors during PUT and GET commands.
  - Updated README.md to include instructions on how to verify package signatures using `cosign`.
  - Updated the log level for cursor's chunk rowcount from INFO to DEBUG.
  - Added a feature to verify if the connection is still good enough to send queries over.
  - Added support for base64-encoded DER private key strings in the `private_key` authentication type.

- v3.12.4(December 3,2024)
  - Fixed a bug where multipart uploads to Azure would be missing their MD5 hashes.
  - Fixed a bug where OpenTelemetry header injection would sometimes cause Exceptions to be thrown.
  - Fixed a bug where OCSP checks would throw TypeError and make mainly GCP blob storage unreachable.
  - Bumped pyOpenSSL dependency from >=16.2.0,<25.0.0 to >=22.0.0,<25.0.0.

- v3.12.3(October 25,2024)
  - Improved the error message for SSL-related issues to provide clearer guidance when an SSL error occurs.
  - Improved error message for SQL execution cancellations caused by timeout.

- v3.12.2(September 11,2024)
  - Improved error handling for asynchronous queries, providing more detailed and informative error messages when an async query fails.
  - Improved inference of top-level domains for accounts specifying a region in China, now defaulting to snowflakecomputing.cn.
  - Improved implementation of the `snowflake.connector.util_text.random_string` to reduce the likelihood of collisions.
  - Updated the log level for OCSP fail-open warning messages from ERROR to WARNING.

- v3.12.1(August 20,2024)
  - Fixed a bug that logged the session token when renewing a session.
  - Fixed a bug where disabling client telemetry did not work.
  - Fixed a bug where passing `login_timeout` as a string raised a `TypeError` during the login retry step.
  - Use `pathlib` instead of `os` for default config file location resolution.
  - Removed upper `cryptogaphy` version pin.
  - Removed reference to script `snowflake-export-certs` (its backing module was already removed long ago)
  - Enhanced retry mechanism for handling transient network failures during query result polling when no server response is received.

- v3.12.0(July 24,2024)
  - Set default connection timeout of 10 seconds and socket read timeout of 10 minutes for HTTP calls in file transfer.
  - Optimized `to_pandas()` performance by fully parallel downloading logic.
  - Fixed a bug that specifying client_session_keep_alive_heartbeat_frequency in snowflake-sqlalchemy could crash the connector.
  - Fixed incorrect type hint of connection parameter `private_key`.
  - Added support for connectivity to multiple domains.
  - Bumped keyring dependency from >=23.1.0,<25.0.0 to >=23.1.0,<26.0.0.
  - Disabled OOB Telemetry.

- v3.11.0(June 17,2024)
  - Added support for `token_file_path` connection parameter to read an OAuth token from a file when connecting to Snowflake.
  - Added support for `debug_arrow_chunk` connection parameter to allow debugging raw arrow data in case of arrow data parsing failure.
  - Added support for `disable_saml_url_check` connection parameter to disable SAML URL check in OKTA authentication.
  - Fixed a bug that OCSP certificate signed using SHA384 algorithm cannot be verified.
  - Fixed a bug that status code shown as uploaded when PUT command failed with 400 error.
  - Fixed a bug that a PermissionError was raised when the current user does not have the right permission on parent directory of config file path.
  - Fixed a bug that OCSP GET url is not encoded correctly when it contains a slash.
  - Fixed a bug that an SSO URL didn't accept `:` in a query parameter, for instance, `https://sso.abc.com/idp/startSSO.ping?PartnerSpId=https://xyz.snowflakecomputing.com/`.

- v3.10.1(May 21, 2024)

  - Removed an incorrect error log message that could occur during arrow data conversion.

- v3.10.0(April 29,2024)

  - Added support for structured types to fetch_pandas_all.
  - Fixed an issue relating to incorrectly formed China S3 endpoints.

- v3.9.1(April 22,2024)

  - Fixed an issue that caused a HTTP 400 error when connecting to a China endpoint.

- v3.9.0(April 20,2024)

  - Added easy logging configuration so that users can easily generate log file by setup log config in `$SNOWFLAKE_HOME/config.toml`.
  - Improved s3 acceleration logic when connecting to China endpoint.

- v3.8.1(April 09, 2024)

  - Reverted the change "Updated `write_pandas` to skip TABLE IF NOT EXISTS in truncate mode." introduced in v3.8.0 (yanked) as it's a breaking change. `write_pandas` will be fixed in the future in a non-breaking way.

- v3.8.0(April 04,2024)

  - Improved `externalbrowser` auth in containerized environments
    - Instruct browser to not fetch `/favicon` on success page
    - Simple retry strategy on empty socket.recv
    - Add `SNOWFLAKE_AUTH_SOCKET_REUSE_PORT` flag (usage: `SNOWFLAKE_AUTH_SOCKET_REUSE_PORT=true`) to set the underlying socket's `SO_REUSEPORT` flag (described in the [socket man page](https://man7.org/linux/man-pages/man7/socket.7.html))
      - Useful when the randomized port used in the localhost callback url is being followed before the container engine completes port forwarding to host
      - Statically map a port between your host and container and allow that port to be reused in rapid succession with:
         `SF_AUTH_SOCKET_PORT=3037 SNOWFLAKE_AUTH_SOCKET_REUSE_PORT=true poetry run python somescript.py`
    - Add `SNOWFLAKE_AUTH_SOCKET_MSG_DONTWAIT` flag (usage: `SNOWFLAKE_AUTH_SOCKET_MSG_DONTWAIT=true`) to make a non-blocking socket.recv call and retry on Error
      - Consider using this if running in a containerized environment and externalbrowser auth frequently hangs while waiting for callback
      - NOTE: this has not been tested extensively, but has been shown to improve the experience when using WSL
  - Added support for parsing structured type information in schema queries.
  - Bumped platformdirs from >=2.6.0,<4.0.0 to >=2.6.0,<5.0.0
  - Updated diagnostics to use system$allowlist instead of system$whitelist.
  - Updated `write_pandas` to skip TABLE IF NOT EXISTS in truncate mode.
  - Improved cleanup logic for connection to rely on interpreter shutdown instead of the `__del__` method.
  - Updated the logging level from INFO to DEBUG when logging the executed query using `SnowflakeCursor.execute`.
  - Fixed a bug that the truncated password in log is not masked.

- v3.7.1(February 21, 2024)

  - Bumped pandas dependency from >=1.0.0,<2.2.0 to >=1.0.0,<3.0.0.
  - Bumped cryptography dependency from <42.0.0,>=3.1.0 to >=3.1.0,<43.0.0.
  - Bumped pyOpenSSL dependency from >=16.2.0,<24.0.0 to >=16.2.0,<25.0.0.
  - Fixed a memory leak in decimal data conversion.
  - Fixed a bug where `write_pandas` wasn't truncating the target table.
  - Bumped keyring dependency lower bound to 23.1.0 to address security vulnerability.

- v3.7.0(January 25,2024)

  - Added a new boolean parameter `force_return_table` to `SnowflakeCursor.fetch_arrow_all` to force returning `pyarrow.Table` in case of zero rows.
  - Cleanup some C++ code warnings and performance issues.
  - Added support for Python 3.12
  - Make local testing more robust against implicit assumptions.
  - Fixed PyArrow Table type hinting
  - Added support for connecting using an existing connection via the session and master token.
  - Added support for connecting to Snowflake by authenticating with multiple SAML IDP using external browser.
  - Added support for structured types (OBJECT, MAP, ARRAY) to nanoarrow converters.
  - Fixed compilation issue due to missing cstdint header on gcc13.
  - Improved config permissions warning message.

- v3.6.0(December 09,2023)

  - Added support for Vector types
  - Changed urllib3 version pin to only affect Python versions < 3.10.
  - Support for `private_key_file` and `private_key_file_pwd` connection parameters
  - Added a new flag `expired` to `SnowflakeConnection` class, that keeps track of whether the connection's master token has expired.
  - Fixed a bug where date insertion failed when date format is set and qmark style binding is used.

- v3.5.0(November 13,2023)

  - Version 3.5.0 is the snowflake-connector-python purely built upon apache arrow-nanoarrow project.
    - Reduced the wheel size to ~1MB and installation size to ~5MB.
    - Removed a hard dependency on a specific version of pyarrow.
  - Deprecated the usage of the following class/variable/environment variable for the sake of pure nanoarrow converter:
    - Deprecated class `snowflake.connector.cursor.NanoarrowUsage`.
    - Deprecated environment variable `NANOARROW_USAGE`.
    - Deprecated module variable `snowflake.connector.cursor.NANOARROW_USAGE`.

- v3.4.1(November 08,2023)

  - Bumped vendored `urllib3` to 1.26.18
  - Bumped vendored `requests` to 2.31.0

- v3.4.0(November 03,2023)

  - Added support for `use_logical_type` in `write_pandas`.
  - Removed dependencies on pycryptodomex and oscrypto. All connections now go through OpenSSL via the cryptography library, which was already a dependency.
  - Fixed issue with ingesting files over 80 GB to S3.
  - Added the `backoff_policy` argument to `snowflake.connector.connect` allowing for configurable backoff policy between retries of failed requests. See available implementations in the `backoff_policies` module.
  - Added the `socket_timeout` argument to `snowflake.connector.connect` specifying socket read and connect timeout.
  - Fixed `login_timeout` and `network_timeout` behaviour. Retries of login and network requests are now properly halted after these timeouts expire.
  - Fixed bug for issue https://github.com/urllib3/urllib3/issues/1878 in vendored `urllib`.
  - Add User-Agent header for diagnostic report for tracking.

- v3.3.1(October 16,2023)

  - Added for non-Windows platforms command suggestions (chown/chmod) for insufficient file permissions of config files.
  - Fixed issue with connection diagnostics failing to complete certificate checks.
  - Fixed issue that arrow iterator causes `ImportError` when the c extensions are not compiled.

- v3.3.0(October 10,2023)

  - Updated to Apache arrow-nanoarrow project for result arrow data conversion.
  - Introduced the `NANOARROW_USAGE` environment variable to allows switching between the nanoarrow converter and the arrow converter. Valid values include:
    - `FOLLOW_SESSION_PARAMETER`, which uses the converter configured in the server.
    - `DISABLE_NANOARROW`, which uses arrow converter, overriding the server setting.
    - `ENABLE_NANOARROW`, which uses the nanoarrow converter, overriding the server setting.
  - Introduced the `snowflake.connector.cursor.NanoarrowUsage` enum, whose members include:
    - `NanoarrowUsage.FOLLOW_SESSION_PARAMETER`, which uses the converter configured in the server.
    - `NanoarrowUsage.DISABLE_NANOARROW`, which uses arrow converter, overriding the server setting.
    - `NanoarrowUsage.ENABLE_NANOARROW`, which uses the nanoarrow converter, overriding the server setting.
  - Introduced the `snowflake.connector.cursor.NANOARROW_USAGE` module variable to allow switching between the nanoarrow converter and the arrow converter. It works in conjunction with the `snowflake.connector.cursor.NanoarrowUsage` enum.
  - The newly-introduced environment variable, enum, and module variable are temporary. They will be removed in a future release when switch from arrow to nanoarrow for data conversion is complete.

- v3.2.1(September 26,2023)

  - Fixed a bug where url port and path were ignored in private link oscp retry.
  - Added thread safety in telemetry when instantiating multiple connections concurrently.
  - Bumped platformdirs dependency from >=2.6.0,<3.9.0 to >=2.6.0,<4.0.0.0 and made necessary changes to allow this.
  - Removed the deprecation warning from the vendored urllib3 about urllib3.contrib.pyopenssl deprecation.
  - Improved robustness in handling authentication response.

- v3.2.0(September 06,2023)

  - Made the ``parser`` -> ``manager`` renaming more consistent in ``snowflake.connector.config_manager`` module.
  - Added support for default values for ConfigOptions
  - Added default_connection_name to config.toml file

- v3.1.1(August 28,2023)

  - Fixed a bug in retry logic for okta authentication to refresh token.
  - Support `RSAPublicKey` when constructing `AuthByKeyPair` in addition to raw bytes.
  - Fixed a bug when connecting through SOCKS5 proxy, the attribute `proxy_header` is missing on `SOCKSProxyManager`.
  - Cherry-picked https://github.com/urllib3/urllib3/commit/fd2759aa16b12b33298900c77d29b3813c6582de onto vendored urllib3 (v1.26.15) to enable enforce_content_length by default.
  - Fixed a bug in tag generation of OOB telemetry event.

- v3.1.0(July 31,2023)

  - Added a feature that lets you add connection definitions to the `connections.toml` configuration file. A connection definition refers to a collection of connection parameters, for example, if you wanted to define a connection named `prod``:

    ```toml
    [prod]
    account = "my_account"
    user = "my_user"
    password = "my_password"
    ```
    By default, we look for the `connections.toml` file in the location specified in the `SNOWFLAKE_HOME` environment variable (default: `~/.snowflake`). If this folder does not exist, the Python connector looks for the file in the [platformdirs](https://github.com/platformdirs/platformdirs/blob/main/README.rst) location, as follows:

    - On Linux: `~/.config/snowflake/`,  but follows XDG settings
    - On Mac: `~/Library/Application Support/snowflake/`
    - On Windows: `%USERPROFILE%\AppData\Local\snowflake\`

    You can determine which file is used by running the following command:

    ```
    python -c "from snowflake.connector.constants import CONNECTIONS_FILE; print(str(CONNECTIONS_FILE))"
    ```
  - Bumped cryptography dependency from <41.0.0,>=3.1.0 to >=3.1.0,<42.0.0.
  - Improved OCSP response caching to remove tmp cache files on Windows.
  - Improved OCSP response caching to reduce the times of disk writing.
  - Added a parameter `server_session_keep_alive` in `SnowflakeConnection` that skips session deletion when client connection closes.
  - Tightened our pinning of platformdirs, to prevent their new releases breaking us.
  - Fixed a bug where SFPlatformDirs would incorrectly append application_name/version to its path.
  - Added retry reason for queries that are retried by the client.
  - Fixed a bug where `write_pandas` fails when user does not have the privilege to create stage or file format in the target schema, but has the right privilege for the current schema.
  - Remove Python 3.7 support.
  - Worked around a segfault which sometimes occurred during cache serialization in multi-threaded scenarios.
  - Improved error handling of connection reset error.
  - Fixed a bug about deleting the temporary files happened when running PUT command.
  - Allowed to pass `type_mapper` to `fetch_pandas_batches()` and `fetch_pandas_all()`.
  - Fixed a bug where pickle.dump segfaults during cache serialization in multi-threaded scenarios.
  - Improved retry logic for okta authentication to refresh token if authentication gets throttled.
  - Note that this release does not include the changes introduced in the previous 3.1.0a1 release. Those will be released at a later time.

- v3.0.4(May 23,2023)
  - Fixed a bug in which `cursor.execute()` could modify the argument statement_params dictionary object when executing a multistatement query.
  - Added the json_result_force_utf8_decoding connection parameter to force decoding JSON content in utf-8 when the result format is JSON.
  - Fixed a bug in which we cannot call `SnowflakeCursor.nextset` before fetching the result of the first query if the cursor runs an async multistatement query.
  - Bumped vendored library urllib3 to 1.26.15
  - Bumped vendored library requests to 2.29.0
  - Fixed a bug when `_prefetch_hook()` was not called before yielding results of `execute_async()`.
  - Fixed a bug where some ResultMetadata fields were marked as required when they were optional.
  - Bumped pandas dependency from <1.6.0,>=1.0.0 to >=1.0.0,<2.1.0
  - Fixed a bug where bulk insert converts date incorrectly.
  - Add support for Geometry types.

- v3.0.3(April 20, 2023)
  - Fixed a bug that prints error in logs for GET command on GCS.
  - Added a parameter that allows users to skip file uploads to stage if file exists on stage and contents of the file match.
  - Fixed a bug that occurred when writing a Pandas DataFrame with non-default index in `snowflake.connector.pandas_tool.write_pandas`.
  - Fixed a bug that occurred when writing a Pandas DataFrame with column names containing double quotes in `snowflake.connector.pandas_tool.write_pandas`.
  - Fixed a bug that occurred when writing a Pandas DataFrame with binary data in `snowflake.connector.pandas_tool.write_pandas`.
  - Improved type hint of `SnowflakeCursor.execute` method.
  - Fail instantly upon receiving `403: Forbidden` HTTP response for a login-request.
  - Improved GET logging to warn when downloading multiple files with the same name.

- v3.0.2(March 23, 2023)

  - Fixed a memory leak in the logging module of the Cython extension.
  - Fixed a bug where the `put` command on AWS raised `AttributeError` when uploading file composed of multiple parts.
  - Fixed a bug of incorrect type hints of `SnowflakeCursor.fetch_arrow_all` and `SnowflakeCursor.fetchall`.
  - Fixed a bug where `snowflake.connector.util_text.split_statements` swallows the final line break in the case when there are no space between lines.
  - Improved logging to mask tokens in case of errors.
  - Validate SSO URL before opening it in the browser for External browser authenticator.

- v3.0.1(February 28, 2023)

  - Improved the robustness of OCSP response caching to handle errors in cases of serialization and deserialization.
  - Updated async_executes method's doc-string.
  - Errors raised now have a query field that contains the SQL query that caused them when available.
  - Fixed a bug where MFA token caching would refuse to work until restarted instead of reauthenticating.
  - Replaced the dependency on setuptools in favor of packaging.
  - Fixed a bug where `AuthByKeyPair.handle_timeout` should pass keyword arguments instead of positional arguments when calling `AuthByKeyPair.prepare`.

- v3.0.0(January 26, 2023)

  - Fixed a bug where write_pandas did not use user-specified schema and database to create intermediate objects
  - Fixed a bug where HTTP response code of 429 were not retried
  - Fixed a bug where MFA token caching was not working
  - Bumped pyarrow dependency from >=8.0.0,<8.1.0 to >=10.0.1,<10.1.0
  - Bumped pyOpenSSL dependency from <23.0.0 to <24.0.0
  - During browser-based authentication, the SSO url is now printed before opening it in the browser
  - Increased the level of a log for when ArrowResult cannot be imported
  - Added a minimum MacOS version check when compiling C-extensions
  - Enabled `fetch_arrow_all` and `fetch_arrow_batches` to handle async query results

- v2.9.0(December 9, 2022)

  - Fixed a bug where the permission of the file downloaded via GET command is changed
  - Reworked authentication internals to allow users to plug custom key-pair authenticators
  - Multi-statement query execution is now supported through `cursor.execute` and `cursor.executemany`
    - The Snowflake parameter `MULTI_STATEMENT_COUNT` can be altered at the account, session, or statement level. An additional argument, `num_statements`, can be provided to `execute` to use this parameter at the statement level. It *must* be provided to `executemany` to submit a multi-statement query through the method. Note that bulk insert optimizations available through `executemany` are not available when submitting multi-statement queries.
      - By default the parameter is 1, meaning only a single query can be submitted at a time
      - Set to 0 to submit any number of statements in a multi-statement query
      - Set to >1 to submit the specified exact number of statements in a multi-statement query
    - Bindings are accepted in the same way for multi-statements as they are for single statement queries
    - Asynchronous multi-statement query execution is supported. Users should still use `get_results_from_sfqid` to retrieve results
    - To access the results of each query, users can call `SnowflakeCursor.nextset()` as specified in the DB 2.0 API (PEP-249), to iterate through each statements results
      - The first statement's results are accessible immediately after calling `execute` (or `get_results_from_sfqid` if asynchronous) through the existing `fetch*()` methods

- v2.8.3(November 28,2022)

  - Bumped cryptography dependency from <39.0.0 to <41.0.0
  - Fixed a bug where expired OCSP response cache caused infinite recursion during cache loading

- v2.8.2(November 18,2022)

  - Improved performance of OCSP response caching
  - During the execution of GET commands we no longer resolve target location on the local machine
  - Improved performance of regexes used for PUT/GET SQL statement detection. CVE-2022-42965

- v2.8.1(October 30,2022)

   - Bumped cryptography dependency from <37.0.0 to <39.0.0
   - Bumped pandas dependency from <1.5.0 to <1.6.0
   - Fixed a bug where write_pandas wouldn't write an empty DataFrame to Snowflake
   - When closing connection async query status checking is now parallelized
   - Fixed a bug where test logging would be enabled on Jenkins workers in non-Snowflake Jenkins machines
   - Enhanced the atomicity of write_pandas when overwrite is set to True

- v2.8.0(September 27,2022)

  - Fixed a bug where rowcount was deleted when the cursor was closed
  - Fixed a bug where extTypeName was used even when it was empty
  - Updated how telemetry entries are constructed
  - Added telemetry for imported root packages during run-time
  - Added telemetry for using write_pandas
  - Fixed missing dtypes when calling fetch_pandas_all() on empty result
  - The write_pandas function now supports providing additional arguments to be used by DataFrame.to_parquet
  - All optional parameters of write_pandas can now be provided to pd_writer and make_pd_writer to be used with DataFrame.to_sql

- v2.7.12(August 26,2022)

   - Fixed a bug where timestamps fetched as pandas.DataFrame or pyarrow.Table would overflow for the sake of unnecessary precision. In the case where an overflow cannot be prevented a clear error will be raised now.
   - Added in-file caching for OCSP response caching
   - The write_pandas function now supports transient tables through the new table_type argument which supersedes create_temp_table argument
   - Fixed a bug where calling fetch_pandas_batches incorrectly raised NotSupportedError after an async query was executed
   - Added support for OKTA Identity Engine

- v2.7.11(July 26,2022)

   - Added minimum version pin to typing_extensions

- v2.7.10(July 22,2022)

   - Release wheels are now built on manylinux2014
   - Bumped supported pyarrow version to >=8.0.0,<8.1.0
   - Updated vendored library versions requests to 2.28.1 and urllib3 to 1.26.10
   - Added in-memory cache to OCSP requests
   - Added overwrite option to write_pandas
   - Added attribute `lastrowid` to `SnowflakeCursor` in compliance with PEP249.
   - Fixed a bug where gzip compressed http requests might be garbled by an unflushed buffer
   - Added new connection diagnostics capabilities to snowflake-connector-python
   - Bumped numpy dependency from <1.23.0 to <1.24.0


- v2.7.9(June 26,2022)

   - Fixed a bug where errors raised during get_results_from_sfqid() were missing errno
   - Fixed a bug where empty results containing GEOGRAPHY type raised IndexError


- v2.7.8(May 28,2022)

   - Updated PyPi documentation link to python specific main page
   - Fixed an error message that appears when pandas optional dependency group is required but is not installed
   - Implemented the DB API 2 callproc() method
   - Fixed a bug where decryption took place before decompression when downloading files from stages
   - Fixed a bug where s3 accelerate configuration was handled incorrectly
   - Extra named arguments given executemany() are now forwarded to execute()
   - Automatically sets the application name to streamlit when streamlit is imported and application name was not explicitly set
   - Bumped pyopenssl dependency version to >=16.2.0,<23.0.0


- v2.7.7(April 30,2022)

   - Bumped supported pandas version to < 1.5.0
   - Fixed a bug where partner name (from SF_PARTNER environmental variable) was set after connection was established
   - Added a new _no_retry option to executing queries
   - Fixed a bug where extreme timestamps lost precision


- v2.7.6(March 17,2022)

   - Fixed missing python_requires tag in setup.cfg

- v2.7.5(March 17,2022)

   - Added an option for partners to inject their name through an environmental variable (SF_PARTNER)
   - Fixed a bug where we would not wait for input if a browser window couldn't be opened for SSO login
   - Deprecate support for Python 3.6
   - Exported a type definition for SnowflakeConnection
   - Fixed a bug where final Arrow table would contain duplicate index numbers when using fetch_pandas_all

- v2.7.4(February 05,2022)

   - Add Geography Types
   - Removing automated incident reporting code
   - Fixed a bug where circular reference would prevent garbage collection on some objects
   - Fixed a bug where `DatabaseError` was thrown when executing against a closed cursor instead of `InterfaceError`
   - Fixed a bug where calling `executemany` would crash if an iterator was supplied as args
   - Fixed a bug where violating `NOT NULL` constraint raised `DatabaseError` instead of `IntegrityError`

- v2.7.3(January 22,2022)

   - Fixed a bug where timezone was missing from retrieved Timestamp_TZ columns
   - Fixed a bug where a long running PUT/GET command could hit a Storage Credential Error while renewing credentials
   - Fixed a bug where py.typed was not being included in our release wheels
   - Fixed a bug where negative numbers were mangled when fetched with the connection parameter arrow_number_to_decimal
   - Improved the error message that is encountered when running GET for a non-existing file
   - Fixed rendering of our long description for PyPi
   - Fixed a bug where DUO authentication ran into errors if sms authentication was disabled for the user
   - Add the ability to auto-create a table when writing a pandas DataFrame to a Snowflake table
   - Bumped the maximum dependency version of numpy from <1.22.0 to <1.23.0

- v2.7.2(December 17,2021)

   - Added support for Python version 3.10.
   - Fixed an issue bug where _get_query_status failed if there was a network error.
   - Added the interpolate_empty_sequences connection parameter to control interpolating empty sequences into queries.
   - Fixed an issue where where BLOCKED was considered to be an error by is_an_error.
   - Added source field to Telemetry.
   - Increased the cryptography dependency version.
   - Increased the pyopenssl dependency version.
   - Fixed an issue where dbapi.Binary returned a string instead of bytes.
   - Increased the required version of numpy.
   - Increased the required version of keyring.
   - Fixed issue so that fetch functions now return a typed DataFrames and pyarrow Tables for empty results.
   - Added py.typed
   - Improved error messages for PUT/GET.
   - Added Cursor.query attribute for accessing last query.
   - Increased the required version of pyarrow.


- v2.7.1(November 19,2021)

   - Fixed a bug where uploading a streaming file with multiple parts did not work.
   - JWT tokens are now regenerated when a request is retired.
   - Updated URL escaping when uploading to AWS S3 to match how S3 escapes URLs.
   - Removed the unused s3_connection_pool_size connection parameter.
   - Blocked queries are now be considered to be still running.
   - Snowflake specific exceptions are now set using Exception arguments.
   - Fixed an issue where use_s3_regional_url was not set correctly by the connector.


- v2.7.0(October 25,2021)

   - Removing cloud sdks.snowflake-connector-python will not install them anymore. Recreate your virtualenv to get rid of unnecessary dependencies.
   - Include Standard C++ headers.
   - Update minimum dependency version pin of cryptography.
   - Fixed a bug where error number would not be added to Exception messages.
   - Fixed a bug where client_prefetch_threads parameter was not respected when pre-fetching results.
   - Update signature of SnowflakeCursor.execute's params argument.


- v2.6.2(September 27,2021)

   - Updated vendored urllib3 and requests versions.
   - Fixed a bug where GET commands would fail to download files from sub directories from stages.
   - Added a feature where where the connector will print the url it tried to open when it is unable to open it for external browser authentication.


- v2.6.1(September 16,2021)

   - Bump pandas version from <1.3 to <1.4
   - Fixing Python deprecation warnings.
   - Added more type-hints.
   - Marked HeartBeatTimer threads as daemon threads.
   - Force cast a column into integer in write_pandas to avoid a rare behavior that would lead to crashing.
   - Implement AWS signature V4 to new SDKless PUT and GET.
   - Removed a deprecated setuptools option from setup.py.
   - Fixed a bug where error logs would be printed for query executions that produce no results.
   - Fixed a bug where the temporary stage for bulk array inserts exists.


- v2.6.0(August 29,2021)

   - Internal change to the implementation of result fetching.
   - Upgraded Pyarrow version from 3.0 to 5.0.
   - Internal change to the implementation for PUT and GET. A new connection parameter use_new_put_get was added to toggle between implementations.
   - Fixed a bug where executemany did not detect the type of data it was inserting.
   - Updated the minimum Mac OSX build target from 10.13 to 10.14.


- v2.5.1(July 31,2021)

   - Fixes Python Connector bug that prevents the connector from using AWS S3 Regional URL. The driver currently overrides the regional URL information with the default S3 URL causing failure in PUT.


- v2.5.0(July 22,2021)

   - Fixed a bug in write_pandas when quote_identifiers is set to True the function would not actually quote column names.
   - Bumping idna dependency pin from <3,>=2.5 to >=2.5,<4
   - Fix describe method when running `insert into ...` commands


- v2.4.6(June 25,2021)

   - Fixed a potential memory leak.
   - Removed upper certifi version pin.
   - Updated vendored libraries , urllib(1.26.5) and requests(2.25.1).
   - Replace pointers with UniqueRefs.
   - Changed default value of client_session_keep_alive to None.
   - Added the ability to retrieve metadata/schema without executing the query (describe method).

- v2.4.5(June 15,2021)

   - Fix for incorrect JWT token invalidity when an account alias with a dash in it is used for regionless account URL.

- v2.4.4(May 30,2021)

   - Fixed a segfault issue when using DictCursor and arrow result format with out of range dates.
   - Adds new make_pd_writer helper function


- v2.4.3(April 29,2021)

   - Uses s3 regional URL in private links when a param is set.
   - New Arrow NUMBER to Decimal converter option.
   - Update pyopenssl requirement from <20.0.0,>=16.2.0 to >=16.2.0,<21.0.0.
   - Update pandas requirement from <1.2.0,>=1.0.0 to >=1.0.0,<1.3.0.
   - Update numpy requirement from <1.20.0 to <1.21.0.


- v2.4.2(April 03,2021)

   - PUT statements are now thread-safe.


- v2.4.1(March 04,2021)

   - Make connection object exit() aware of status of parameter `autocommit`


- v2.4.0(March 04,2021)

   - Added support for Python 3.9 and PyArrow 3.0.x.
   - Added support for the upcoming multipart PUT threshold keyword.
   - Added support for using the PUT command with a file-like object.
   - Added some compilation flags to ease building conda community package.
   - Removed the pytz pin because it doesn't follow semantic versioning release format.
   - Added support for optimizing batch inserts through bulk array binding.


- v2.3.10(February 01,2021)

   - Improved query ID logging and added request GUID logging.
   - For dependency checking, increased the version condition for the pyjwt package from <2.0.0 to <3.0.0.


- v2.3.9(January 27,2021)

   - The fix to add proper proxy CONNECT headers for connections made over proxies.


- v2.3.8(January 14,2021)

   - Arrow result conversion speed up.
   - Send all Python Connector exceptions to in-band or out-of-band telemetry.
   - Vendoring requests and urllib3 to contain OCSP monkey patching to our library only.
   - Declare dependency on setuptools.


- v2.3.7(December 10,2020)

   - Added support for upcoming downscoped GCS credentials.
   - Tightened the pyOpenSSL dependency pin.
   - Relaxed the boto3 dependency pin up to the next major release.
   - Relaxed the cffi dependency pin up to the next major release.
   - Added support for executing asynchronous queries.
   - Dropped support for Python 3.5.

- v2.3.6(November 16,2020)

   - Fixed a bug that was preventing the connector from working on Windows with Python 3.8.
   - Improved the string formatting in exception messages.
   - For dependency checking, increased the version condition for the cryptography package from <3.0.0 to <4.0.0.
   - For dependency checking, increased the version condition for the pandas package from <1.1 to <1.2.

- v2.3.5(November 03,2020)

   - Updated the dependency on the cryptography package from version 2.9.2 to 3.2.1.

- v2.3.4(October 26,2020)

   - Added an optional parameter to the write_pandas function to specify that identifiers should not be quoted before being sent to the server.
   - The write_pandas function now honors default and auto-increment values for columns when inserting new rows.
   - Updated the Python Connector OCSP error messages and accompanying telemetry Information.
   - Enabled the runtime pyarrow version verification to fail gracefully. Fixed a bug with AWS glue environment.
   - Upgraded the version of boto3 from 1.14.47 to 1.15.9.
   - Upgraded the version of idna from 2.9 to 2.10.

- v2.3.3(October 05,2020)

   - Simplified the configuration files by consolidating test settings.
   - In the Connection object, the execute_stream and execute_string methods now filter out empty lines from their inputs.

- v2.3.2(September 14,2020)

   - Fixed a bug where a file handler was not closed properly.
   - Fixed various documentation typos.

- v2.3.1(August 25,2020)

   - Fixed a bug where 2 constants were removed by mistake.

- v2.3.0(August 24,2020)

   - When the log level is set to DEBUG, log the OOB telemetry entries that are sent to Snowflake.
   - Fixed a bug in the PUT command where long running PUTs would fail to re-authenticate to GCP for storage.
   - Updated the minimum build target MacOS version to 10.13.

- v2.2.10(August 03,2020)

    - Improved an error message for when "pandas" optional dependency group is not installed and user tries to fetch data into a pandas DataFrame. It'll now point user to our online documentation.

- v2.2.9(July 13,2020)

    - Connection parameter validate_default_parameters now verifies known connection parameter names and types. It emits warnings for anything unexpected types or names.
    - Correct logging messages for compiled C++ code.
    - Fixed an issue in write_pandas with location determination when database, or schema name was included.
    - Bumped boto3 dependency version.
    - Fixed an issue where uploading a file with special UTF-8 characters in their names corrupted file.

- v2.2.8(June 22,2020)

    - Switched docstring style to Google from Epydoc and added automated tests to enforce the standard.
    - Fixed a memory leak in DictCursor's Arrow format code.

- v2.2.7(June 1,2020)

    - Support azure-storage-blob v12 as well as v2 (for Python 3.5.0-3.5.1) by Python Connector
    - Fixed a bug where temporary directory path was not Windows compatible in write_pandas function
    - Added out of band telemetry error reporting of unknown errors

- v2.2.6(May 11,2020)

    - Update Pyarrow version from 0.16.0 to 0.17.0 for Python connector
    - Remove more restrictive application name enforcement.
    - Missing keyring dependency will not raise an exception, only emit a debug log from now on.
    - Bumping boto3 to <1.14
    - Fix flake8 3.8.0 new issues
    - Implement Python log interceptor

- v2.2.5(April 30,2020)

    - Added more efficient way to ingest a pandas.Dataframe into Snowflake, located in snowflake.connector.pandas_tools
    - More restrictive application name enforcement and standardizing it with other Snowflake drivers
    - Added checking and warning for users when they have a wrong version of pyarrow installed

- v2.2.4(April 10,2020)

    - Emit warning only if trying to set different setting of use_openssl_only parameter

- v2.2.3(March 30,2020)

    - Secure SSO ID Token
    - Add use_openssl_only connection parameter, which disables the usage of pure Python cryptographic libraries for FIPS
    - Add manylinux1 as well as manylinux2010
    - Fix a bug where a certificate file was opened and never closed in snowflake-connector-python.
    - Fix python connector skips validating GCP URLs
    - Adds additional client driver config information to in band telemetry.

- v2.2.2(March 9,2020)

    - Fix retry with chunck_downloader.py for stability.
    - Support Python 3.8 for Linux and Mac.

- v2.2.1(February 18,2020)

    - Fix use DictCursor with execute_string #248

- v2.2.0(January 27,2020)

    - Drop Python 2.7 support
    - AWS: When OVERWRITE is false, which is set by default, the file is uploaded if no same file name exists in the stage. This used to check the content signature but it will no longer check. Azure and GCP already work this way.
    - Document Python connector dependencies on our GitHub page in addition to Snowflake docs.
    - Fix sqlalchemy and possibly python-connector warnings.
    - Fix GCP exception using the Python connector to PUT a file in a stage with auto_compress=false.
    - Bump up botocore requirements to 1.14.
    - Fix uppercaseing authenticator breaks Okta URL which may include case-sensitive elements(#257).
    - Fix wrong result bug while using fetch_pandas_all() to get fixed numbers with large scales.
    - Increase multi part upload threshold for S3 to 64MB.

- v2.1.3(January 06,2020)

    - Fix GCP Put failed after hours

- v2.1.2(December 16,2019)

    - Fix the arrow bundling issue for python connector on mac.
    - Fix the arrow dll bundle issue on windows.Add more logging.

- v2.1.1(December 12,2019)

    - Fix GZIP uncompressed content for Azure GET command.
    - Add support for GCS PUT and GET for private preview.
    - Support fetch as numpy value in arrow result format.
    - Fix NameError: name 'EmptyPyArrowIterator' is not defined for Mac.
    - Return empty dataframe for fetch_pandas_all() api if result set is empty.

- v2.1.0(December 2,2019)

    - Fix default `ssl_context` options
    - Pin more dependencies for Python Connector
    - Fix import of SnowflakeOCSPAsn1Crypto crashes Python on MacOS Catalina
    - Update the release note that 1.9.0 was removed
    - Support DictCursor for arrow result format
    - Upgrade Python's arrow lib to 0.15.1
    - Raise Exception when PUT fails to Upload Data
    - Handle year out of range correctly in arrow result format

- v2.0.4(November 13,2019)

    - Increase OCSP Cache expiry time from 24 hours to 120 hours.
    - Fix pyarrow cxx11 abi compatibility issue
    - Use new query result format parameter in python tests

- v2.0.3(November 1,2019)

    - Fix for ,Pandas fetch API did not handle the case that first chunk is empty correctly.
    - Updated with botocore, boto3 and requests packages to the latest version.
    - Pinned stable versions of Azure urllib3 packages.

- v2.0.2(October 21,2019)

    - Fix sessions remaining open even if they are disposed manually. Retry deleting session if the connection is explicitly closed.
    - Fix memory leak in the new fetch pandas API
    - Fix Auditwheel failed with python37
    - Reduce the footprint of Python Connector
    - Support asn1crypto 1.1.x
    - Ensure that the cython components are present for Conda package

- v2.0.1(October 04,2019)

    - Add asn1crypto requirement to mitigate incompatibility change

- v2.0.0(September 30,2019)

    - Release Python Connector 2.0.0 for Arrow format change.
    - Fix SF_OCSP_RESPONSE_CACHE_DIR referring to the OCSP cache response file directory and not the top level of directory.
    - Fix Malformed certificate ID key causes uncaught KeyError.
    - No retry for certificate errors.
    - Fix In-Memory OCSP Response Cache - PythonConnector
    - Move AWS_ID and AWS_SECRET_KEY to their newer versions in the Python client
    - Fix result set downloader for ijson 2.5
    - Make authenticator field case insensitive earlier
    - Update USER-AGENT to be consistent with new format
    - Update Python Driver URL Whitelist to support US Gov domain
    - Fix memory leak in python connector panda df fetch API

- v1.9.1(October 4,2019)

    - Add asn1crypto requirement to mitigate incompatibility change.

- v1.9.0(August 26,2019) **REMOVED from pypi due to dependency compatibility issues**

    - Implement converter for all arrow data types in python connector extension
    - Fix arrow error when returning empty result using python connecter
    - Fix OCSP responder hang, AttributeError: 'ReadTimeout' object has no attribute 'message'
    - Update OCSP Connection timeout.
    - Fix RevokedCertificateError OOB Telemetry events are not sent
    - Uncaught RevocationCheckError for FAIL_OPEN in create_pair_issuer_subject
    - Fix uncaught exception in generate_telemetry_data function
    - Fix connector looses context after connection drop/restore by retrying IncompleteRead error.
    - Make tzinfo class at the module level instead of inlining

- v1.8.7(August 12,2019)

    - Rewrote validateDefaultParameters to validate the database, schema and warehouse at connection time. False by default.
    - Fix OCSP Server URL problem in multithreaded env
    - Fix Azure Gov PUT and GET issue

- v1.8.6(July 29,2019)

    - Reduce retries for OCSP from Python Driver
    - Azure PUT issue: ValueError: I/O operation on closed file
    - Add client information to USER-AGENT HTTP header - PythonConnector
    - Better handling of OCSP cache download failure

- v1.8.5(July 15,2019)

    - Drop Python 3.4 support for Python Connector

- v1.8.4(July 01,2019)

    - Update Python Connector to discard invalid OCSP Responses while merging caches

- v1.8.3(June 17,2019)

    - Update Client Driver OCSP Endpoint URL for Private Link Customers
    - Ignore session gone 390111 when closing
    - Python3.4 using requests 2.21.0 needs older version of urllib3
    - Use Account Name for Global URL

- v1.8.2 (June 03,2019)

    - Pendulum datatype support

- v1.8.1 (May 20,2019)

    - Revoked OCSP Responses persists in Driver Cache + Logging Fix
    - Fixed DeprecationWarning: Using or importing the ABCs from 'collections' instead of from 'collections.abc' is deprecated

- v1.8.0 (May 10, 2019)

    - support ``numpy.bool_`` in binding type
    - Add Option to Skip Request Pooling
    - Add OCSP_MODE metric
    - Fixed PUT URI issue for Windows path
    - OCSP SoftFail

- v1.7.11 (April 22, 2019)

    - numpy timestamp with timezone support
    - qmark not binding None

- v1.7.10 (April 8, 2019)

    - Fix the incorrect custom Server URL in Python Driver for Privatelink

- v1.7.9 (March 25,2019)

    - Python Interim Solution for Custom Cache Server URL
    - Internal change for pending feature

- v1.7.8 (March 12,2019)

    - Add OCSP signing certificate validity check

- v1.7.7 (February 22,2019)

    - Skip HEAD operation when OVERWRITE=true for PUT
    - Update copyright year from 2018 to 2019 for Python

- v1.7.6 (February 08,2019)

    - Adjusted pyasn1 and pyasn1-module requirements for Python Connector
    - Added idna to setup.py. made pyasn1 optional for Python2

- v1.7.5 (January 25, 2019)

    - Incorporate "kwargs" style group of key-value pairs in connection's "execute_string" function.

- v1.7.4 (January 3, 2019)

    - Invalidate outdated OCSP response when checking cache hit
    - Made keyring use optional in Python Connector
    - Added SnowflakeNullConverter for Python Connector to skip all client side conversions
    - Honor ``CLIENT_PREFETCH_THREADS`` to download the result set.
    - Fixed the hang when region=us-west-2 is specified.
    - Added Python 3.7 tests

- v1.7.3 (December 11, 2018)

    - Improved the progress bar control for SnowSQL
    - Fixed PUT/GET progress bar for Azure

- v1.7.2 (December 4, 2018)

    - Refactored OCSP checks
    - Adjusted log level to mitigate confusions

- v1.7.1 (November 27, 2018)

    - Fixed regex pattern warning in cursor.py
    - Fixed 403 error for EU deployment
    - Fixed the epoch time to datetime object converter for Windoww

- v1.7.0 (November 13, 2018)

    - Internal change for pending feature.

- v1.6.12 (October 30, 2018)

    - Updated ``boto3`` and ``botocore`` version dependeny.
    - Catch socket.EAI_NONAME for localhost socket and raise a better error message
    - Added ``client_session_keep_alive_heartbeat_frequency`` to control heartbeat timings for ``client_session_keep_alive``.

- v1.6.11 (October 23, 2018)

    - Fixed exit_on_error=true didn't work if PUT / GET error occurs
    - Fixed a backslash followed by a quote in a literal was not taken into account.
    - Added ``request_guid`` to each HTTP request for tracing.

- v1.6.10 (September 25, 2018)

    - Added ``client_session_keep_alive`` support.
    - Fixed multiline double quote expressions PR #117 (@bensowden)
    - Fixed binding ``datetime`` for TIMESTAMP type in ``qmark`` binding mode. PR #118 (@rhlahuja)
    - Retry HTTP 405 to mitigate Nginx bug.
    - Accept consent response for id token cache. WIP.

- v1.6.9 (September 13, 2018)

    - Changed most INFO logs to DEBUG. Added INFO for key operations.
    - Fixed the URL query parser to get multiple values.

- v1.6.8 (August 30, 2018)

    - Updated ``boto3`` and ``botocore`` version dependeny.

- v1.6.7 (August 22, 2018)

    - Enforce virtual host URL for PUT and GET.
    - Added retryCount, clientStarTime for query-request for better service.

- v1.6.6 (August 9, 2018)

    - Replaced ``pycryptodome`` with ``pycryptodomex`` to avoid namespace conflict with ``PyCrypto``.
    - Fixed hang if the connection is not explicitly closed since 1.6.4.
    - Reauthenticate for externalbrowser while running a query.
    - Fixed remove_comments option for SnowSQL.

- v1.6.5 (July 13, 2018)

    - Fixed the current object cache in the connection for id token use.
    - Added no OCSP cache server use option.

- v1.6.4 (July 5, 2018)

    - Fixed div by zero for Azure PUT command.
    - Cache id token for SSO. This feature is WIP.
    - Added telemetry client and job timings by @dsouzam.

- v1.6.3 (June 14, 2018)

    - Fixed binding long value for Python 2.

- v1.6.2 (June 7, 2018)

    - Removes username restriction for OAuth. PR 86(@tjj5036)
    - Retry OpenSSL.SysError in tests
    - Updated concurrent insert test as the server improved.

- v1.6.1 (May 17, 2018)

    - Enable OCSP Dynamic Cache server for privatelink.
    - Ensure the type of ``login_timeout`` attribute is ``int``.

- v1.6.0 (May 3, 2018)

    - Enable OCSP Cache server by default.

- v1.5.8 (April 26, 2018)

    - Fixed PUT command error 'Server failed to authenticate the request. Make sure the value of Authorization header is formed correctly including the signature.' for Azure deployment.

- v1.5.7 (April 19, 2018)

    - Fixed object has no attribute errors in Python3 for Azure deployment.
    - Removed ContentEncoding=gzip from the header for PUT command. This caused COPY failure if autocompress=false.

- v1.5.6 (April 5, 2018)

    - Updated ``boto3`` and ``botocore`` version dependeny.

- v1.5.5 (March 22, 2018)

    - Fixed TypeError: list indices must be integers or slices, not str. PR/Issue 75 (@daniel-sali).
    - Updated ``cryptography`` dependency.

- v1.5.4 (March 15, 2018)

    - Tightened ``pyasn`` and ``pyasn1-modules`` version requirements
    - Added OS and OS_VERSION session info.
    - Relaxed ``pycryptodome`` version requirements. No 3.5.0 should be used.

- v1.5.3 (March 9, 2018)

    - Pulled back ``pyasn1`` for OCSP check in Python 2. Python 3 continue using ``asn1crypto`` for better performance.
    - Limit the upper bound of ``pycryptodome`` version to less than 3.5.0 for Issue 65.

- v1.5.2 (March 1, 2018)

    - Fixed failue in case HOME/USERPROFILE is not set.
    - Updated ``boto3`` and ``botocore`` version dependeny.

- v1.5.1 (February 15, 2018)

    - Prototyped oauth. Won't work without the server change.
    - Retry OCSP data parse failure
    - Fixed paramstyle=qmark binding for SQLAlchemy

- v1.5.0 (January 26, 2018)

    - Removed ``pyasn1`` and ``pyasn1-modules`` from the dependency.
    - Prototyped key pair authentication.
    - Fixed OCSP response cache expiration check.

- v1.4.17 (January 19, 2018)

    - Adjusted ``pyasn1`` and ``pyasn1-modules`` version dependency. PR 48 (@baxen)
    - Started replacing ``pyasn1`` with ``asn1crypto`` Not activated yet.

- v1.4.16 (January 16, 2018)

    - Added OCSP cache related tools.

- v1.4.15 (January 11, 2018)

    - Added OCSP cache server option.

- v1.4.14 (December 14, 2017)

    - Improved OCSP response dump util.

- v1.4.13 (November 30, 2017)

    - Updated ``boto3`` and ``botocore`` version dependeny.

- v1.4.12 (November 16, 2017)

    - Added ``qmark`` and ``numeric`` paramstyle support for server side binding.
    - Added ``timezone`` session parameter support to connections.
    - Fixed a file handler leak in OCSP checks.

- v1.4.11 (November 9, 2017)

    - Fixed Azure PUT command to use AES CBC key encryption.
    - Added retry for intermittent PyAsn1Error.

- v1.4.10 (October 26, 2017)

    - Added Azure support for PUT and GET commands.
    - Updated ``cryptography``, ``boto3`` and ``botocore`` version dependeny.

- v1.4.9 (October 10, 2017)

    - Fixed a regression caused by ``pyasn1`` upgrade.

- v1.4.8 (October 5, 2017)

    - Updated Fed/SSO parameters. The production version of Fed/SSO from Python Connector requires this version.
    - Refactored for Azure support
    - Set CLIENT_APP_ID and CLIENT_APP_VERSION in all requests
    - Support new behaviors of newer version of ``pyasn1``. Relaxed the dependency.
    - Making socket timeout same as the login time
    - Fixed the case where no error message is attached.

- v1.4.7 (September 20, 2017)

    - Refresh AWS token in PUT command if S3UploadFailedError includes the ExpiredToken error
    - Retry all of 5xx in connection

- v1.4.6 (September 14, 2017)

    - Mitigated sigint handler config failure for SQLAlchemy
    - Improved the message for invalid SSL certificate error
    - Retry forever for query to mitigate 500 errors

- v1.4.5 (August 31, 2017)

    - Fixed regression in #34 by rewriting SAML 2.0 compliant service application support.
    - Cleaned up logger by moving instance to module.

- v1.4.4 (August 24, 2017)

    - Fixed Azure blob certificate issue. OCSP response structure bug fix
    - Added SAML 2.0 compliant service application support. preview feature.
    - Upgraded SSL wrapper with the latest urllib3 pyopenssl glue module. It uses kqueue, epoll or poll in replacement of select to read data from socket if available.

- v1.4.3 (August 17, 2017)

    - Changed the log levels for some messages from ERROR to DEBUG to address confusion as real incidents. In fact, they are not real issues but signals for connection retry.
    - Added ``certifi`` to the dependent component list to mitigate CA root certificate out of date issue.
    - Set the maximum versions of dependent components ``boto3`` and ``botocore``.
    - Updated ``cryptography`` and ``pyOpenSSL`` version dependeny change.
    - Added a connection parameter ``validate_default_parameters`` to validate the default database, schema and warehouse. If the specified object doesn't exist, it raises an error.

- v1.4.2 (August 3, 2017)

    - Fixed retry HTTP 400 in upload file when AWS token expires
    - Relaxed the version of dependent components ``pyasn1`` and ``pyasn1-modules``

- v1.4.1 (July 26, 2017)

    - Pinned ``pyasn1`` and ``pyasn1-modules`` versions to 0.2.3 and 0.0.9, respectively

- v1.4.0 (July 6, 2017)

    - Relaxed the versions of dependent components ``boto3``, ``botocore``, ``cffi`` and ``cryptography`` and ``pyOpenSSL``
    - Minor improvements in OCSP response file cache

- v1.3.18 (June 15, 2017)

    - Fixed OCSP response cache file not found issue on Windows. Drive letter was taken off
    - Use less restrictive cryptography>=1.7,<1.8
    - Added ORC detection in PUT command

- v1.3.17 (June 1, 2017)

    - Timeout OCSP request in 60 seconds and retry
    - Set autocommit and abort_detached_query session parameters in authentication time if specified
    - Fixed cross region stage issue. Could not get files in us-west-2 region S3 bucket from us-east-1

- v1.3.16 (April 20, 2017)

    - Fixed issue in fetching ``DATE`` causing [Error 22] Invalid argument on Windows
    - Retry on ``RuntimeError`` in requests

- v1.3.15 (March 30, 2017)

    - Refactored data converters in fetch to improve performance
    - Fixed timestamp format FF to honor the scale of data type
    - Improved the security of OKTA authentication with hostname verifications
    - Retry PUT on the error ``OpenSSL.SSL.SysCallError`` 10053 with lower concurrency
    - Added ``raw_msg`` attribute to ``Error`` class
    - Refactored session managements

- v1.3.14 (February 24, 2017)

    - Improved PUT and GET error handler.
    - Added proxy support to OCSP checks.
    - Use proxy parameters for PUT and GET commands.
    - Added ``sfqid`` and ``sqlstate`` to the results from query results.
    - Fixed the connection timeout calculation based on ``login_timeout`` and ``network_timeout``.
    - Improved error messages in case of 403, 502 and 504 HTTP reponse code.
    - Upgraded ``cryptography`` to 1.7.2, ``boto3`` to 1.4.4 and ``botocore`` to 1.5.14.
    - Removed explicit DNS lookup for OCSP URL.

- v1.3.13 (February 9, 2017)

    - Fixed AWS SQS connection error with OCSP checks
    - Added ``login_timeout`` and ``network_timeout`` parameters to the ``Connection`` objects.
    - Fixed forbidden access error handing

- v1.3.12 (February 2, 2017)

    - Fixed ``region`` parameter. One character was truncated from the tail of account name
    - Improved performance of fetching data by refactoring fetchone method

- v1.3.11 (January 27, 2017)

    - Fixed the regression in 1.3.8 that caused intermittent 504 errors

- v1.3.10 (January 26, 2017)

    - Compress data in HTTP requests at all times except empty data or OKTA request
    - Refactored FIXED, REAL and TIMESTAMP data fetch to improve performance. This mainly impacts SnowSQL
    - Added ``region`` option to support EU deployments better
    - Increased the retry counter for OCSP servers to mitigate intermittent failure
    - Refactored HTTP access retry logic

- v1.3.9 (January 16, 2017)

    - Upgraded ``botocore`` to 1.4.93 to fix and ``boto3`` to 1.4.3 to fix the HTTPS request failure in Python 3.6
    - Fixed python2 incomaptible import http.client
    - Retry OCSP validation in case of non-200 HTTP code returned

- v1.3.8 (January 12, 2017)

    - Convert non-UTF-8 data in the large result set chunk to Unicode replacement characters to avoid decode error.
    - Updated copyright year to 2017.
    - Use `six` package to support both PY2 and PY3 for some functions
    - Upgraded ``cryptography`` to 1.7.1 to address MacOS Python 3.6 build issue.
    - Fixed OverflowError caused by invalid range of timetamp data for SnowSQL.

- v1.3.7 (December 8, 2016)

    - Increased the validity date acceptance window to prevent OCSP returning invalid responses due to out-of-scope validity dates for certificates.
    - Enabled OCSP response cache file by default.

- v1.3.6 (December 1, 2016)

    - Upgraded ``cryptography`` to 1.5.3, ``pyOpenSSL`` to 16.2.0 and ``cffi`` to 1.9.1.

- v1.3.5 (November 17, 2016)

    - Fixed CA list cache race condition
    - Added retry intermittent 400 HTTP ``Bad Request`` error

- v1.3.4 (November 3, 2016)

    - Added ``quoted_name`` data type support for binding by SQLAlchemy
    - Not to compress ``parquiet`` file in PUT command

- v1.3.3 (October 20, 2016)

    - Downgraded ``botocore`` to 1.4.37 due to potential regression.
    - Increased the stability of PUT and GET commands

- v1.3.2 (October 12, 2016)

    - Upgraded ``botocore`` to 1.4.52.
    - Set the signature version to v4 to AWS client. This impacts ``PUT``, ``GET`` commands and fetching large result set.

- v1.3.1 (September 30, 2016)

    - Added an account name including subdomain.

- v1.3.0 (September 26, 2016)

    - Added support for the ``BINARY`` data type, which enables support for more Python data types:

        - Python 3:

            - ``bytes`` and ``bytearray`` can be used for binding.
            - ``bytes`` is also used for fetching ``BINARY`` data type.

        - Python 2:

            - ``bytearray`` can be used for binding
            - ``str`` is used for fetching ``BINARY`` data type.

    - Added ``proxy_user`` and ``proxy_password`` connection parameters for proxy servers that require authentication.

- v1.2.8 (August 16, 2016)

    - Upgraded ``botocore`` to 1.4.37.
    - Added ``Connection.execute_string`` and ``Connection.execute_stream`` to run multiple statements in a string and stream.
    - Increased the stability of fetching data for Python 2.
    - Refactored memory usage in fetching large result set (Work in Progress).

- v1.2.7 (July 31, 2016)

    - Fixed ``snowflake.cursor.rowcount`` for INSERT ALL.
    - Force OCSP cache invalidation after 24 hours for better security.
    - Use ``use_accelerate_endpoint`` in PUT and GET if Transfer acceleration is enabled for the S3 bucket.
    - Fixed the side effect of ``python-future`` that loads ``test.py`` in the current directory.

- v1.2.6 (July 13, 2016)

    - Fixed the AWS token renewal issue with PUT command when uploading uncompressed large files.

- v1.2.5 (July 8, 2016)

    - Added retry for errors ``S3UploadFailedError`` and ``RetriesExceededError`` in PUT and GET, respectively.

- v1.2.4 (July 6, 2016)

    - Added ``max_connection_pool`` parameter to Connection so that you can specify the maximum number of HTTP/HTTPS connections in the pool.
    - Minor enhancements for SnowSQL.

- v1.2.3 (June 29, 2016)

    - Fixed 404 issue in GET command. An extra slash character changed the S3 path and failed to identify the file to download.

- v1.2.2 (June 21, 2016)

    - Upgraded ``botocore`` to 1.4.26.
    - Added retry for 403 error when accessing S3.

- v1.2.1 (June 13, 2016)

    - Improved fetch performance for data types (part 2): DATE, TIME, TIMESTAMP, TIMESTAMP_LTZ, TIMESTAMP_NTZ and TIMESTAMP_TZ.

- v1.2.0 (June 10, 2016)

    - Improved fetch performance for data types (part 1): FIXED, REAL, STRING.

- v1.1.5 (June 2, 2016)

    - Upgraded ``boto3`` to 1.3.1 and ``botocore`` and 1.4.22.
    - Fixed ``snowflake.cursor.rowcount`` for DML by ``snowflake.cursor.executemany``.
    - Added ``numpy`` data type binding support. ``numpy.intN``, ``numpy.floatN`` and ``numpy.datetime64`` can be bound and fetched.

- v1.1.4 (May 21, 2016)

    - Upgraded ``cffi`` to 1.6.0.
    - Minor enhancements to SnowSQL.

- v1.1.3 (May 5, 2016)

    - Upgraded ``cryptography`` to 1.3.2.

- v1.1.2 (May 4, 2016)

    - Changed the dependency of ``tzlocal`` optional.
    - Fixed charmap error in OCSP checks.

- v1.1.1 (Apr 11, 2016)

    - Fixed OCSP revocation check issue with the new certificate and AWS S3.
    - Upgraded ``cryptography`` to 1.3.1 and ``pyOpenSSL`` to 16.0.0.

- v1.1.0 (Apr 4, 2016)

    - Added ``bzip2`` support in ``PUT`` command. This feature requires a server upgrade.
    - Replaced the self contained packages in ``snowflake._vendor`` with the dependency of ``boto3`` 1.3.0 and ``botocore`` 1.4.2.

- v1.0.7 (Mar 21, 2016)

    - Keep ``pyOpenSSL`` at 0.15.1.

- v1.0.6 (Mar 15, 2016)

    - Upgraded ``cryptography`` to 1.2.3.
    - Added support for ``TIME`` data type, which is now a Snowflake supported data type. This feature requires a server upgrade.
    - Added ``snowflake.connector.DistCursor`` to fetch the results in ``dict`` instead of ``tuple``.
    - Added compression to the SQL text and commands.

- v1.0.5 (Mar 1, 2016)

    - Upgraded ``cryptography`` to 1.2.2 and ``cffi`` to 1.5.2.
    - Fixed the conversion from ``TIMESTAMP_LTZ`` to datetime in queries.

- v1.0.4 (Feb 15, 2016)

    - Fixed the truncated parallel large result set.
    - Added retry OpenSSL low level errors ``ETIMEDOUT`` and ``ECONNRESET``.
    - Time out all HTTPS requests so that the Python Connector can retry the job or recheck the status.
    - Fixed the location of encrypted data for ``PUT`` command. They used to be in the same directory as the source data files.
    - Added support for renewing the AWS token used in ``PUT`` commands if the token expires.

- v1.0.3 (Jan 13, 2016)

    - Added support for the ``BOOLEAN`` data type (i.e. ``TRUE`` or ``FALSE``). This changes the behavior of the binding for the ``bool`` type object:

        - Previously, ``bool`` was bound as a numeric value (i.e. ``1`` for ``True``, ``0`` for ``False``).
        - Now, ``bool`` is bound as native SQL data (i.e. ``TRUE`` or ``FALSE``).

    - Added the ``autocommit`` method to the ``Connection`` object:

        - By default, ``autocommit`` mode is ON (i.e. each DML statement commits the change).
        - If ``autocommit`` mode is OFF, the ``commit`` and ``rollback`` methods are enabled.

    - Avoid segfault issue for ``cryptography`` 1.2 in Mac OSX by using 1.1 until resolved.

- v1.0.2 (Dec 15, 2015)

    - Upgraded ``boto3`` 1.2.2, ``botocore`` 1.3.12.
    - Removed ``SSLv3`` mapping from the initial table.

- v1.0.1 (Dec 8, 2015)

    - Minor bug fixes.

- v1.0.0 (Dec 1, 2015)

    - General Availability release.<|MERGE_RESOLUTION|>--- conflicted
+++ resolved
@@ -7,7 +7,6 @@
 Source code is also available at: https://github.com/snowflakedb/snowflake-connector-python
 
 # Release Notes
-<<<<<<< HEAD
 - v3.14.1(TBD)
   - Added support for Python 3.13.
     - NOTE: Windows 64 support is still experimental and should not yet be used for production environments.
@@ -22,24 +21,16 @@
 
 - v3.14.0(March 03, 2025)
   - Bumped pyOpenSSL dependency upper boundary from <25.0.0 to <26.0.0.
-=======
-- v3.13.3(TBD)
-  - Bumped pyOpenSSL dependency upper boundary from <25.0.0 to <26.0.0.
-  - Removed the workaround for a Python 2.7 bug.
->>>>>>> c40d8b22
   - Added a <19.0.0 pin to pyarrow as a workaround to a bug affecting Azure Batch.
   - Optimized distribution package lookup to speed up import.
   - Fixed a bug where privatelink OCSP Cache url could not be determined if privatelink account name was specified in uppercase.
   - Added support for iceberg tables to `write_pandas`.
   - Fixed base64 encoded private key tests.
-<<<<<<< HEAD
   - Fixed a bug where file permission check happened on Windows.
   - Added support for File types.
   - Added `unsafe_file_write` connection parameter that restores the previous behaviour of saving files downloaded with GET with 644 permissions.
   - Deprecated `insecure_mode` connection property and replaced it with `disable_ocsp_checks` with the same behavior as the former property.
-=======
-  - Added Wiremock tests.
->>>>>>> c40d8b22
+
 
 - v3.13.2(January 29, 2025)
   - Changed not to use scoped temporary objects.
