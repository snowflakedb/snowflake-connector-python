--- conflicted
+++ resolved
@@ -8,11 +8,10 @@
 
 # Release Notes
 
-<<<<<<< HEAD
 - v3.3.0(TBD)
 
   - Added support for `use_logical_type` in `write_pandas`.
-=======
+
 - v3.2.1(September 26,2023)
 
   - Fixed a bug where url port and path were ignored in private link oscp retry.
@@ -20,7 +19,6 @@
   - Bumped platformdirs dependency from >=2.6.0,<3.9.0 to >=2.6.0,<4.0.0.0 and made necessary changes to allow this.
   - Removed the deprecation warning from the vendored urllib3 about urllib3.contrib.pyopenssl deprecation.
   - Improved robustness in handling authentication response.
->>>>>>> 246eb8fb
 
 - v3.2.0(September 06,2023)
 
