This package includes the Snowflake Connector for Python, which conforms to the Python DB API 2.0 specification:
https://www.python.org/dev/peps/pep-0249/

Snowflake Documentation is available at:
https://docs.snowflake.com/

Source code is also available at: https://github.com/snowflakedb/snowflake-connector-python

# Release Notes


- v3.6.0(TBD)

  - Added support for Vector types
  - Changed urllib3 version pin to only affect Python versions < 3.10.
<<<<<<< HEAD
  - Added a new flag `expired` to `SnowflakeConnection` class, that keeps track of whether the connection's master token has expired.
=======
  - Support for `private_key_file` and `private_key_file_pwd` connection parameters
>>>>>>> bf7a3c5d

- v3.5.0(November 13,2023)

  - Version 3.5.0 is the snowflake-connector-python purely built upon apache arrow-nanoarrow project.
    - Reduced the wheel size to ~1MB and installation size to ~5MB.
    - Removed a hard dependency on a specific version of pyarrow.
  - Deprecated the usage of the following class/variable/environment variable for the sake of pure nanoarrow converter:
    - Deprecated class `snowflake.connector.cursor.NanoarrowUsage`.
    - Deprecated environment variable `NANOARROW_USAGE`.
    - Deprecated module variable `snowflake.connector.cursor.NANOARROW_USAGE`.

- v3.4.1(November 08,2023)

  - Bumped vendored `urllib3` to 1.26.18
  - Bumped vendored `requests` to 2.31.0

- v3.4.0(November 03,2023)

  - Added support for `use_logical_type` in `write_pandas`.
  - Removed dependencies on pycryptodomex and oscrypto. All connections now go through OpenSSL via the cryptography library, which was already a dependency.
  - Fixed issue with ingesting files over 80 GB to S3.
  - Added the `backoff_policy` argument to `snowflake.connector.connect` allowing for configurable backoff policy between retries of failed requests. See available implementations in the `backoff_policies` module.
  - Added the `socket_timeout` argument to `snowflake.connector.connect` specifying socket read and connect timeout.
  - Fixed `login_timeout` and `network_timeout` behaviour. Retries of login and network requests are now properly halted after these timeouts expire.
  - Fixed bug for issue https://github.com/urllib3/urllib3/issues/1878 in vendored `urllib`.

- v3.3.1(October 16,2023)

  - Added for non-Windows platforms command suggestions (chown/chmod) for insufficient file permissions of config files.
  - Fixed issue with connection diagnostics failing to complete certificate checks.
  - Fixed issue that arrow iterator causes `ImportError` when the c extensions are not compiled.

- v3.3.0(October 10,2023)

  - Updated to Apache arrow-nanoarrow project for result arrow data conversion.
  - Introduced the `NANOARROW_USAGE` environment variable to allows switching between the nanoarrow converter and the arrow converter. Valid values include:
    - `FOLLOW_SESSION_PARAMETER`, which uses the converter configured in the server.
    - `DISABLE_NANOARROW`, which uses arrow converter, overriding the server setting.
    - `ENABLE_NANOARROW`, which uses the nanoarrow converter, overriding the server setting.
  - Introduced the `snowflake.connector.cursor.NanoarrowUsage` enum, whose members include:
    - `NanoarrowUsage.FOLLOW_SESSION_PARAMETER`, which uses the converter configured in the server.
    - `NanoarrowUsage.DISABLE_NANOARROW`, which uses arrow converter, overriding the server setting.
    - `NanoarrowUsage.ENABLE_NANOARROW`, which uses the nanoarrow converter, overriding the server setting.
  - Introduced the `snowflake.connector.cursor.NANOARROW_USAGE` module variable to allow switching between the nanoarrow converter and the arrow converter. It works in conjunction with the `snowflake.connector.cursor.NanoarrowUsage` enum.
  - The newly-introduced environment variable, enum, and module variable are temporary. They will be removed in a future release when switch from arrow to nanoarrow for data conversion is complete.

- v3.2.1(September 26,2023)

  - Fixed a bug where url port and path were ignored in private link oscp retry.
  - Added thread safety in telemetry when instantiating multiple connections concurrently.
  - Bumped platformdirs dependency from >=2.6.0,<3.9.0 to >=2.6.0,<4.0.0.0 and made necessary changes to allow this.
  - Removed the deprecation warning from the vendored urllib3 about urllib3.contrib.pyopenssl deprecation.
  - Improved robustness in handling authentication response.

- v3.2.0(September 06,2023)

  - Made the ``parser`` -> ``manager`` renaming more consistent in ``snowflake.connector.config_manager`` module.
  - Added support for default values for ConfigOptions
  - Added default_connection_name to config.toml file

- v3.1.1(August 28,2023)

  - Fixed a bug in retry logic for okta authentication to refresh token.
  - Support `RSAPublicKey` when constructing `AuthByKeyPair` in addition to raw bytes.
  - Fixed a bug when connecting through SOCKS5 proxy, the attribute `proxy_header` is missing on `SOCKSProxyManager`.
  - Cherry-picked https://github.com/urllib3/urllib3/commit/fd2759aa16b12b33298900c77d29b3813c6582de onto vendored urllib3 (v1.26.15) to enable enforce_content_length by default.
  - Fixed a bug in tag generation of OOB telemetry event.

- v3.1.0(July 31,2023)

  - Added a feature that lets you add connection definitions to the `connections.toml` configuration file. A connection definition refers to a collection of connection parameters, for example, if you wanted to define a connection named `prod``:

    ```toml
    [prod]
    account = "my_account"
    user = "my_user"
    password = "my_password"
    ```
    By default, we look for the `connections.toml` file in the location specified in the `SNOWFLAKE_HOME` environment variable (default: `~/.snowflake`). If this folder does not exist, the Python connector looks for the file in the [platformdirs](https://github.com/platformdirs/platformdirs/blob/main/README.rst) location, as follows:

    - On Linux: `~/.config/snowflake/`,  but follows XDG settings
    - On Mac: `~/Library/Application Support/snowflake/`
    - On Windows: `%USERPROFILE%\AppData\Local\snowflake\`

    You can determine which file is used by running the following command:

    ```
    python -c "from snowflake.connector.constants import CONNECTIONS_FILE; print(str(CONNECTIONS_FILE))"
    ```
  - Bumped cryptography dependency from <41.0.0,>=3.1.0 to >=3.1.0,<42.0.0.
  - Improved OCSP response caching to remove tmp cache files on Windows.
  - Improved OCSP response caching to reduce the times of disk writing.
  - Added a parameter `server_session_keep_alive` in `SnowflakeConnection` that skips session deletion when client connection closes.
  - Tightened our pinning of platformdirs, to prevent their new releases breaking us.
  - Fixed a bug where SFPlatformDirs would incorrectly append application_name/version to its path.
  - Added retry reason for queries that are retried by the client.
  - Fixed a bug where `write_pandas` fails when user does not have the privilege to create stage or file format in the target schema, but has the right privilege for the current schema.
  - Remove Python 3.7 support.
  - Worked around a segfault which sometimes occurred during cache serialization in multi-threaded scenarios.
  - Improved error handling of connection reset error.
  - Fixed a bug about deleting the temporary files happened when running PUT command.
  - Allowed to pass `type_mapper` to `fetch_pandas_batches()` and `fetch_pandas_all()`.
  - Fixed a bug where pickle.dump segfaults during cache serialization in multi-threaded scenarios.
  - Improved retry logic for okta authentication to refresh token if authentication gets throttled.
  - Note that this release does not include the changes introduced in the previous 3.1.0a1 release. Those will be released at a later time.

- v3.0.4(May 23,2023)
  - Fixed a bug in which `cursor.execute()` could modify the argument statement_params dictionary object when executing a multistatement query.
  - Added the json_result_force_utf8_decoding connection parameter to force decoding JSON content in utf-8 when the result format is JSON.
  - Fixed a bug in which we cannot call `SnowflakeCursor.nextset` before fetching the result of the first query if the cursor runs an async multistatement query.
  - Bumped vendored library urllib3 to 1.26.15
  - Bumped vendored library requests to 2.29.0
  - Fixed a bug when `_prefetch_hook()` was not called before yielding results of `execute_async()`.
  - Fixed a bug where some ResultMetadata fields were marked as required when they were optional.
  - Bumped pandas dependency from <1.6.0,>=1.0.0 to >=1.0.0,<2.1.0
  - Fixed a bug where bulk insert converts date incorrectly.
  - Add support for Geometry types.

- v3.0.3(April 20, 2023)
  - Fixed a bug that prints error in logs for GET command on GCS.
  - Added a parameter that allows users to skip file uploads to stage if file exists on stage and contents of the file match.
  - Fixed a bug that occurred when writing a Pandas DataFrame with non-default index in `snowflake.connector.pandas_tool.write_pandas`.
  - Fixed a bug that occurred when writing a Pandas DataFrame with column names containing double quotes in `snowflake.connector.pandas_tool.write_pandas`.
  - Fixed a bug that occurred when writing a Pandas DataFrame with binary data in `snowflake.connector.pandas_tool.write_pandas`.
  - Improved type hint of `SnowflakeCursor.execute` method.
  - Fail instantly upon receiving `403: Forbidden` HTTP response for a login-request.
  - Improved GET logging to warn when downloading multiple files with the same name.

- v3.0.2(March 23, 2023)

  - Fixed a memory leak in the logging module of the Cython extension.
  - Fixed a bug where the `put` command on AWS raised `AttributeError` when uploading file composed of multiple parts.
  - Fixed a bug of incorrect type hints of `SnowflakeCursor.fetch_arrow_all` and `SnowflakeCursor.fetchall`.
  - Fixed a bug where `snowflake.connector.util_text.split_statements` swallows the final line break in the case when there are no space between lines.
  - Improved logging to mask tokens in case of errors.
  - Validate SSO URL before opening it in the browser for External browser authenticator.

- v3.0.1(February 28, 2023)

  - Improved the robustness of OCSP response caching to handle errors in cases of serialization and deserialization.
  - Updated async_executes method's doc-string.
  - Errors raised now have a query field that contains the SQL query that caused them when available.
  - Fixed a bug where MFA token caching would refuse to work until restarted instead of reauthenticating.
  - Replaced the dependency on setuptools in favor of packaging.
  - Fixed a bug where `AuthByKeyPair.handle_timeout` should pass keyword arguments instead of positional arguments when calling `AuthByKeyPair.prepare`.

- v3.0.0(January 26, 2023)

  - Fixed a bug where write_pandas did not use user-specified schema and database to create intermediate objects
  - Fixed a bug where HTTP response code of 429 were not retried
  - Fixed a bug where MFA token caching was not working
  - Bumped pyarrow dependency from >=8.0.0,<8.1.0 to >=10.0.1,<10.1.0
  - Bumped pyOpenSSL dependency from <23.0.0 to <24.0.0
  - During browser-based authentication, the SSO url is now printed before opening it in the browser
  - Increased the level of a log for when ArrowResult cannot be imported
  - Added a minimum MacOS version check when compiling C-extensions
  - Enabled `fetch_arrow_all` and `fetch_arrow_batches` to handle async query results

- v2.9.0(December 9, 2022)

  - Fixed a bug where the permission of the file downloaded via GET command is changed
  - Reworked authentication internals to allow users to plug custom key-pair authenticators
  - Multi-statement query execution is now supported through `cursor.execute` and `cursor.executemany`
    - The Snowflake parameter `MULTI_STATEMENT_COUNT` can be altered at the account, session, or statement level. An additional argument, `num_statements`, can be provided to `execute` to use this parameter at the statement level. It *must* be provided to `executemany` to submit a multi-statement query through the method. Note that bulk insert optimizations available through `executemany` are not available when submitting multi-statement queries.
      - By default the parameter is 1, meaning only a single query can be submitted at a time
      - Set to 0 to submit any number of statements in a multi-statement query
      - Set to >1 to submit the specified exact number of statements in a multi-statement query
    - Bindings are accepted in the same way for multi-statements as they are for single statement queries
    - Asynchronous multi-statement query execution is supported. Users should still use `get_results_from_sfqid` to retrieve results
    - To access the results of each query, users can call `SnowflakeCursor.nextset()` as specified in the DB 2.0 API (PEP-249), to iterate through each statements results
      - The first statement's results are accessible immediately after calling `execute` (or `get_results_from_sfqid` if asynchronous) through the existing `fetch*()` methods

- v2.8.3(November 28,2022)

  - Bumped cryptography dependency from <39.0.0 to <41.0.0
  - Fixed a bug where expired OCSP response cache caused infinite recursion during cache loading

- v2.8.2(November 18,2022)

  - Improved performance of OCSP response caching
  - During the execution of GET commands we no longer resolve target location on the local machine
  - Improved performance of regexes used for PUT/GET SQL statement detection. CVE-2022-42965

- v2.8.1(October 30,2022)

   - Bumped cryptography dependency from <37.0.0 to <39.0.0
   - Bumped pandas dependency from <1.5.0 to <1.6.0
   - Fixed a bug where write_pandas wouldn't write an empty DataFrame to Snowflake
   - When closing connection async query status checking is now parallelized
   - Fixed a bug where test logging would be enabled on Jenkins workers in non-Snowflake Jenkins machines
   - Enhanced the atomicity of write_pandas when overwrite is set to True

- v2.8.0(September 27,2022)

  - Fixed a bug where rowcount was deleted when the cursor was closed
  - Fixed a bug where extTypeName was used even when it was empty
  - Updated how telemetry entries are constructed
  - Added telemetry for imported root packages during run-time
  - Added telemetry for using write_pandas
  - Fixed missing dtypes when calling fetch_pandas_all() on empty result
  - The write_pandas function now supports providing additional arguments to be used by DataFrame.to_parquet
  - All optional parameters of write_pandas can now be provided to pd_writer and make_pd_writer to be used with DataFrame.to_sql

- v2.7.12(August 26,2022)

   - Fixed a bug where timestamps fetched as pandas.DataFrame or pyarrow.Table would overflow for the sake of unnecessary precision. In the case where an overflow cannot be prevented a clear error will be raised now.
   - Added in-file caching for OCSP response caching
   - The write_pandas function now supports transient tables through the new table_type argument which supersedes create_temp_table argument
   - Fixed a bug where calling fetch_pandas_batches incorrectly raised NotSupportedError after an async query was executed
   - Added support for OKTA Identity Engine

- v2.7.11(July 26,2022)

   - Added minimum version pin to typing_extensions

- v2.7.10(July 22,2022)

   - Release wheels are now built on manylinux2014
   - Bumped supported pyarrow version to >=8.0.0,<8.1.0
   - Updated vendored library versions requests to 2.28.1 and urllib3 to 1.26.10
   - Added in-memory cache to OCSP requests
   - Added overwrite option to write_pandas
   - Added attribute `lastrowid` to `SnowflakeCursor` in compliance with PEP249.
   - Fixed a bug where gzip compressed http requests might be garbled by an unflushed buffer
   - Added new connection diagnostics capabilities to snowflake-connector-python
   - Bumped numpy dependency from <1.23.0 to <1.24.0


- v2.7.9(June 26,2022)

   - Fixed a bug where errors raised during get_results_from_sfqid() were missing errno
   - Fixed a bug where empty results containing GEOGRAPHY type raised IndexError


- v2.7.8(May 28,2022)

   - Updated PyPi documentation link to python specific main page
   - Fixed an error message that appears when pandas optional dependency group is required but is not installed
   - Implemented the DB API 2 callproc() method
   - Fixed a bug where decryption took place before decompression when downloading files from stages
   - Fixed a bug where s3 accelerate configuration was handled incorrectly
   - Extra named arguments given executemany() are now forwarded to execute()
   - Automatically sets the application name to streamlit when streamlit is imported and application name was not explicitly set
   - Bumped pyopenssl dependency version to >=16.2.0,<23.0.0


- v2.7.7(April 30,2022)

   - Bumped supported pandas version to < 1.5.0
   - Fixed a bug where partner name (from SF_PARTNER environmental variable) was set after connection was established
   - Added a new _no_retry option to executing queries
   - Fixed a bug where extreme timestamps lost precision


- v2.7.6(March 17,2022)

   - Fixed missing python_requires tag in setup.cfg

- v2.7.5(March 17,2022)

   - Added an option for partners to inject their name through an environmental variable (SF_PARTNER)
   - Fixed a bug where we would not wait for input if a browser window couldn't be opened for SSO login
   - Deprecate support for Python 3.6
   - Exported a type definition for SnowflakeConnection
   - Fixed a bug where final Arrow table would contain duplicate index numbers when using fetch_pandas_all

- v2.7.4(February 05,2022)

   - Add Geography Types
   - Removing automated incident reporting code
   - Fixed a bug where circular reference would prevent garbage collection on some objects
   - Fixed a bug where `DatabaseError` was thrown when executing against a closed cursor instead of `InterfaceError`
   - Fixed a bug where calling `executemany` would crash if an iterator was supplied as args
   - Fixed a bug where violating `NOT NULL` constraint raised `DatabaseError` instead of `IntegrityError`

- v2.7.3(January 22,2022)

   - Fixed a bug where timezone was missing from retrieved Timestamp_TZ columns
   - Fixed a bug where a long running PUT/GET command could hit a Storage Credential Error while renewing credentials
   - Fixed a bug where py.typed was not being included in our release wheels
   - Fixed a bug where negative numbers were mangled when fetched with the connection parameter arrow_number_to_decimal
   - Improved the error message that is encountered when running GET for a non-existing file
   - Fixed rendering of our long description for PyPi
   - Fixed a bug where DUO authentication ran into errors if sms authentication was disabled for the user
   - Add the ability to auto-create a table when writing a pandas DataFrame to a Snowflake table
   - Bumped the maximum dependency version of numpy from <1.22.0 to <1.23.0

- v2.7.2(December 17,2021)

   - Added support for Python version 3.10.
   - Fixed an issue bug where _get_query_status failed if there was a network error.
   - Added the interpolate_empty_sequences connection parameter to control interpolating empty sequences into queries.
   - Fixed an issue where where BLOCKED was considered to be an error by is_an_error.
   - Added source field to Telemetry.
   - Increased the cryptography dependency version.
   - Increased the pyopenssl dependency version.
   - Fixed an issue where dbapi.Binary returned a string instead of bytes.
   - Increased the required version of numpy.
   - Increased the required version of keyring.
   - Fixed issue so that fetch functions now return a typed DataFrames and pyarrow Tables for empty results.
   - Added py.typed
   - Improved error messages for PUT/GET.
   - Added Cursor.query attribute for accessing last query.
   - Increased the required version of pyarrow.


- v2.7.1(November 19,2021)

   - Fixed a bug where uploading a streaming file with multiple parts did not work.
   - JWT tokens are now regenerated when a request is retired.
   - Updated URL escaping when uploading to AWS S3 to match how S3 escapes URLs.
   - Removed the unused s3_connection_pool_size connection parameter.
   - Blocked queries are now be considered to be still running.
   - Snowflake specific exceptions are now set using Exception arguments.
   - Fixed an issue where use_s3_regional_url was not set correctly by the connector.


- v2.7.0(October 25,2021)

   - Removing cloud sdks.snowflake-connector-python will not install them anymore. Recreate your virtualenv to get rid of unnecessary dependencies.
   - Include Standard C++ headers.
   - Update minimum dependency version pin of cryptography.
   - Fixed a bug where error number would not be added to Exception messages.
   - Fixed a bug where client_prefetch_threads parameter was not respected when pre-fetching results.
   - Update signature of SnowflakeCursor.execute's params argument.


- v2.6.2(September 27,2021)

   - Updated vendored urllib3 and requests versions.
   - Fixed a bug where GET commands would fail to download files from sub directories from stages.
   - Added a feature where where the connector will print the url it tried to open when it is unable to open it for external browser authentication.


- v2.6.1(September 16,2021)

   - Bump pandas version from <1.3 to <1.4
   - Fixing Python deprecation warnings.
   - Added more type-hints.
   - Marked HeartBeatTimer threads as daemon threads.
   - Force cast a column into integer in write_pandas to avoid a rare behavior that would lead to crashing.
   - Implement AWS signature V4 to new SDKless PUT and GET.
   - Removed a deprecated setuptools option from setup.py.
   - Fixed a bug where error logs would be printed for query executions that produce no results.
   - Fixed a bug where the temporary stage for bulk array inserts exists.


- v2.6.0(August 29,2021)

   - Internal change to the implementation of result fetching.
   - Upgraded Pyarrow version from 3.0 to 5.0.
   - Internal change to the implementation for PUT and GET. A new connection parameter use_new_put_get was added to toggle between implementations.
   - Fixed a bug where executemany did not detect the type of data it was inserting.
   - Updated the minimum Mac OSX build target from 10.13 to 10.14.


- v2.5.1(July 31,2021)

   - Fixes Python Connector bug that prevents the connector from using AWS S3 Regional URL. The driver currently overrides the regional URL information with the default S3 URL causing failure in PUT.


- v2.5.0(July 22,2021)

   - Fixed a bug in write_pandas when quote_identifiers is set to True the function would not actually quote column names.
   - Bumping idna dependency pin from <3,>=2.5 to >=2.5,<4
   - Fix describe method when running `insert into ...` commands


- v2.4.6(June 25,2021)

   - Fixed a potential memory leak.
   - Removed upper certifi version pin.
   - Updated vendored libraries , urllib(1.26.5) and requests(2.25.1).
   - Replace pointers with UniqueRefs.
   - Changed default value of client_session_keep_alive to None.
   - Added the ability to retrieve metadata/schema without executing the query (describe method).

- v2.4.5(June 15,2021)

   - Fix for incorrect JWT token invalidity when an account alias with a dash in it is used for regionless account URL.

- v2.4.4(May 30,2021)

   - Fixed a segfault issue when using DictCursor and arrow result format with out of range dates.
   - Adds new make_pd_writer helper function


- v2.4.3(April 29,2021)

   - Uses s3 regional URL in private links when a param is set.
   - New Arrow NUMBER to Decimal converter option.
   - Update pyopenssl requirement from <20.0.0,>=16.2.0 to >=16.2.0,<21.0.0.
   - Update pandas requirement from <1.2.0,>=1.0.0 to >=1.0.0,<1.3.0.
   - Update numpy requirement from <1.20.0 to <1.21.0.


- v2.4.2(April 03,2021)

   - PUT statements are now thread-safe.


- v2.4.1(March 04,2021)

   - Make connection object exit() aware of status of parameter `autocommit`


- v2.4.0(March 04,2021)

   - Added support for Python 3.9 and PyArrow 3.0.x.
   - Added support for the upcoming multipart PUT threshold keyword.
   - Added support for using the PUT command with a file-like object.
   - Added some compilation flags to ease building conda community package.
   - Removed the pytz pin because it doesn't follow semantic versioning release format.
   - Added support for optimizing batch inserts through bulk array binding.


- v2.3.10(February 01,2021)

   - Improved query ID logging and added request GUID logging.
   - For dependency checking, increased the version condition for the pyjwt package from <2.0.0 to <3.0.0.


- v2.3.9(January 27,2021)

   - The fix to add proper proxy CONNECT headers for connections made over proxies.


- v2.3.8(January 14,2021)

   - Arrow result conversion speed up.
   - Send all Python Connector exceptions to in-band or out-of-band telemetry.
   - Vendoring requests and urllib3 to contain OCSP monkey patching to our library only.
   - Declare dependency on setuptools.


- v2.3.7(December 10,2020)

   - Added support for upcoming downscoped GCS credentials.
   - Tightened the pyOpenSSL dependency pin.
   - Relaxed the boto3 dependency pin up to the next major release.
   - Relaxed the cffi dependency pin up to the next major release.
   - Added support for executing asynchronous queries.
   - Dropped support for Python 3.5.

- v2.3.6(November 16,2020)

   - Fixed a bug that was preventing the connector from working on Windows with Python 3.8.
   - Improved the string formatting in exception messages.
   - For dependency checking, increased the version condition for the cryptography package from <3.0.0 to <4.0.0.
   - For dependency checking, increased the version condition for the pandas package from <1.1 to <1.2.

- v2.3.5(November 03,2020)

   - Updated the dependency on the cryptography package from version 2.9.2 to 3.2.1.

- v2.3.4(October 26,2020)

   - Added an optional parameter to the write_pandas function to specify that identifiers should not be quoted before being sent to the server.
   - The write_pandas function now honors default and auto-increment values for columns when inserting new rows.
   - Updated the Python Connector OCSP error messages and accompanying telemetry Information.
   - Enabled the runtime pyarrow version verification to fail gracefully. Fixed a bug with AWS glue environment.
   - Upgraded the version of boto3 from 1.14.47 to 1.15.9.
   - Upgraded the version of idna from 2.9 to 2.10.

- v2.3.3(October 05,2020)

   - Simplified the configuration files by consolidating test settings.
   - In the Connection object, the execute_stream and execute_string methods now filter out empty lines from their inputs.

- v2.3.2(September 14,2020)

   - Fixed a bug where a file handler was not closed properly.
   - Fixed various documentation typos.

- v2.3.1(August 25,2020)

   - Fixed a bug where 2 constants were removed by mistake.

- v2.3.0(August 24,2020)

   - When the log level is set to DEBUG, log the OOB telemetry entries that are sent to Snowflake.
   - Fixed a bug in the PUT command where long running PUTs would fail to re-authenticate to GCP for storage.
   - Updated the minimum build target MacOS version to 10.13.

- v2.2.10(August 03,2020)

    - Improved an error message for when "pandas" optional dependency group is not installed and user tries to fetch data into a pandas DataFrame. It'll now point user to our online documentation.

- v2.2.9(July 13,2020)

    - Connection parameter validate_default_parameters now verifies known connection parameter names and types. It emits warnings for anything unexpected types or names.
    - Correct logging messages for compiled C++ code.
    - Fixed an issue in write_pandas with location determination when database, or schema name was included.
    - Bumped boto3 dependency version.
    - Fixed an issue where uploading a file with special UTF-8 characters in their names corrupted file.

- v2.2.8(June 22,2020)

    - Switched docstring style to Google from Epydoc and added automated tests to enforce the standard.
    - Fixed a memory leak in DictCursor's Arrow format code.

- v2.2.7(June 1,2020)

    - Support azure-storage-blob v12 as well as v2 (for Python 3.5.0-3.5.1) by Python Connector
    - Fixed a bug where temporary directory path was not Windows compatible in write_pandas function
    - Added out of band telemetry error reporting of unknown errors

- v2.2.6(May 11,2020)

    - Update Pyarrow version from 0.16.0 to 0.17.0 for Python connector
    - Remove more restrictive application name enforcement.
    - Missing keyring dependency will not raise an exception, only emit a debug log from now on.
    - Bumping boto3 to <1.14
    - Fix flake8 3.8.0 new issues
    - Implement Python log interceptor

- v2.2.5(April 30,2020)

    - Added more efficient way to ingest a pandas.Dataframe into Snowflake, located in snowflake.connector.pandas_tools
    - More restrictive application name enforcement and standardizing it with other Snowflake drivers
    - Added checking and warning for users when they have a wrong version of pyarrow installed

- v2.2.4(April 10,2020)

    - Emit warning only if trying to set different setting of use_openssl_only parameter

- v2.2.3(March 30,2020)

    - Secure SSO ID Token
    - Add use_openssl_only connection parameter, which disables the usage of pure Python cryptographic libraries for FIPS
    - Add manylinux1 as well as manylinux2010
    - Fix a bug where a certificate file was opened and never closed in snowflake-connector-python.
    - Fix python connector skips validating GCP URLs
    - Adds additional client driver config information to in band telemetry.

- v2.2.2(March 9,2020)

    - Fix retry with chunck_downloader.py for stability.
    - Support Python 3.8 for Linux and Mac.

- v2.2.1(February 18,2020)

    - Fix use DictCursor with execute_string #248

- v2.2.0(January 27,2020)

    - Drop Python 2.7 support
    - AWS: When OVERWRITE is false, which is set by default, the file is uploaded if no same file name exists in the stage. This used to check the content signature but it will no longer check. Azure and GCP already work this way.
    - Document Python connector dependencies on our GitHub page in addition to Snowflake docs.
    - Fix sqlalchemy and possibly python-connector warnings.
    - Fix GCP exception using the Python connector to PUT a file in a stage with auto_compress=false.
    - Bump up botocore requirements to 1.14.
    - Fix uppercaseing authenticator breaks Okta URL which may include case-sensitive elements(#257).
    - Fix wrong result bug while using fetch_pandas_all() to get fixed numbers with large scales.
    - Increase multi part upload threshold for S3 to 64MB.

- v2.1.3(January 06,2020)

    - Fix GCP Put failed after hours

- v2.1.2(December 16,2019)

    - Fix the arrow bundling issue for python connector on mac.
    - Fix the arrow dll bundle issue on windows.Add more logging.

- v2.1.1(December 12,2019)

    - Fix GZIP uncompressed content for Azure GET command.
    - Add support for GCS PUT and GET for private preview.
    - Support fetch as numpy value in arrow result format.
    - Fix NameError: name 'EmptyPyArrowIterator' is not defined for Mac.
    - Return empty dataframe for fetch_pandas_all() api if result set is empty.

- v2.1.0(December 2,2019)

    - Fix default `ssl_context` options
    - Pin more dependencies for Python Connector
    - Fix import of SnowflakeOCSPAsn1Crypto crashes Python on MacOS Catalina
    - Update the release note that 1.9.0 was removed
    - Support DictCursor for arrow result format
    - Upgrade Python's arrow lib to 0.15.1
    - Raise Exception when PUT fails to Upload Data
    - Handle year out of range correctly in arrow result format

- v2.0.4(November 13,2019)

    - Increase OCSP Cache expiry time from 24 hours to 120 hours.
    - Fix pyarrow cxx11 abi compatibility issue
    - Use new query result format parameter in python tests

- v2.0.3(November 1,2019)

    - Fix for ,Pandas fetch API did not handle the case that first chunk is empty correctly.
    - Updated with botocore, boto3 and requests packages to the latest version.
    - Pinned stable versions of Azure urllib3 packages.

- v2.0.2(October 21,2019)

    - Fix sessions remaining open even if they are disposed manually. Retry deleting session if the connection is explicitly closed.
    - Fix memory leak in the new fetch pandas API
    - Fix Auditwheel failed with python37
    - Reduce the footprint of Python Connector
    - Support asn1crypto 1.1.x
    - Ensure that the cython components are present for Conda package

- v2.0.1(October 04,2019)

    - Add asn1crypto requirement to mitigate incompatibility change

- v2.0.0(September 30,2019)

    - Release Python Connector 2.0.0 for Arrow format change.
    - Fix SF_OCSP_RESPONSE_CACHE_DIR referring to the OCSP cache response file directory and not the top level of directory.
    - Fix Malformed certificate ID key causes uncaught KeyError.
    - No retry for certificate errors.
    - Fix In-Memory OCSP Response Cache - PythonConnector
    - Move AWS_ID and AWS_SECRET_KEY to their newer versions in the Python client
    - Fix result set downloader for ijson 2.5
    - Make authenticator field case insensitive earlier
    - Update USER-AGENT to be consistent with new format
    - Update Python Driver URL Whitelist to support US Gov domain
    - Fix memory leak in python connector panda df fetch API

- v1.9.1(October 4,2019)

    - Add asn1crypto requirement to mitigate incompatibility change.

- v1.9.0(August 26,2019) **REMOVED from pypi due to dependency compatibility issues**

    - Implement converter for all arrow data types in python connector extension
    - Fix arrow error when returning empty result using python connecter
    - Fix OCSP responder hang, AttributeError: 'ReadTimeout' object has no attribute 'message'
    - Update OCSP Connection timeout.
    - Fix RevokedCertificateError OOB Telemetry events are not sent
    - Uncaught RevocationCheckError for FAIL_OPEN in create_pair_issuer_subject
    - Fix uncaught exception in generate_telemetry_data function
    - Fix connector looses context after connection drop/restore by retrying IncompleteRead error.
    - Make tzinfo class at the module level instead of inlining

- v1.8.7(August 12,2019)

    - Rewrote validateDefaultParameters to validate the database, schema and warehouse at connection time. False by default.
    - Fix OCSP Server URL problem in multithreaded env
    - Fix Azure Gov PUT and GET issue

- v1.8.6(July 29,2019)

    - Reduce retries for OCSP from Python Driver
    - Azure PUT issue: ValueError: I/O operation on closed file
    - Add client information to USER-AGENT HTTP header - PythonConnector
    - Better handling of OCSP cache download failure

- v1.8.5(July 15,2019)

    - Drop Python 3.4 support for Python Connector

- v1.8.4(July 01,2019)

    - Update Python Connector to discard invalid OCSP Responses while merging caches

- v1.8.3(June 17,2019)

    - Update Client Driver OCSP Endpoint URL for Private Link Customers
    - Ignore session gone 390111 when closing
    - Python3.4 using requests 2.21.0 needs older version of urllib3
    - Use Account Name for Global URL

- v1.8.2 (June 03,2019)

    - Pendulum datatype support

- v1.8.1 (May 20,2019)

    - Revoked OCSP Responses persists in Driver Cache + Logging Fix
    - Fixed DeprecationWarning: Using or importing the ABCs from 'collections' instead of from 'collections.abc' is deprecated

- v1.8.0 (May 10, 2019)

    - support ``numpy.bool_`` in binding type
    - Add Option to Skip Request Pooling
    - Add OCSP_MODE metric
    - Fixed PUT URI issue for Windows path
    - OCSP SoftFail

- v1.7.11 (April 22, 2019)

    - numpy timestamp with timezone support
    - qmark not binding None

- v1.7.10 (April 8, 2019)

    - Fix the incorrect custom Server URL in Python Driver for Privatelink

- v1.7.9 (March 25,2019)

    - Python Interim Solution for Custom Cache Server URL
    - Internal change for pending feature

- v1.7.8 (March 12,2019)

    - Add OCSP signing certificate validity check

- v1.7.7 (February 22,2019)

    - Skip HEAD operation when OVERWRITE=true for PUT
    - Update copyright year from 2018 to 2019 for Python

- v1.7.6 (February 08,2019)

    - Adjusted pyasn1 and pyasn1-module requirements for Python Connector
    - Added idna to setup.py. made pyasn1 optional for Python2

- v1.7.5 (January 25, 2019)

    - Incorporate "kwargs" style group of key-value pairs in connection's "execute_string" function.

- v1.7.4 (January 3, 2019)

    - Invalidate outdated OCSP response when checking cache hit
    - Made keyring use optional in Python Connector
    - Added SnowflakeNullConverter for Python Connector to skip all client side conversions
    - Honor ``CLIENT_PREFETCH_THREADS`` to download the result set.
    - Fixed the hang when region=us-west-2 is specified.
    - Added Python 3.7 tests

- v1.7.3 (December 11, 2018)

    - Improved the progress bar control for SnowSQL
    - Fixed PUT/GET progress bar for Azure

- v1.7.2 (December 4, 2018)

    - Refactored OCSP checks
    - Adjusted log level to mitigate confusions

- v1.7.1 (November 27, 2018)

    - Fixed regex pattern warning in cursor.py
    - Fixed 403 error for EU deployment
    - Fixed the epoch time to datetime object converter for Windoww

- v1.7.0 (November 13, 2018)

    - Internal change for pending feature.

- v1.6.12 (October 30, 2018)

    - Updated ``boto3`` and ``botocore`` version dependeny.
    - Catch socket.EAI_NONAME for localhost socket and raise a better error message
    - Added ``client_session_keep_alive_heartbeat_frequency`` to control heartbeat timings for ``client_session_keep_alive``.

- v1.6.11 (October 23, 2018)

    - Fixed exit_on_error=true didn't work if PUT / GET error occurs
    - Fixed a backslash followed by a quote in a literal was not taken into account.
    - Added ``request_guid`` to each HTTP request for tracing.

- v1.6.10 (September 25, 2018)

    - Added ``client_session_keep_alive`` support.
    - Fixed multiline double quote expressions PR #117 (@bensowden)
    - Fixed binding ``datetime`` for TIMESTAMP type in ``qmark`` binding mode. PR #118 (@rhlahuja)
    - Retry HTTP 405 to mitigate Nginx bug.
    - Accept consent response for id token cache. WIP.

- v1.6.9 (September 13, 2018)

    - Changed most INFO logs to DEBUG. Added INFO for key operations.
    - Fixed the URL query parser to get multiple values.

- v1.6.8 (August 30, 2018)

    - Updated ``boto3`` and ``botocore`` version dependeny.

- v1.6.7 (August 22, 2018)

    - Enforce virtual host URL for PUT and GET.
    - Added retryCount, clientStarTime for query-request for better service.

- v1.6.6 (August 9, 2018)

    - Replaced ``pycryptodome`` with ``pycryptodomex`` to avoid namespace conflict with ``PyCrypto``.
    - Fixed hang if the connection is not explicitly closed since 1.6.4.
    - Reauthenticate for externalbrowser while running a query.
    - Fixed remove_comments option for SnowSQL.

- v1.6.5 (July 13, 2018)

    - Fixed the current object cache in the connection for id token use.
    - Added no OCSP cache server use option.

- v1.6.4 (July 5, 2018)

    - Fixed div by zero for Azure PUT command.
    - Cache id token for SSO. This feature is WIP.
    - Added telemetry client and job timings by @dsouzam.

- v1.6.3 (June 14, 2018)

    - Fixed binding long value for Python 2.

- v1.6.2 (June 7, 2018)

    - Removes username restriction for OAuth. PR 86(@tjj5036)
    - Retry OpenSSL.SysError in tests
    - Updated concurrent insert test as the server improved.

- v1.6.1 (May 17, 2018)

    - Enable OCSP Dynamic Cache server for privatelink.
    - Ensure the type of ``login_timeout`` attribute is ``int``.

- v1.6.0 (May 3, 2018)

    - Enable OCSP Cache server by default.

- v1.5.8 (April 26, 2018)

    - Fixed PUT command error 'Server failed to authenticate the request. Make sure the value of Authorization header is formed correctly including the signature.' for Azure deployment.

- v1.5.7 (April 19, 2018)

    - Fixed object has no attribute errors in Python3 for Azure deployment.
    - Removed ContentEncoding=gzip from the header for PUT command. This caused COPY failure if autocompress=false.

- v1.5.6 (April 5, 2018)

    - Updated ``boto3`` and ``botocore`` version dependeny.

- v1.5.5 (March 22, 2018)

    - Fixed TypeError: list indices must be integers or slices, not str. PR/Issue 75 (@daniel-sali).
    - Updated ``cryptography`` dependency.

- v1.5.4 (March 15, 2018)

    - Tightened ``pyasn`` and ``pyasn1-modules`` version requirements
    - Added OS and OS_VERSION session info.
    - Relaxed ``pycryptodome`` version requirements. No 3.5.0 should be used.

- v1.5.3 (March 9, 2018)

    - Pulled back ``pyasn1`` for OCSP check in Python 2. Python 3 continue using ``asn1crypto`` for better performance.
    - Limit the upper bound of ``pycryptodome`` version to less than 3.5.0 for Issue 65.

- v1.5.2 (March 1, 2018)

    - Fixed failue in case HOME/USERPROFILE is not set.
    - Updated ``boto3`` and ``botocore`` version dependeny.

- v1.5.1 (February 15, 2018)

    - Prototyped oauth. Won't work without the server change.
    - Retry OCSP data parse failure
    - Fixed paramstyle=qmark binding for SQLAlchemy

- v1.5.0 (January 26, 2018)

    - Removed ``pyasn1`` and ``pyasn1-modules`` from the dependency.
    - Prototyped key pair authentication.
    - Fixed OCSP response cache expiration check.

- v1.4.17 (January 19, 2018)

    - Adjusted ``pyasn1`` and ``pyasn1-modules`` version dependency. PR 48 (@baxen)
    - Started replacing ``pyasn1`` with ``asn1crypto`` Not activated yet.

- v1.4.16 (January 16, 2018)

    - Added OCSP cache related tools.

- v1.4.15 (January 11, 2018)

    - Added OCSP cache server option.

- v1.4.14 (December 14, 2017)

    - Improved OCSP response dump util.

- v1.4.13 (November 30, 2017)

    - Updated ``boto3`` and ``botocore`` version dependeny.

- v1.4.12 (November 16, 2017)

    - Added ``qmark`` and ``numeric`` paramstyle support for server side binding.
    - Added ``timezone`` session parameter support to connections.
    - Fixed a file handler leak in OCSP checks.

- v1.4.11 (November 9, 2017)

    - Fixed Azure PUT command to use AES CBC key encryption.
    - Added retry for intermittent PyAsn1Error.

- v1.4.10 (October 26, 2017)

    - Added Azure support for PUT and GET commands.
    - Updated ``cryptography``, ``boto3`` and ``botocore`` version dependeny.

- v1.4.9 (October 10, 2017)

    - Fixed a regression caused by ``pyasn1`` upgrade.

- v1.4.8 (October 5, 2017)

    - Updated Fed/SSO parameters. The production version of Fed/SSO from Python Connector requires this version.
    - Refactored for Azure support
    - Set CLIENT_APP_ID and CLIENT_APP_VERSION in all requests
    - Support new behaviors of newer version of ``pyasn1``. Relaxed the dependency.
    - Making socket timeout same as the login time
    - Fixed the case where no error message is attached.

- v1.4.7 (September 20, 2017)

    - Refresh AWS token in PUT command if S3UploadFailedError includes the ExpiredToken error
    - Retry all of 5xx in connection

- v1.4.6 (September 14, 2017)

    - Mitigated sigint handler config failure for SQLAlchemy
    - Improved the message for invalid SSL certificate error
    - Retry forever for query to mitigate 500 errors

- v1.4.5 (August 31, 2017)

    - Fixed regression in #34 by rewriting SAML 2.0 compliant service application support.
    - Cleaned up logger by moving instance to module.

- v1.4.4 (August 24, 2017)

    - Fixed Azure blob certificate issue. OCSP response structure bug fix
    - Added SAML 2.0 compliant service application support. preview feature.
    - Upgraded SSL wrapper with the latest urllib3 pyopenssl glue module. It uses kqueue, epoll or poll in replacement of select to read data from socket if available.

- v1.4.3 (August 17, 2017)

    - Changed the log levels for some messages from ERROR to DEBUG to address confusion as real incidents. In fact, they are not real issues but signals for connection retry.
    - Added ``certifi`` to the dependent component list to mitigate CA root certificate out of date issue.
    - Set the maximum versions of dependent components ``boto3`` and ``botocore``.
    - Updated ``cryptography`` and ``pyOpenSSL`` version dependeny change.
    - Added a connection parameter ``validate_default_parameters`` to validate the default database, schema and warehouse. If the specified object doesn't exist, it raises an error.

- v1.4.2 (August 3, 2017)

    - Fixed retry HTTP 400 in upload file when AWS token expires
    - Relaxed the version of dependent components ``pyasn1`` and ``pyasn1-modules``

- v1.4.1 (July 26, 2017)

    - Pinned ``pyasn1`` and ``pyasn1-modules`` versions to 0.2.3 and 0.0.9, respectively

- v1.4.0 (July 6, 2017)

    - Relaxed the versions of dependent components ``boto3``, ``botocore``, ``cffi`` and ``cryptography`` and ``pyOpenSSL``
    - Minor improvements in OCSP response file cache

- v1.3.18 (June 15, 2017)

    - Fixed OCSP response cache file not found issue on Windows. Drive letter was taken off
    - Use less restrictive cryptography>=1.7,<1.8
    - Added ORC detection in PUT command

- v1.3.17 (June 1, 2017)

    - Timeout OCSP request in 60 seconds and retry
    - Set autocommit and abort_detached_query session parameters in authentication time if specified
    - Fixed cross region stage issue. Could not get files in us-west-2 region S3 bucket from us-east-1

- v1.3.16 (April 20, 2017)

    - Fixed issue in fetching ``DATE`` causing [Error 22] Invalid argument on Windows
    - Retry on ``RuntimeError`` in requests

- v1.3.15 (March 30, 2017)

    - Refactored data converters in fetch to improve performance
    - Fixed timestamp format FF to honor the scale of data type
    - Improved the security of OKTA authentication with hostname verifications
    - Retry PUT on the error ``OpenSSL.SSL.SysCallError`` 10053 with lower concurrency
    - Added ``raw_msg`` attribute to ``Error`` class
    - Refactored session managements

- v1.3.14 (February 24, 2017)

    - Improved PUT and GET error handler.
    - Added proxy support to OCSP checks.
    - Use proxy parameters for PUT and GET commands.
    - Added ``sfqid`` and ``sqlstate`` to the results from query results.
    - Fixed the connection timeout calculation based on ``login_timeout`` and ``network_timeout``.
    - Improved error messages in case of 403, 502 and 504 HTTP reponse code.
    - Upgraded ``cryptography`` to 1.7.2, ``boto3`` to 1.4.4 and ``botocore`` to 1.5.14.
    - Removed explicit DNS lookup for OCSP URL.

- v1.3.13 (February 9, 2017)

    - Fixed AWS SQS connection error with OCSP checks
    - Added ``login_timeout`` and ``network_timeout`` parameters to the ``Connection`` objects.
    - Fixed forbidden access error handing

- v1.3.12 (February 2, 2017)

    - Fixed ``region`` parameter. One character was truncated from the tail of account name
    - Improved performance of fetching data by refactoring fetchone method

- v1.3.11 (January 27, 2017)

    - Fixed the regression in 1.3.8 that caused intermittent 504 errors

- v1.3.10 (January 26, 2017)

    - Compress data in HTTP requests at all times except empty data or OKTA request
    - Refactored FIXED, REAL and TIMESTAMP data fetch to improve performance. This mainly impacts SnowSQL
    - Added ``region`` option to support EU deployments better
    - Increased the retry counter for OCSP servers to mitigate intermittent failure
    - Refactored HTTP access retry logic

- v1.3.9 (January 16, 2017)

    - Upgraded ``botocore`` to 1.4.93 to fix and ``boto3`` to 1.4.3 to fix the HTTPS request failure in Python 3.6
    - Fixed python2 incomaptible import http.client
    - Retry OCSP validation in case of non-200 HTTP code returned

- v1.3.8 (January 12, 2017)

    - Convert non-UTF-8 data in the large result set chunk to Unicode replacement characters to avoid decode error.
    - Updated copyright year to 2017.
    - Use `six` package to support both PY2 and PY3 for some functions
    - Upgraded ``cryptography`` to 1.7.1 to address MacOS Python 3.6 build issue.
    - Fixed OverflowError caused by invalid range of timetamp data for SnowSQL.

- v1.3.7 (December 8, 2016)

    - Increased the validity date acceptance window to prevent OCSP returning invalid responses due to out-of-scope validity dates for certificates.
    - Enabled OCSP response cache file by default.

- v1.3.6 (December 1, 2016)

    - Upgraded ``cryptography`` to 1.5.3, ``pyOpenSSL`` to 16.2.0 and ``cffi`` to 1.9.1.

- v1.3.5 (November 17, 2016)

    - Fixed CA list cache race condition
    - Added retry intermittent 400 HTTP ``Bad Request`` error

- v1.3.4 (November 3, 2016)

    - Added ``quoted_name`` data type support for binding by SQLAlchemy
    - Not to compress ``parquiet`` file in PUT command

- v1.3.3 (October 20, 2016)

    - Downgraded ``botocore`` to 1.4.37 due to potential regression.
    - Increased the stability of PUT and GET commands

- v1.3.2 (October 12, 2016)

    - Upgraded ``botocore`` to 1.4.52.
    - Set the signature version to v4 to AWS client. This impacts ``PUT``, ``GET`` commands and fetching large result set.

- v1.3.1 (September 30, 2016)

    - Added an account name including subdomain.

- v1.3.0 (September 26, 2016)

    - Added support for the ``BINARY`` data type, which enables support for more Python data types:

        - Python 3:

            - ``bytes`` and ``bytearray`` can be used for binding.
            - ``bytes`` is also used for fetching ``BINARY`` data type.

        - Python 2:

            - ``bytearray`` can be used for binding
            - ``str`` is used for fetching ``BINARY`` data type.

    - Added ``proxy_user`` and ``proxy_password`` connection parameters for proxy servers that require authentication.

- v1.2.8 (August 16, 2016)

    - Upgraded ``botocore`` to 1.4.37.
    - Added ``Connection.execute_string`` and ``Connection.execute_stream`` to run multiple statements in a string and stream.
    - Increased the stability of fetching data for Python 2.
    - Refactored memory usage in fetching large result set (Work in Progress).

- v1.2.7 (July 31, 2016)

    - Fixed ``snowflake.cursor.rowcount`` for INSERT ALL.
    - Force OCSP cache invalidation after 24 hours for better security.
    - Use ``use_accelerate_endpoint`` in PUT and GET if Transfer acceleration is enabled for the S3 bucket.
    - Fixed the side effect of ``python-future`` that loads ``test.py`` in the current directory.

- v1.2.6 (July 13, 2016)

    - Fixed the AWS token renewal issue with PUT command when uploading uncompressed large files.

- v1.2.5 (July 8, 2016)

    - Added retry for errors ``S3UploadFailedError`` and ``RetriesExceededError`` in PUT and GET, respectively.

- v1.2.4 (July 6, 2016)

    - Added ``max_connection_pool`` parameter to Connection so that you can specify the maximum number of HTTP/HTTPS connections in the pool.
    - Minor enhancements for SnowSQL.

- v1.2.3 (June 29, 2016)

    - Fixed 404 issue in GET command. An extra slash character changed the S3 path and failed to identify the file to download.

- v1.2.2 (June 21, 2016)

    - Upgraded ``botocore`` to 1.4.26.
    - Added retry for 403 error when accessing S3.

- v1.2.1 (June 13, 2016)

    - Improved fetch performance for data types (part 2): DATE, TIME, TIMESTAMP, TIMESTAMP_LTZ, TIMESTAMP_NTZ and TIMESTAMP_TZ.

- v1.2.0 (June 10, 2016)

    - Improved fetch performance for data types (part 1): FIXED, REAL, STRING.

- v1.1.5 (June 2, 2016)

    - Upgraded ``boto3`` to 1.3.1 and ``botocore`` and 1.4.22.
    - Fixed ``snowflake.cursor.rowcount`` for DML by ``snowflake.cursor.executemany``.
    - Added ``numpy`` data type binding support. ``numpy.intN``, ``numpy.floatN`` and ``numpy.datetime64`` can be bound and fetched.

- v1.1.4 (May 21, 2016)

    - Upgraded ``cffi`` to 1.6.0.
    - Minor enhancements to SnowSQL.

- v1.1.3 (May 5, 2016)

    - Upgraded ``cryptography`` to 1.3.2.

- v1.1.2 (May 4, 2016)

    - Changed the dependency of ``tzlocal`` optional.
    - Fixed charmap error in OCSP checks.

- v1.1.1 (Apr 11, 2016)

    - Fixed OCSP revocation check issue with the new certificate and AWS S3.
    - Upgraded ``cryptography`` to 1.3.1 and ``pyOpenSSL`` to 16.0.0.

- v1.1.0 (Apr 4, 2016)

    - Added ``bzip2`` support in ``PUT`` command. This feature requires a server upgrade.
    - Replaced the self contained packages in ``snowflake._vendor`` with the dependency of ``boto3`` 1.3.0 and ``botocore`` 1.4.2.

- v1.0.7 (Mar 21, 2016)

    - Keep ``pyOpenSSL`` at 0.15.1.

- v1.0.6 (Mar 15, 2016)

    - Upgraded ``cryptography`` to 1.2.3.
    - Added support for ``TIME`` data type, which is now a Snowflake supported data type. This feature requires a server upgrade.
    - Added ``snowflake.connector.DistCursor`` to fetch the results in ``dict`` instead of ``tuple``.
    - Added compression to the SQL text and commands.

- v1.0.5 (Mar 1, 2016)

    - Upgraded ``cryptography`` to 1.2.2 and ``cffi`` to 1.5.2.
    - Fixed the conversion from ``TIMESTAMP_LTZ`` to datetime in queries.

- v1.0.4 (Feb 15, 2016)

    - Fixed the truncated parallel large result set.
    - Added retry OpenSSL low level errors ``ETIMEDOUT`` and ``ECONNRESET``.
    - Time out all HTTPS requests so that the Python Connector can retry the job or recheck the status.
    - Fixed the location of encrypted data for ``PUT`` command. They used to be in the same directory as the source data files.
    - Added support for renewing the AWS token used in ``PUT`` commands if the token expires.

- v1.0.3 (Jan 13, 2016)

    - Added support for the ``BOOLEAN`` data type (i.e. ``TRUE`` or ``FALSE``). This changes the behavior of the binding for the ``bool`` type object:

        - Previously, ``bool`` was bound as a numeric value (i.e. ``1`` for ``True``, ``0`` for ``False``).
        - Now, ``bool`` is bound as native SQL data (i.e. ``TRUE`` or ``FALSE``).

    - Added the ``autocommit`` method to the ``Connection`` object:

        - By default, ``autocommit`` mode is ON (i.e. each DML statement commits the change).
        - If ``autocommit`` mode is OFF, the ``commit`` and ``rollback`` methods are enabled.

    - Avoid segfault issue for ``cryptography`` 1.2 in Mac OSX by using 1.1 until resolved.

- v1.0.2 (Dec 15, 2015)

    - Upgraded ``boto3`` 1.2.2, ``botocore`` 1.3.12.
    - Removed ``SSLv3`` mapping from the initial table.

- v1.0.1 (Dec 8, 2015)

    - Minor bug fixes.

- v1.0.0 (Dec 1, 2015)

    - General Availability release.<|MERGE_RESOLUTION|>--- conflicted
+++ resolved
@@ -13,11 +13,8 @@
 
   - Added support for Vector types
   - Changed urllib3 version pin to only affect Python versions < 3.10.
-<<<<<<< HEAD
+  - Support for `private_key_file` and `private_key_file_pwd` connection parameters
   - Added a new flag `expired` to `SnowflakeConnection` class, that keeps track of whether the connection's master token has expired.
-=======
-  - Support for `private_key_file` and `private_key_file_pwd` connection parameters
->>>>>>> bf7a3c5d
 
 - v3.5.0(November 13,2023)
 
