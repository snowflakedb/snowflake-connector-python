--- conflicted
+++ resolved
@@ -13,11 +13,8 @@
   - Added the `oauth_credentials_in_body` parameter supporting an option to send the oauth client credentials in the request body
   - Fix retry behavior for `ECONNRESET` error
   - Added an option to exclude `botocore` and `boto3` dependencies by setting `SNOWFLAKE_NO_BOTO` environment variable during installation
-<<<<<<< HEAD
   - Revert changing exception type in case of token expired scenario for `Oauth` authenticator back to `DatabaseError`
-=======
   - Added support for pandas conversion for Day-time and Year-Month Interval types
->>>>>>> 2ea207a5
 
 - v3.17.4(September 22,2025)
   - Added support for intermediate certificates as roots when they are stored in the trust store
