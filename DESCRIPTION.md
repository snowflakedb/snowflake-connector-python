This package includes the Snowflake Connector for Python, which conforms to the Python DB API 2.0 specification:
https://www.python.org/dev/peps/pep-0249/

Snowflake Documentation is available at:
https://docs.snowflake.com/

Source code is also available at: https://github.com/snowflakedb/snowflake-connector-python

# Release Notes
<<<<<<< HEAD
- v4.1.1(November 20,2025)
=======
- v4.1.1(TBD)
  - Relaxed pandas dependency requirements for Python below 3.12.
  - Changed CRL cache cleanup background task to daemon to avoid blocking main thread.
- v4.1.0(November 18,2025)
>>>>>>> 69b32139
  - Added the `SNOWFLAKE_AUTH_FORCE_SERVER` environment variable to force the use of the local-listening server when using the `externalbrowser` auth method.
    - This allows headless environments (like Docker or Airflow) running locally to auth via a browser URL.
  - Fix compilation error when building from sources with libc++.
  - Pin lower versions of dependencies to oldest version without vulnerabilities.
  - Added no_proxy parameter for proxy configuration without using environmental variables.
  - Added OAUTH_AUTHORIZATION_CODE and OAUTH_CLIENT_CREDENTIALS to list of authenticators that don't require user to be set
  - Added `oauth_socket_uri` connection parameter allowing to separate server and redirect URIs for local OAuth server.
  - Made platform_detection logs silent and improved its timeout handling. Added support for ENV_VAR_DISABLE_PLATFORM_DETECTION environment variable.
  - Fixed FIPS environments md5 hash issues with multipart upload on Azure.

- v4.0.0(October 09,2025)
  - Added support for checking certificates revocation using revocation lists (CRLs)
  - Added `CERT_REVOCATION_CHECK_MODE` to `CLIENT_ENVIRONMENT`
  - Added the `workload_identity_impersonation_path` parameter to support service account impersonation for Workload Identity Federation on GCP and AWS workloads only
  - Fixed `get_results_from_sfqid` when using `DictCursor` and executing multiple statements at once
  - Added the `oauth_credentials_in_body` parameter supporting an option to send the oauth client credentials in the request body
  - Fix retry behavior for `ECONNRESET` error
  - Added an option to exclude `botocore` and `boto3` dependencies by setting `SNOWFLAKE_NO_BOTO` environment variable during installation
  - Revert changing exception type in case of token expired scenario for `Oauth` authenticator back to `DatabaseError`
  - Enhanced configuration file security checks with stricter permission validation.
    - Configuration files writable by group or others now raise a `ConfigSourceError` with detailed permission information, preventing potential credential tampering.
  - Fixed the return type of `SnowflakeConnection.cursor(cursor_class)` to match the type of `cursor_class`
  - Constrained the types of `fetchone`, `fetchmany`, `fetchall`
    - As part of this fix, `DictCursor` is no longer a subclass of `SnowflakeCursor`; use `SnowflakeCursorBase` as a superclass of both.
  - Fix "No AWS region was found" error if AWS region was set in `AWS_DEFAULT_REGION` variable instead of `AWS_REGION` for `WORKLOAD_IDENTITY` authenticator
  - Add `ocsp_root_certs_dict_lock_timeout` connection parameter to set the timeout (in seconds) for acquiring the lock on the OCSP root certs dictionary. Default value for this parameter is -1 which indicates no timeout.
  - Fixed behaviour of trying S3 Transfer Accelerate endpoint by default for internal stages, and always getting HTTP403 due to permissions missing on purpose. Now /accelerate is not attempted.

- v3.18.0(October 03,2025)
  - Added support for pandas conversion for Day-time and Year-Month Interval types

- v3.17.4(September 22,2025)
  - Added support for intermediate certificates as roots when they are stored in the trust store
  - Bumped up vendored `urllib3` to `2.5.0` and `requests` to `v2.32.5`
  - Dropped support for OpenSSL versions older than 1.1.1

- v3.17.3(September 02,2025)
  - Enhanced configuration file permission warning messages.
    - Improved warning messages for readable permission issues to include clear instructions on how to skip warnings using the `SF_SKIP_WARNING_FOR_READ_PERMISSIONS_ON_CONFIG_FILE` environment variable.
  - Fixed the bug with staging pandas dataframes on AWS - the regional endpoint is used when required
    - This addresses the issue with `create_dataframe` call on Snowpark

- v3.17.2(August 23,2025)
  - Fixed a bug where platform_detection was retrying failed requests with warnings to non-existent endpoints.
  - Added disabling endpoint-based platform detection by setting `platform_detection_timeout_seconds` to zero.

- v3.17.1(August 17,2025)
  - Added `infer_schema` parameter to `write_pandas` to perform schema inference on the passed data.
  - Namespace `snowlake` reverted back to non-module.

- v3.17.0(August 16,2025)
  - Added in-band HTTP exception telemetry.
  - Added an `unsafe_skip_file_permissions_check` flag to skip file permission checks on the cache and configuration.
  - Added `APPLICATION_PATH` within `CLIENT_ENVIRONMENT` to distinguish between multiple scripts using the Python Connector in the same environment.
  - Added basic JSON support for Interval types.
  - Added in-band OCSP exception telemetry.
  - Added support for new authentication methods with Workload Identity Federation (WIF).
    - Added the `WORKLOAD_IDENTITY` value for the authenticator type.
    - Added the `workload_identity_provider` and `workload_identity_entra_resource` parameters.
  - Added support for the `use_vectorized_scanner` parameter in the write_pandas function.
  - Added support of proxy setup using connection parameters without emitting environment variables.
  - Added populating of `type_code` in `ResultMetadata` for interval types.
  - Introduced the `snowflake_version` property to the connection.
  - Moved `OAUTH_TYPE` to `CLIENT_ENVIROMENT`.
  - Relaxed the `pyarrow` version constrain; versions >= 19 can now be used.
  - Disabled token caching for OAuth Client Credentials authentication.
  - Fixed OAuth authenticator values.
  - Fixed a bug where a PAT with an external session authenticator was used while `external_session_id` was not provided in `SnowflakeRestful.fetch`.
  - Fixed the case-sensitivity of `Oauth` and `programmatic_access_token` authenticator values.
  - Fixed unclear error messages for incorrect `authenticator` values.
  - Fixed GCS staging by ensuring the endpoint has a scheme.
  - Fixed a bug where time-zoned timestamps fetched as a `pandas.DataFrame` or `pyarrow.Table` would overflow due to unnecessary precision. A clear error will now be raised if an overflow cannot be prevented.

- v3.16.0(July 04,2025)
  - Bumped numpy dependency from <2.1.0 to <=2.2.4.
  - Added Windows support for Python 3.13.
  - Added `bulk_upload_chunks` parameter to `write_pandas` function. Setting this parameter to True changes the behaviour of write_pandas function to first write all the data chunks to the local disk and then perform the wildcard upload of the chunks folder to the stage. In default behaviour the chunks are being saved, uploaded and deleted one by one.
  - Added support for new authentication mechanism PAT with external session ID.
  - Added `client_fetch_use_mp` parameter that enables multiprocessed fetching of result batches.
  - Added basic arrow support for Interval types.
  - Fixed `write_pandas` special characters usage in the location name.
  - Fixed usage of `use_virtual_url` when building the location for gcs storage client.
  - Added support for Snowflake OAuth for local applications.

- v3.15.0(Apr 29,2025)
  - Bumped up min boto and botocore version to 1.24.
  - OCSP: terminate certificates chain traversal if a trusted certificate already reached.
  - Added new authentication methods support for programmatic access tokens (PATs), OAuth 2.0 Authorization Code Flow, OAuth 2.0 Client Credentials Flow, and OAuth Token caching.
    - For OAuth 2.0 Authorization Code Flow:
      - Added the `oauth_client_id`, `oauth_client_secret`, `oauth_authorization_url`, `oauth_token_request_url`, `oauth_redirect_uri`, `oauth_scope`, `oauth_disable_pkce`, `oauth_enable_refresh_tokens` and `oauth_enable_single_use_refresh_tokens` parameters.
      - Added the `OAUTH_AUTHORIZATION_CODE` value for the parameter authenticator.
    - For OAuth 2.0 Client Credentials Flow:
      - Added the `oauth_client_id`, `oauth_client_secret`, `oauth_token_request_url`, and `oauth_scope` parameters.
      - Added the `OAUTH_CLIENT_CREDENTIALS` value for the parameter authenticator.
    - For OAuth Token caching: Passing a username to driver configuration is required, and the `client_store_temporary_credential property` is to be set to `true`.

- v3.14.1(April 21, 2025)
  - Added support for Python 3.13.
    - NOTE: Windows 64 support is still experimental and should not yet be used for production environments.
  - Dropped support for Python 3.8.
  - Added basic decimal floating-point type support.
  - Added experimental authentication methods.
  - Added support of GCS regional endpoints.
  - Added support of GCS virtual urls. See more: https://cloud.google.com/storage/docs/request-endpoints#xml-api
  - Added `client_fetch_threads` experimental parameter to better utilize threads for fetching query results.
  - Added `check_arrow_conversion_error_on_every_column` connection property that can be set to `False` to restore previous behaviour in which driver will ignore errors until it occurs in the last column. This flag's purpose is to unblock workflows that may be impacted by the bugfix and will be removed in later releases.
  - Lowered log levels from info to debug for some of the messages to make the output easier to follow.
  - Allowed the connector to inherit a UUID4 generated upstream, provided in statement parameters (field: `requestId`), rather than automatically generate a UUID4 to use for the HTTP Request ID.
  - Improved logging in urllib3, boto3, botocore - assured data masking even after migration to the external owned library in the future.
  - Improved error message for client-side query cancellations due to timeouts.
  - Improved security and robustness for the temporary credentials cache storage.
  - Fixed a bug that caused driver to fail silently on `TO_DATE` arrow to python conversion when invalid date was followed by the correct one.
  - Fixed expired S3 credentials update and increment retry when expired credentials are found.
  - Deprecated `insecure_mode` connection property and replaced it with `disable_ocsp_checks` with the same behavior as the former property.

- v3.14.0(March 03, 2025)
  - Bumped pyOpenSSL dependency upper boundary from <25.0.0 to <26.0.0.
  - Added a <19.0.0 pin to pyarrow as a workaround to a bug affecting Azure Batch.
  - Optimized distribution package lookup to speed up import.
  - Fixed a bug where privatelink OCSP Cache url could not be determined if privatelink account name was specified in uppercase.
  - Added support for iceberg tables to `write_pandas`.
  - Fixed base64 encoded private key tests.
  - Fixed a bug where file permission check happened on Windows.
  - Added support for File types.
  - Added `unsafe_file_write` connection parameter that restores the previous behaviour of saving files downloaded with GET with 644 permissions.

- v3.13.2(January 29, 2025)
  - Changed not to use scoped temporary objects.

- v3.13.1(January 29, 2025)
  - Remedied SQL injection vulnerability in snowflake.connector.pandas_tools.write_pandas. See more https://github.com/snowflakedb/snowflake-connector-python/security/advisories/GHSA-2vpq-fh52-j3wv
  - Remedied vulnerability in deserialization of the OCSP response cache. See more: https://github.com/snowflakedb/snowflake-connector-python/security/advisories/GHSA-m4f6-vcj4-w5mx
  - Remedied vulnerability connected to cache files permissions. See more: https://github.com/snowflakedb/snowflake-connector-python/security/advisories/GHSA-r2x6-cjg7-8r43

- v3.13.0(January 23,2025)
  - Added a feature to limit the sizes of IO-bound ThreadPoolExecutors during PUT and GET commands.
  - Updated README.md to include instructions on how to verify package signatures using `cosign`.
  - Updated the log level for cursor's chunk rowcount from INFO to DEBUG.
  - Added a feature to verify if the connection is still good enough to send queries over.
  - Added support for base64-encoded DER private key strings in the `private_key` authentication type.

- v3.12.4(December 3,2024)
  - Fixed a bug where multipart uploads to Azure would be missing their MD5 hashes.
  - Fixed a bug where OpenTelemetry header injection would sometimes cause Exceptions to be thrown.
  - Fixed a bug where OCSP checks would throw TypeError and make mainly GCP blob storage unreachable.
  - Bumped pyOpenSSL dependency from >=16.2.0,<25.0.0 to >=22.0.0,<25.0.0.

- v3.12.3(October 25,2024)
  - Improved the error message for SSL-related issues to provide clearer guidance when an SSL error occurs.
  - Improved error message for SQL execution cancellations caused by timeout.

- v3.12.2(September 11,2024)
  - Improved error handling for asynchronous queries, providing more detailed and informative error messages when an async query fails.
  - Improved inference of top-level domains for accounts specifying a region in China, now defaulting to snowflakecomputing.cn.
  - Improved implementation of the `snowflake.connector.util_text.random_string` to reduce the likelihood of collisions.
  - Updated the log level for OCSP fail-open warning messages from ERROR to WARNING.

- v3.12.1(August 20,2024)
  - Fixed a bug that logged the session token when renewing a session.
  - Fixed a bug where disabling client telemetry did not work.
  - Fixed a bug where passing `login_timeout` as a string raised a `TypeError` during the login retry step.
  - Use `pathlib` instead of `os` for default config file location resolution.
  - Removed upper `cryptogaphy` version pin.
  - Removed reference to script `snowflake-export-certs` (its backing module was already removed long ago)
  - Enhanced retry mechanism for handling transient network failures during query result polling when no server response is received.

- v3.12.0(July 24,2024)
  - Set default connection timeout of 10 seconds and socket read timeout of 10 minutes for HTTP calls in file transfer.
  - Optimized `to_pandas()` performance by fully parallel downloading logic.
  - Fixed a bug that specifying client_session_keep_alive_heartbeat_frequency in snowflake-sqlalchemy could crash the connector.
  - Fixed incorrect type hint of connection parameter `private_key`.
  - Added support for connectivity to multiple domains.
  - Bumped keyring dependency from >=23.1.0,<25.0.0 to >=23.1.0,<26.0.0.
  - Disabled OOB Telemetry.

- v3.11.0(June 17,2024)
  - Added support for `token_file_path` connection parameter to read an OAuth token from a file when connecting to Snowflake.
  - Added support for `debug_arrow_chunk` connection parameter to allow debugging raw arrow data in case of arrow data parsing failure.
  - Added support for `disable_saml_url_check` connection parameter to disable SAML URL check in OKTA authentication.
  - Fixed a bug that OCSP certificate signed using SHA384 algorithm cannot be verified.
  - Fixed a bug that status code shown as uploaded when PUT command failed with 400 error.
  - Fixed a bug that a PermissionError was raised when the current user does not have the right permission on parent directory of config file path.
  - Fixed a bug that OCSP GET url is not encoded correctly when it contains a slash.
  - Fixed a bug that an SSO URL didn't accept `:` in a query parameter, for instance, `https://sso.abc.com/idp/startSSO.ping?PartnerSpId=https://xyz.snowflakecomputing.com/`.

- v3.10.1(May 21, 2024)

  - Removed an incorrect error log message that could occur during arrow data conversion.

- v3.10.0(April 29,2024)

  - Added support for structured types to fetch_pandas_all.
  - Fixed an issue relating to incorrectly formed China S3 endpoints.

- v3.9.1(April 22,2024)

  - Fixed an issue that caused a HTTP 400 error when connecting to a China endpoint.

- v3.9.0(April 20,2024)

  - Added easy logging configuration so that users can easily generate log file by setup log config in `$SNOWFLAKE_HOME/config.toml`.
  - Improved s3 acceleration logic when connecting to China endpoint.

- v3.8.1(April 09, 2024)

  - Reverted the change "Updated `write_pandas` to skip TABLE IF NOT EXISTS in truncate mode." introduced in v3.8.0 (yanked) as it's a breaking change. `write_pandas` will be fixed in the future in a non-breaking way.

- v3.8.0(April 04,2024)

  - Improved `externalbrowser` auth in containerized environments
    - Instruct browser to not fetch `/favicon` on success page
    - Simple retry strategy on empty socket.recv
    - Add `SNOWFLAKE_AUTH_SOCKET_REUSE_PORT` flag (usage: `SNOWFLAKE_AUTH_SOCKET_REUSE_PORT=true`) to set the underlying socket's `SO_REUSEPORT` flag (described in the [socket man page](https://man7.org/linux/man-pages/man7/socket.7.html))
      - Useful when the randomized port used in the localhost callback url is being followed before the container engine completes port forwarding to host
      - Statically map a port between your host and container and allow that port to be reused in rapid succession with:
         `SF_AUTH_SOCKET_PORT=3037 SNOWFLAKE_AUTH_SOCKET_REUSE_PORT=true poetry run python somescript.py`
    - Add `SNOWFLAKE_AUTH_SOCKET_MSG_DONTWAIT` flag (usage: `SNOWFLAKE_AUTH_SOCKET_MSG_DONTWAIT=true`) to make a non-blocking socket.recv call and retry on Error
      - Consider using this if running in a containerized environment and externalbrowser auth frequently hangs while waiting for callback
      - NOTE: this has not been tested extensively, but has been shown to improve the experience when using WSL
  - Added support for parsing structured type information in schema queries.
  - Bumped platformdirs from >=2.6.0,<4.0.0 to >=2.6.0,<5.0.0
  - Updated diagnostics to use system$allowlist instead of system$whitelist.
  - Updated `write_pandas` to skip TABLE IF NOT EXISTS in truncate mode.
  - Improved cleanup logic for connection to rely on interpreter shutdown instead of the `__del__` method.
  - Updated the logging level from INFO to DEBUG when logging the executed query using `SnowflakeCursor.execute`.
  - Fixed a bug that the truncated password in log is not masked.

- v3.7.1(February 21, 2024)

  - Bumped pandas dependency from >=1.0.0,<2.2.0 to >=1.0.0,<3.0.0.
  - Bumped cryptography dependency from <42.0.0,>=3.1.0 to >=3.1.0,<43.0.0.
  - Bumped pyOpenSSL dependency from >=16.2.0,<24.0.0 to >=16.2.0,<25.0.0.
  - Fixed a memory leak in decimal data conversion.
  - Fixed a bug where `write_pandas` wasn't truncating the target table.
  - Bumped keyring dependency lower bound to 23.1.0 to address security vulnerability.

- v3.7.0(January 25,2024)

  - Added a new boolean parameter `force_return_table` to `SnowflakeCursor.fetch_arrow_all` to force returning `pyarrow.Table` in case of zero rows.
  - Cleanup some C++ code warnings and performance issues.
  - Added support for Python 3.12
  - Make local testing more robust against implicit assumptions.
  - Fixed PyArrow Table type hinting
  - Added support for connecting using an existing connection via the session and master token.
  - Added support for connecting to Snowflake by authenticating with multiple SAML IDP using external browser.
  - Added support for structured types (OBJECT, MAP, ARRAY) to nanoarrow converters.
  - Fixed compilation issue due to missing cstdint header on gcc13.
  - Improved config permissions warning message.

- v3.6.0(December 09,2023)

  - Added support for Vector types
  - Changed urllib3 version pin to only affect Python versions < 3.10.
  - Support for `private_key_file` and `private_key_file_pwd` connection parameters
  - Added a new flag `expired` to `SnowflakeConnection` class, that keeps track of whether the connection's master token has expired.
  - Fixed a bug where date insertion failed when date format is set and qmark style binding is used.

- v3.5.0(November 13,2023)

  - Version 3.5.0 is the snowflake-connector-python purely built upon apache arrow-nanoarrow project.
    - Reduced the wheel size to ~1MB and installation size to ~5MB.
    - Removed a hard dependency on a specific version of pyarrow.
  - Deprecated the usage of the following class/variable/environment variable for the sake of pure nanoarrow converter:
    - Deprecated class `snowflake.connector.cursor.NanoarrowUsage`.
    - Deprecated environment variable `NANOARROW_USAGE`.
    - Deprecated module variable `snowflake.connector.cursor.NANOARROW_USAGE`.

- v3.4.1(November 08,2023)

  - Bumped vendored `urllib3` to 1.26.18
  - Bumped vendored `requests` to 2.31.0

- v3.4.0(November 03,2023)

  - Added support for `use_logical_type` in `write_pandas`.
  - Removed dependencies on pycryptodomex and oscrypto. All connections now go through OpenSSL via the cryptography library, which was already a dependency.
  - Fixed issue with ingesting files over 80 GB to S3.
  - Added the `backoff_policy` argument to `snowflake.connector.connect` allowing for configurable backoff policy between retries of failed requests. See available implementations in the `backoff_policies` module.
  - Added the `socket_timeout` argument to `snowflake.connector.connect` specifying socket read and connect timeout.
  - Fixed `login_timeout` and `network_timeout` behaviour. Retries of login and network requests are now properly halted after these timeouts expire.
  - Fixed bug for issue https://github.com/urllib3/urllib3/issues/1878 in vendored `urllib`.
  - Add User-Agent header for diagnostic report for tracking.

- v3.3.1(October 16,2023)

  - Added for non-Windows platforms command suggestions (chown/chmod) for insufficient file permissions of config files.
  - Fixed issue with connection diagnostics failing to complete certificate checks.
  - Fixed issue that arrow iterator causes `ImportError` when the c extensions are not compiled.

- v3.3.0(October 10,2023)

  - Updated to Apache arrow-nanoarrow project for result arrow data conversion.
  - Introduced the `NANOARROW_USAGE` environment variable to allows switching between the nanoarrow converter and the arrow converter. Valid values include:
    - `FOLLOW_SESSION_PARAMETER`, which uses the converter configured in the server.
    - `DISABLE_NANOARROW`, which uses arrow converter, overriding the server setting.
    - `ENABLE_NANOARROW`, which uses the nanoarrow converter, overriding the server setting.
  - Introduced the `snowflake.connector.cursor.NanoarrowUsage` enum, whose members include:
    - `NanoarrowUsage.FOLLOW_SESSION_PARAMETER`, which uses the converter configured in the server.
    - `NanoarrowUsage.DISABLE_NANOARROW`, which uses arrow converter, overriding the server setting.
    - `NanoarrowUsage.ENABLE_NANOARROW`, which uses the nanoarrow converter, overriding the server setting.
  - Introduced the `snowflake.connector.cursor.NANOARROW_USAGE` module variable to allow switching between the nanoarrow converter and the arrow converter. It works in conjunction with the `snowflake.connector.cursor.NanoarrowUsage` enum.
  - The newly-introduced environment variable, enum, and module variable are temporary. They will be removed in a future release when switch from arrow to nanoarrow for data conversion is complete.

- v3.2.1(September 26,2023)

  - Fixed a bug where url port and path were ignored in private link oscp retry.
  - Added thread safety in telemetry when instantiating multiple connections concurrently.
  - Bumped platformdirs dependency from >=2.6.0,<3.9.0 to >=2.6.0,<4.0.0.0 and made necessary changes to allow this.
  - Removed the deprecation warning from the vendored urllib3 about urllib3.contrib.pyopenssl deprecation.
  - Improved robustness in handling authentication response.

- v3.2.0(September 06,2023)

  - Made the ``parser`` -> ``manager`` renaming more consistent in ``snowflake.connector.config_manager`` module.
  - Added support for default values for ConfigOptions
  - Added default_connection_name to config.toml file

- v3.1.1(August 28,2023)

  - Fixed a bug in retry logic for okta authentication to refresh token.
  - Support `RSAPublicKey` when constructing `AuthByKeyPair` in addition to raw bytes.
  - Fixed a bug when connecting through SOCKS5 proxy, the attribute `proxy_header` is missing on `SOCKSProxyManager`.
  - Cherry-picked https://github.com/urllib3/urllib3/commit/fd2759aa16b12b33298900c77d29b3813c6582de onto vendored urllib3 (v1.26.15) to enable enforce_content_length by default.
  - Fixed a bug in tag generation of OOB telemetry event.

- v3.1.0(July 31,2023)

  - Added a feature that lets you add connection definitions to the `connections.toml` configuration file. A connection definition refers to a collection of connection parameters, for example, if you wanted to define a connection named `prod``:

    ```toml
    [prod]
    account = "my_account"
    user = "my_user"
    password = "my_password"
    ```
    By default, we look for the `connections.toml` file in the location specified in the `SNOWFLAKE_HOME` environment variable (default: `~/.snowflake`). If this folder does not exist, the Python connector looks for the file in the [platformdirs](https://github.com/platformdirs/platformdirs/blob/main/README.rst) location, as follows:

    - On Linux: `~/.config/snowflake/`,  but follows XDG settings
    - On Mac: `~/Library/Application Support/snowflake/`
    - On Windows: `%USERPROFILE%\AppData\Local\snowflake\`

    You can determine which file is used by running the following command:

    ```
    python -c "from snowflake.connector.constants import CONNECTIONS_FILE; print(str(CONNECTIONS_FILE))"
    ```
  - Bumped cryptography dependency from <41.0.0,>=3.1.0 to >=3.1.0,<42.0.0.
  - Improved OCSP response caching to remove tmp cache files on Windows.
  - Improved OCSP response caching to reduce the times of disk writing.
  - Added a parameter `server_session_keep_alive` in `SnowflakeConnection` that skips session deletion when client connection closes.
  - Tightened our pinning of platformdirs, to prevent their new releases breaking us.
  - Fixed a bug where SFPlatformDirs would incorrectly append application_name/version to its path.
  - Added retry reason for queries that are retried by the client.
  - Fixed a bug where `write_pandas` fails when user does not have the privilege to create stage or file format in the target schema, but has the right privilege for the current schema.
  - Remove Python 3.7 support.
  - Worked around a segfault which sometimes occurred during cache serialization in multi-threaded scenarios.
  - Improved error handling of connection reset error.
  - Fixed a bug about deleting the temporary files happened when running PUT command.
  - Allowed to pass `type_mapper` to `fetch_pandas_batches()` and `fetch_pandas_all()`.
  - Fixed a bug where pickle.dump segfaults during cache serialization in multi-threaded scenarios.
  - Improved retry logic for okta authentication to refresh token if authentication gets throttled.
  - Note that this release does not include the changes introduced in the previous 3.1.0a1 release. Those will be released at a later time.

- v3.0.4(May 23,2023)
  - Fixed a bug in which `cursor.execute()` could modify the argument statement_params dictionary object when executing a multistatement query.
  - Added the json_result_force_utf8_decoding connection parameter to force decoding JSON content in utf-8 when the result format is JSON.
  - Fixed a bug in which we cannot call `SnowflakeCursor.nextset` before fetching the result of the first query if the cursor runs an async multistatement query.
  - Bumped vendored library urllib3 to 1.26.15
  - Bumped vendored library requests to 2.29.0
  - Fixed a bug when `_prefetch_hook()` was not called before yielding results of `execute_async()`.
  - Fixed a bug where some ResultMetadata fields were marked as required when they were optional.
  - Bumped pandas dependency from <1.6.0,>=1.0.0 to >=1.0.0,<2.1.0
  - Fixed a bug where bulk insert converts date incorrectly.
  - Add support for Geometry types.

- v3.0.3(April 20, 2023)
  - Fixed a bug that prints error in logs for GET command on GCS.
  - Added a parameter that allows users to skip file uploads to stage if file exists on stage and contents of the file match.
  - Fixed a bug that occurred when writing a Pandas DataFrame with non-default index in `snowflake.connector.pandas_tool.write_pandas`.
  - Fixed a bug that occurred when writing a Pandas DataFrame with column names containing double quotes in `snowflake.connector.pandas_tool.write_pandas`.
  - Fixed a bug that occurred when writing a Pandas DataFrame with binary data in `snowflake.connector.pandas_tool.write_pandas`.
  - Improved type hint of `SnowflakeCursor.execute` method.
  - Fail instantly upon receiving `403: Forbidden` HTTP response for a login-request.
  - Improved GET logging to warn when downloading multiple files with the same name.

- v3.0.2(March 23, 2023)

  - Fixed a memory leak in the logging module of the Cython extension.
  - Fixed a bug where the `put` command on AWS raised `AttributeError` when uploading file composed of multiple parts.
  - Fixed a bug of incorrect type hints of `SnowflakeCursor.fetch_arrow_all` and `SnowflakeCursor.fetchall`.
  - Fixed a bug where `snowflake.connector.util_text.split_statements` swallows the final line break in the case when there are no space between lines.
  - Improved logging to mask tokens in case of errors.
  - Validate SSO URL before opening it in the browser for External browser authenticator.

- v3.0.1(February 28, 2023)

  - Improved the robustness of OCSP response caching to handle errors in cases of serialization and deserialization.
  - Updated async_executes method's doc-string.
  - Errors raised now have a query field that contains the SQL query that caused them when available.
  - Fixed a bug where MFA token caching would refuse to work until restarted instead of reauthenticating.
  - Replaced the dependency on setuptools in favor of packaging.
  - Fixed a bug where `AuthByKeyPair.handle_timeout` should pass keyword arguments instead of positional arguments when calling `AuthByKeyPair.prepare`.

- v3.0.0(January 26, 2023)

  - Fixed a bug where write_pandas did not use user-specified schema and database to create intermediate objects
  - Fixed a bug where HTTP response code of 429 were not retried
  - Fixed a bug where MFA token caching was not working
  - Bumped pyarrow dependency from >=8.0.0,<8.1.0 to >=10.0.1,<10.1.0
  - Bumped pyOpenSSL dependency from <23.0.0 to <24.0.0
  - During browser-based authentication, the SSO url is now printed before opening it in the browser
  - Increased the level of a log for when ArrowResult cannot be imported
  - Added a minimum MacOS version check when compiling C-extensions
  - Enabled `fetch_arrow_all` and `fetch_arrow_batches` to handle async query results

- v2.9.0(December 9, 2022)

  - Fixed a bug where the permission of the file downloaded via GET command is changed
  - Reworked authentication internals to allow users to plug custom key-pair authenticators
  - Multi-statement query execution is now supported through `cursor.execute` and `cursor.executemany`
    - The Snowflake parameter `MULTI_STATEMENT_COUNT` can be altered at the account, session, or statement level. An additional argument, `num_statements`, can be provided to `execute` to use this parameter at the statement level. It *must* be provided to `executemany` to submit a multi-statement query through the method. Note that bulk insert optimizations available through `executemany` are not available when submitting multi-statement queries.
      - By default the parameter is 1, meaning only a single query can be submitted at a time
      - Set to 0 to submit any number of statements in a multi-statement query
      - Set to >1 to submit the specified exact number of statements in a multi-statement query
    - Bindings are accepted in the same way for multi-statements as they are for single statement queries
    - Asynchronous multi-statement query execution is supported. Users should still use `get_results_from_sfqid` to retrieve results
    - To access the results of each query, users can call `SnowflakeCursor.nextset()` as specified in the DB 2.0 API (PEP-249), to iterate through each statements results
      - The first statement's results are accessible immediately after calling `execute` (or `get_results_from_sfqid` if asynchronous) through the existing `fetch*()` methods

- v2.8.3(November 28,2022)

  - Bumped cryptography dependency from <39.0.0 to <41.0.0
  - Fixed a bug where expired OCSP response cache caused infinite recursion during cache loading

- v2.8.2(November 18,2022)

  - Improved performance of OCSP response caching
  - During the execution of GET commands we no longer resolve target location on the local machine
  - Improved performance of regexes used for PUT/GET SQL statement detection. CVE-2022-42965

- v2.8.1(October 30,2022)

   - Bumped cryptography dependency from <37.0.0 to <39.0.0
   - Bumped pandas dependency from <1.5.0 to <1.6.0
   - Fixed a bug where write_pandas wouldn't write an empty DataFrame to Snowflake
   - When closing connection async query status checking is now parallelized
   - Fixed a bug where test logging would be enabled on Jenkins workers in non-Snowflake Jenkins machines
   - Enhanced the atomicity of write_pandas when overwrite is set to True

- v2.8.0(September 27,2022)

  - Fixed a bug where rowcount was deleted when the cursor was closed
  - Fixed a bug where extTypeName was used even when it was empty
  - Updated how telemetry entries are constructed
  - Added telemetry for imported root packages during run-time
  - Added telemetry for using write_pandas
  - Fixed missing dtypes when calling fetch_pandas_all() on empty result
  - The write_pandas function now supports providing additional arguments to be used by DataFrame.to_parquet
  - All optional parameters of write_pandas can now be provided to pd_writer and make_pd_writer to be used with DataFrame.to_sql

- v2.7.12(August 26,2022)

   - Fixed a bug where timestamps fetched as pandas.DataFrame or pyarrow.Table would overflow for the sake of unnecessary precision. In the case where an overflow cannot be prevented a clear error will be raised now.
   - Added in-file caching for OCSP response caching
   - The write_pandas function now supports transient tables through the new table_type argument which supersedes create_temp_table argument
   - Fixed a bug where calling fetch_pandas_batches incorrectly raised NotSupportedError after an async query was executed
   - Added support for OKTA Identity Engine

- v2.7.11(July 26,2022)

   - Added minimum version pin to typing_extensions

- v2.7.10(July 22,2022)

   - Release wheels are now built on manylinux2014
   - Bumped supported pyarrow version to >=8.0.0,<8.1.0
   - Updated vendored library versions requests to 2.28.1 and urllib3 to 1.26.10
   - Added in-memory cache to OCSP requests
   - Added overwrite option to write_pandas
   - Added attribute `lastrowid` to `SnowflakeCursor` in compliance with PEP249.
   - Fixed a bug where gzip compressed http requests might be garbled by an unflushed buffer
   - Added new connection diagnostics capabilities to snowflake-connector-python
   - Bumped numpy dependency from <1.23.0 to <1.24.0


- v2.7.9(June 26,2022)

   - Fixed a bug where errors raised during get_results_from_sfqid() were missing errno
   - Fixed a bug where empty results containing GEOGRAPHY type raised IndexError


- v2.7.8(May 28,2022)

   - Updated PyPi documentation link to python specific main page
   - Fixed an error message that appears when pandas optional dependency group is required but is not installed
   - Implemented the DB API 2 callproc() method
   - Fixed a bug where decryption took place before decompression when downloading files from stages
   - Fixed a bug where s3 accelerate configuration was handled incorrectly
   - Extra named arguments given executemany() are now forwarded to execute()
   - Automatically sets the application name to streamlit when streamlit is imported and application name was not explicitly set
   - Bumped pyopenssl dependency version to >=16.2.0,<23.0.0


- v2.7.7(April 30,2022)

   - Bumped supported pandas version to < 1.5.0
   - Fixed a bug where partner name (from SF_PARTNER environmental variable) was set after connection was established
   - Added a new _no_retry option to executing queries
   - Fixed a bug where extreme timestamps lost precision


- v2.7.6(March 17,2022)

   - Fixed missing python_requires tag in setup.cfg

- v2.7.5(March 17,2022)

   - Added an option for partners to inject their name through an environmental variable (SF_PARTNER)
   - Fixed a bug where we would not wait for input if a browser window couldn't be opened for SSO login
   - Deprecate support for Python 3.6
   - Exported a type definition for SnowflakeConnection
   - Fixed a bug where final Arrow table would contain duplicate index numbers when using fetch_pandas_all

- v2.7.4(February 05,2022)

   - Add Geography Types
   - Removing automated incident reporting code
   - Fixed a bug where circular reference would prevent garbage collection on some objects
   - Fixed a bug where `DatabaseError` was thrown when executing against a closed cursor instead of `InterfaceError`
   - Fixed a bug where calling `executemany` would crash if an iterator was supplied as args
   - Fixed a bug where violating `NOT NULL` constraint raised `DatabaseError` instead of `IntegrityError`

- v2.7.3(January 22,2022)

   - Fixed a bug where timezone was missing from retrieved Timestamp_TZ columns
   - Fixed a bug where a long running PUT/GET command could hit a Storage Credential Error while renewing credentials
   - Fixed a bug where py.typed was not being included in our release wheels
   - Fixed a bug where negative numbers were mangled when fetched with the connection parameter arrow_number_to_decimal
   - Improved the error message that is encountered when running GET for a non-existing file
   - Fixed rendering of our long description for PyPi
   - Fixed a bug where DUO authentication ran into errors if sms authentication was disabled for the user
   - Add the ability to auto-create a table when writing a pandas DataFrame to a Snowflake table
   - Bumped the maximum dependency version of numpy from <1.22.0 to <1.23.0

- v2.7.2(December 17,2021)

   - Added support for Python version 3.10.
   - Fixed an issue bug where _get_query_status failed if there was a network error.
   - Added the interpolate_empty_sequences connection parameter to control interpolating empty sequences into queries.
   - Fixed an issue where where BLOCKED was considered to be an error by is_an_error.
   - Added source field to Telemetry.
   - Increased the cryptography dependency version.
   - Increased the pyopenssl dependency version.
   - Fixed an issue where dbapi.Binary returned a string instead of bytes.
   - Increased the required version of numpy.
   - Increased the required version of keyring.
   - Fixed issue so that fetch functions now return a typed DataFrames and pyarrow Tables for empty results.
   - Added py.typed
   - Improved error messages for PUT/GET.
   - Added Cursor.query attribute for accessing last query.
   - Increased the required version of pyarrow.


- v2.7.1(November 19,2021)

   - Fixed a bug where uploading a streaming file with multiple parts did not work.
   - JWT tokens are now regenerated when a request is retired.
   - Updated URL escaping when uploading to AWS S3 to match how S3 escapes URLs.
   - Removed the unused s3_connection_pool_size connection parameter.
   - Blocked queries are now be considered to be still running.
   - Snowflake specific exceptions are now set using Exception arguments.
   - Fixed an issue where use_s3_regional_url was not set correctly by the connector.


- v2.7.0(October 25,2021)

   - Removing cloud sdks.snowflake-connector-python will not install them anymore. Recreate your virtualenv to get rid of unnecessary dependencies.
   - Include Standard C++ headers.
   - Update minimum dependency version pin of cryptography.
   - Fixed a bug where error number would not be added to Exception messages.
   - Fixed a bug where client_prefetch_threads parameter was not respected when pre-fetching results.
   - Update signature of SnowflakeCursor.execute's params argument.


- v2.6.2(September 27,2021)

   - Updated vendored urllib3 and requests versions.
   - Fixed a bug where GET commands would fail to download files from sub directories from stages.
   - Added a feature where where the connector will print the url it tried to open when it is unable to open it for external browser authentication.


- v2.6.1(September 16,2021)

   - Bump pandas version from <1.3 to <1.4
   - Fixing Python deprecation warnings.
   - Added more type-hints.
   - Marked HeartBeatTimer threads as daemon threads.
   - Force cast a column into integer in write_pandas to avoid a rare behavior that would lead to crashing.
   - Implement AWS signature V4 to new SDKless PUT and GET.
   - Removed a deprecated setuptools option from setup.py.
   - Fixed a bug where error logs would be printed for query executions that produce no results.
   - Fixed a bug where the temporary stage for bulk array inserts exists.


- v2.6.0(August 29,2021)

   - Internal change to the implementation of result fetching.
   - Upgraded Pyarrow version from 3.0 to 5.0.
   - Internal change to the implementation for PUT and GET. A new connection parameter use_new_put_get was added to toggle between implementations.
   - Fixed a bug where executemany did not detect the type of data it was inserting.
   - Updated the minimum Mac OSX build target from 10.13 to 10.14.


- v2.5.1(July 31,2021)

   - Fixes Python Connector bug that prevents the connector from using AWS S3 Regional URL. The driver currently overrides the regional URL information with the default S3 URL causing failure in PUT.


- v2.5.0(July 22,2021)

   - Fixed a bug in write_pandas when quote_identifiers is set to True the function would not actually quote column names.
   - Bumping idna dependency pin from <3,>=2.5 to >=2.5,<4
   - Fix describe method when running `insert into ...` commands


- v2.4.6(June 25,2021)

   - Fixed a potential memory leak.
   - Removed upper certifi version pin.
   - Updated vendored libraries , urllib(1.26.5) and requests(2.25.1).
   - Replace pointers with UniqueRefs.
   - Changed default value of client_session_keep_alive to None.
   - Added the ability to retrieve metadata/schema without executing the query (describe method).

- v2.4.5(June 15,2021)

   - Fix for incorrect JWT token invalidity when an account alias with a dash in it is used for regionless account URL.

- v2.4.4(May 30,2021)

   - Fixed a segfault issue when using DictCursor and arrow result format with out of range dates.
   - Adds new make_pd_writer helper function


- v2.4.3(April 29,2021)

   - Uses s3 regional URL in private links when a param is set.
   - New Arrow NUMBER to Decimal converter option.
   - Update pyopenssl requirement from <20.0.0,>=16.2.0 to >=16.2.0,<21.0.0.
   - Update pandas requirement from <1.2.0,>=1.0.0 to >=1.0.0,<1.3.0.
   - Update numpy requirement from <1.20.0 to <1.21.0.


- v2.4.2(April 03,2021)

   - PUT statements are now thread-safe.


- v2.4.1(March 04,2021)

   - Make connection object exit() aware of status of parameter `autocommit`


- v2.4.0(March 04,2021)

   - Added support for Python 3.9 and PyArrow 3.0.x.
   - Added support for the upcoming multipart PUT threshold keyword.
   - Added support for using the PUT command with a file-like object.
   - Added some compilation flags to ease building conda community package.
   - Removed the pytz pin because it doesn't follow semantic versioning release format.
   - Added support for optimizing batch inserts through bulk array binding.


- v2.3.10(February 01,2021)

   - Improved query ID logging and added request GUID logging.
   - For dependency checking, increased the version condition for the pyjwt package from <2.0.0 to <3.0.0.


- v2.3.9(January 27,2021)

   - The fix to add proper proxy CONNECT headers for connections made over proxies.


- v2.3.8(January 14,2021)

   - Arrow result conversion speed up.
   - Send all Python Connector exceptions to in-band or out-of-band telemetry.
   - Vendoring requests and urllib3 to contain OCSP monkey patching to our library only.
   - Declare dependency on setuptools.


- v2.3.7(December 10,2020)

   - Added support for upcoming downscoped GCS credentials.
   - Tightened the pyOpenSSL dependency pin.
   - Relaxed the boto3 dependency pin up to the next major release.
   - Relaxed the cffi dependency pin up to the next major release.
   - Added support for executing asynchronous queries.
   - Dropped support for Python 3.5.

- v2.3.6(November 16,2020)

   - Fixed a bug that was preventing the connector from working on Windows with Python 3.8.
   - Improved the string formatting in exception messages.
   - For dependency checking, increased the version condition for the cryptography package from <3.0.0 to <4.0.0.
   - For dependency checking, increased the version condition for the pandas package from <1.1 to <1.2.

- v2.3.5(November 03,2020)

   - Updated the dependency on the cryptography package from version 2.9.2 to 3.2.1.

- v2.3.4(October 26,2020)

   - Added an optional parameter to the write_pandas function to specify that identifiers should not be quoted before being sent to the server.
   - The write_pandas function now honors default and auto-increment values for columns when inserting new rows.
   - Updated the Python Connector OCSP error messages and accompanying telemetry Information.
   - Enabled the runtime pyarrow version verification to fail gracefully. Fixed a bug with AWS glue environment.
   - Upgraded the version of boto3 from 1.14.47 to 1.15.9.
   - Upgraded the version of idna from 2.9 to 2.10.

- v2.3.3(October 05,2020)

   - Simplified the configuration files by consolidating test settings.
   - In the Connection object, the execute_stream and execute_string methods now filter out empty lines from their inputs.

- v2.3.2(September 14,2020)

   - Fixed a bug where a file handler was not closed properly.
   - Fixed various documentation typos.

- v2.3.1(August 25,2020)

   - Fixed a bug where 2 constants were removed by mistake.

- v2.3.0(August 24,2020)

   - When the log level is set to DEBUG, log the OOB telemetry entries that are sent to Snowflake.
   - Fixed a bug in the PUT command where long running PUTs would fail to re-authenticate to GCP for storage.
   - Updated the minimum build target MacOS version to 10.13.

- v2.2.10(August 03,2020)

    - Improved an error message for when "pandas" optional dependency group is not installed and user tries to fetch data into a pandas DataFrame. It'll now point user to our online documentation.

- v2.2.9(July 13,2020)

    - Connection parameter validate_default_parameters now verifies known connection parameter names and types. It emits warnings for anything unexpected types or names.
    - Correct logging messages for compiled C++ code.
    - Fixed an issue in write_pandas with location determination when database, or schema name was included.
    - Bumped boto3 dependency version.
    - Fixed an issue where uploading a file with special UTF-8 characters in their names corrupted file.

- v2.2.8(June 22,2020)

    - Switched docstring style to Google from Epydoc and added automated tests to enforce the standard.
    - Fixed a memory leak in DictCursor's Arrow format code.

- v2.2.7(June 1,2020)

    - Support azure-storage-blob v12 as well as v2 (for Python 3.5.0-3.5.1) by Python Connector
    - Fixed a bug where temporary directory path was not Windows compatible in write_pandas function
    - Added out of band telemetry error reporting of unknown errors

- v2.2.6(May 11,2020)

    - Update Pyarrow version from 0.16.0 to 0.17.0 for Python connector
    - Remove more restrictive application name enforcement.
    - Missing keyring dependency will not raise an exception, only emit a debug log from now on.
    - Bumping boto3 to <1.14
    - Fix flake8 3.8.0 new issues
    - Implement Python log interceptor

- v2.2.5(April 30,2020)

    - Added more efficient way to ingest a pandas.Dataframe into Snowflake, located in snowflake.connector.pandas_tools
    - More restrictive application name enforcement and standardizing it with other Snowflake drivers
    - Added checking and warning for users when they have a wrong version of pyarrow installed

- v2.2.4(April 10,2020)

    - Emit warning only if trying to set different setting of use_openssl_only parameter

- v2.2.3(March 30,2020)

    - Secure SSO ID Token
    - Add use_openssl_only connection parameter, which disables the usage of pure Python cryptographic libraries for FIPS
    - Add manylinux1 as well as manylinux2010
    - Fix a bug where a certificate file was opened and never closed in snowflake-connector-python.
    - Fix python connector skips validating GCP URLs
    - Adds additional client driver config information to in band telemetry.

- v2.2.2(March 9,2020)

    - Fix retry with chunck_downloader.py for stability.
    - Support Python 3.8 for Linux and Mac.

- v2.2.1(February 18,2020)

    - Fix use DictCursor with execute_string #248

- v2.2.0(January 27,2020)

    - Drop Python 2.7 support
    - AWS: When OVERWRITE is false, which is set by default, the file is uploaded if no same file name exists in the stage. This used to check the content signature but it will no longer check. Azure and GCP already work this way.
    - Document Python connector dependencies on our GitHub page in addition to Snowflake docs.
    - Fix sqlalchemy and possibly python-connector warnings.
    - Fix GCP exception using the Python connector to PUT a file in a stage with auto_compress=false.
    - Bump up botocore requirements to 1.14.
    - Fix uppercaseing authenticator breaks Okta URL which may include case-sensitive elements(#257).
    - Fix wrong result bug while using fetch_pandas_all() to get fixed numbers with large scales.
    - Increase multi part upload threshold for S3 to 64MB.

- v2.1.3(January 06,2020)

    - Fix GCP Put failed after hours

- v2.1.2(December 16,2019)

    - Fix the arrow bundling issue for python connector on mac.
    - Fix the arrow dll bundle issue on windows.Add more logging.

- v2.1.1(December 12,2019)

    - Fix GZIP uncompressed content for Azure GET command.
    - Add support for GCS PUT and GET for private preview.
    - Support fetch as numpy value in arrow result format.
    - Fix NameError: name 'EmptyPyArrowIterator' is not defined for Mac.
    - Return empty dataframe for fetch_pandas_all() api if result set is empty.

- v2.1.0(December 2,2019)

    - Fix default `ssl_context` options
    - Pin more dependencies for Python Connector
    - Fix import of SnowflakeOCSPAsn1Crypto crashes Python on MacOS Catalina
    - Update the release note that 1.9.0 was removed
    - Support DictCursor for arrow result format
    - Upgrade Python's arrow lib to 0.15.1
    - Raise Exception when PUT fails to Upload Data
    - Handle year out of range correctly in arrow result format

- v2.0.4(November 13,2019)

    - Increase OCSP Cache expiry time from 24 hours to 120 hours.
    - Fix pyarrow cxx11 abi compatibility issue
    - Use new query result format parameter in python tests

- v2.0.3(November 1,2019)

    - Fix for ,Pandas fetch API did not handle the case that first chunk is empty correctly.
    - Updated with botocore, boto3 and requests packages to the latest version.
    - Pinned stable versions of Azure urllib3 packages.

- v2.0.2(October 21,2019)

    - Fix sessions remaining open even if they are disposed manually. Retry deleting session if the connection is explicitly closed.
    - Fix memory leak in the new fetch pandas API
    - Fix Auditwheel failed with python37
    - Reduce the footprint of Python Connector
    - Support asn1crypto 1.1.x
    - Ensure that the cython components are present for Conda package

- v2.0.1(October 04,2019)

    - Add asn1crypto requirement to mitigate incompatibility change

- v2.0.0(September 30,2019)

    - Release Python Connector 2.0.0 for Arrow format change.
    - Fix SF_OCSP_RESPONSE_CACHE_DIR referring to the OCSP cache response file directory and not the top level of directory.
    - Fix Malformed certificate ID key causes uncaught KeyError.
    - No retry for certificate errors.
    - Fix In-Memory OCSP Response Cache - PythonConnector
    - Move AWS_ID and AWS_SECRET_KEY to their newer versions in the Python client
    - Fix result set downloader for ijson 2.5
    - Make authenticator field case insensitive earlier
    - Update USER-AGENT to be consistent with new format
    - Update Python Driver URL Whitelist to support US Gov domain
    - Fix memory leak in python connector panda df fetch API

- v1.9.1(October 4,2019)

    - Add asn1crypto requirement to mitigate incompatibility change.

- v1.9.0(August 26,2019) **REMOVED from pypi due to dependency compatibility issues**

    - Implement converter for all arrow data types in python connector extension
    - Fix arrow error when returning empty result using python connecter
    - Fix OCSP responder hang, AttributeError: 'ReadTimeout' object has no attribute 'message'
    - Update OCSP Connection timeout.
    - Fix RevokedCertificateError OOB Telemetry events are not sent
    - Uncaught RevocationCheckError for FAIL_OPEN in create_pair_issuer_subject
    - Fix uncaught exception in generate_telemetry_data function
    - Fix connector looses context after connection drop/restore by retrying IncompleteRead error.
    - Make tzinfo class at the module level instead of inlining

- v1.8.7(August 12,2019)

    - Rewrote validateDefaultParameters to validate the database, schema and warehouse at connection time. False by default.
    - Fix OCSP Server URL problem in multithreaded env
    - Fix Azure Gov PUT and GET issue

- v1.8.6(July 29,2019)

    - Reduce retries for OCSP from Python Driver
    - Azure PUT issue: ValueError: I/O operation on closed file
    - Add client information to USER-AGENT HTTP header - PythonConnector
    - Better handling of OCSP cache download failure

- v1.8.5(July 15,2019)

    - Drop Python 3.4 support for Python Connector

- v1.8.4(July 01,2019)

    - Update Python Connector to discard invalid OCSP Responses while merging caches

- v1.8.3(June 17,2019)

    - Update Client Driver OCSP Endpoint URL for Private Link Customers
    - Ignore session gone 390111 when closing
    - Python3.4 using requests 2.21.0 needs older version of urllib3
    - Use Account Name for Global URL

- v1.8.2 (June 03,2019)

    - Pendulum datatype support

- v1.8.1 (May 20,2019)

    - Revoked OCSP Responses persists in Driver Cache + Logging Fix
    - Fixed DeprecationWarning: Using or importing the ABCs from 'collections' instead of from 'collections.abc' is deprecated

- v1.8.0 (May 10, 2019)

    - support ``numpy.bool_`` in binding type
    - Add Option to Skip Request Pooling
    - Add OCSP_MODE metric
    - Fixed PUT URI issue for Windows path
    - OCSP SoftFail

- v1.7.11 (April 22, 2019)

    - numpy timestamp with timezone support
    - qmark not binding None

- v1.7.10 (April 8, 2019)

    - Fix the incorrect custom Server URL in Python Driver for Privatelink

- v1.7.9 (March 25,2019)

    - Python Interim Solution for Custom Cache Server URL
    - Internal change for pending feature

- v1.7.8 (March 12,2019)

    - Add OCSP signing certificate validity check

- v1.7.7 (February 22,2019)

    - Skip HEAD operation when OVERWRITE=true for PUT
    - Update copyright year from 2018 to 2019 for Python

- v1.7.6 (February 08,2019)

    - Adjusted pyasn1 and pyasn1-module requirements for Python Connector
    - Added idna to setup.py. made pyasn1 optional for Python2

- v1.7.5 (January 25, 2019)

    - Incorporate "kwargs" style group of key-value pairs in connection's "execute_string" function.

- v1.7.4 (January 3, 2019)

    - Invalidate outdated OCSP response when checking cache hit
    - Made keyring use optional in Python Connector
    - Added SnowflakeNullConverter for Python Connector to skip all client side conversions
    - Honor ``CLIENT_PREFETCH_THREADS`` to download the result set.
    - Fixed the hang when region=us-west-2 is specified.
    - Added Python 3.7 tests

- v1.7.3 (December 11, 2018)

    - Improved the progress bar control for SnowSQL
    - Fixed PUT/GET progress bar for Azure

- v1.7.2 (December 4, 2018)

    - Refactored OCSP checks
    - Adjusted log level to mitigate confusions

- v1.7.1 (November 27, 2018)

    - Fixed regex pattern warning in cursor.py
    - Fixed 403 error for EU deployment
    - Fixed the epoch time to datetime object converter for Windoww

- v1.7.0 (November 13, 2018)

    - Internal change for pending feature.

- v1.6.12 (October 30, 2018)

    - Updated ``boto3`` and ``botocore`` version dependeny.
    - Catch socket.EAI_NONAME for localhost socket and raise a better error message
    - Added ``client_session_keep_alive_heartbeat_frequency`` to control heartbeat timings for ``client_session_keep_alive``.

- v1.6.11 (October 23, 2018)

    - Fixed exit_on_error=true didn't work if PUT / GET error occurs
    - Fixed a backslash followed by a quote in a literal was not taken into account.
    - Added ``request_guid`` to each HTTP request for tracing.

- v1.6.10 (September 25, 2018)

    - Added ``client_session_keep_alive`` support.
    - Fixed multiline double quote expressions PR #117 (@bensowden)
    - Fixed binding ``datetime`` for TIMESTAMP type in ``qmark`` binding mode. PR #118 (@rhlahuja)
    - Retry HTTP 405 to mitigate Nginx bug.
    - Accept consent response for id token cache. WIP.

- v1.6.9 (September 13, 2018)

    - Changed most INFO logs to DEBUG. Added INFO for key operations.
    - Fixed the URL query parser to get multiple values.

- v1.6.8 (August 30, 2018)

    - Updated ``boto3`` and ``botocore`` version dependeny.

- v1.6.7 (August 22, 2018)

    - Enforce virtual host URL for PUT and GET.
    - Added retryCount, clientStarTime for query-request for better service.

- v1.6.6 (August 9, 2018)

    - Replaced ``pycryptodome`` with ``pycryptodomex`` to avoid namespace conflict with ``PyCrypto``.
    - Fixed hang if the connection is not explicitly closed since 1.6.4.
    - Reauthenticate for externalbrowser while running a query.
    - Fixed remove_comments option for SnowSQL.

- v1.6.5 (July 13, 2018)

    - Fixed the current object cache in the connection for id token use.
    - Added no OCSP cache server use option.

- v1.6.4 (July 5, 2018)

    - Fixed div by zero for Azure PUT command.
    - Cache id token for SSO. This feature is WIP.
    - Added telemetry client and job timings by @dsouzam.

- v1.6.3 (June 14, 2018)

    - Fixed binding long value for Python 2.

- v1.6.2 (June 7, 2018)

    - Removes username restriction for OAuth. PR 86(@tjj5036)
    - Retry OpenSSL.SysError in tests
    - Updated concurrent insert test as the server improved.

- v1.6.1 (May 17, 2018)

    - Enable OCSP Dynamic Cache server for privatelink.
    - Ensure the type of ``login_timeout`` attribute is ``int``.

- v1.6.0 (May 3, 2018)

    - Enable OCSP Cache server by default.

- v1.5.8 (April 26, 2018)

    - Fixed PUT command error 'Server failed to authenticate the request. Make sure the value of Authorization header is formed correctly including the signature.' for Azure deployment.

- v1.5.7 (April 19, 2018)

    - Fixed object has no attribute errors in Python3 for Azure deployment.
    - Removed ContentEncoding=gzip from the header for PUT command. This caused COPY failure if autocompress=false.

- v1.5.6 (April 5, 2018)

    - Updated ``boto3`` and ``botocore`` version dependeny.

- v1.5.5 (March 22, 2018)

    - Fixed TypeError: list indices must be integers or slices, not str. PR/Issue 75 (@daniel-sali).
    - Updated ``cryptography`` dependency.

- v1.5.4 (March 15, 2018)

    - Tightened ``pyasn`` and ``pyasn1-modules`` version requirements
    - Added OS and OS_VERSION session info.
    - Relaxed ``pycryptodome`` version requirements. No 3.5.0 should be used.

- v1.5.3 (March 9, 2018)

    - Pulled back ``pyasn1`` for OCSP check in Python 2. Python 3 continue using ``asn1crypto`` for better performance.
    - Limit the upper bound of ``pycryptodome`` version to less than 3.5.0 for Issue 65.

- v1.5.2 (March 1, 2018)

    - Fixed failue in case HOME/USERPROFILE is not set.
    - Updated ``boto3`` and ``botocore`` version dependeny.

- v1.5.1 (February 15, 2018)

    - Prototyped oauth. Won't work without the server change.
    - Retry OCSP data parse failure
    - Fixed paramstyle=qmark binding for SQLAlchemy

- v1.5.0 (January 26, 2018)

    - Removed ``pyasn1`` and ``pyasn1-modules`` from the dependency.
    - Prototyped key pair authentication.
    - Fixed OCSP response cache expiration check.

- v1.4.17 (January 19, 2018)

    - Adjusted ``pyasn1`` and ``pyasn1-modules`` version dependency. PR 48 (@baxen)
    - Started replacing ``pyasn1`` with ``asn1crypto`` Not activated yet.

- v1.4.16 (January 16, 2018)

    - Added OCSP cache related tools.

- v1.4.15 (January 11, 2018)

    - Added OCSP cache server option.

- v1.4.14 (December 14, 2017)

    - Improved OCSP response dump util.

- v1.4.13 (November 30, 2017)

    - Updated ``boto3`` and ``botocore`` version dependeny.

- v1.4.12 (November 16, 2017)

    - Added ``qmark`` and ``numeric`` paramstyle support for server side binding.
    - Added ``timezone`` session parameter support to connections.
    - Fixed a file handler leak in OCSP checks.

- v1.4.11 (November 9, 2017)

    - Fixed Azure PUT command to use AES CBC key encryption.
    - Added retry for intermittent PyAsn1Error.

- v1.4.10 (October 26, 2017)

    - Added Azure support for PUT and GET commands.
    - Updated ``cryptography``, ``boto3`` and ``botocore`` version dependeny.

- v1.4.9 (October 10, 2017)

    - Fixed a regression caused by ``pyasn1`` upgrade.

- v1.4.8 (October 5, 2017)

    - Updated Fed/SSO parameters. The production version of Fed/SSO from Python Connector requires this version.
    - Refactored for Azure support
    - Set CLIENT_APP_ID and CLIENT_APP_VERSION in all requests
    - Support new behaviors of newer version of ``pyasn1``. Relaxed the dependency.
    - Making socket timeout same as the login time
    - Fixed the case where no error message is attached.

- v1.4.7 (September 20, 2017)

    - Refresh AWS token in PUT command if S3UploadFailedError includes the ExpiredToken error
    - Retry all of 5xx in connection

- v1.4.6 (September 14, 2017)

    - Mitigated sigint handler config failure for SQLAlchemy
    - Improved the message for invalid SSL certificate error
    - Retry forever for query to mitigate 500 errors

- v1.4.5 (August 31, 2017)

    - Fixed regression in #34 by rewriting SAML 2.0 compliant service application support.
    - Cleaned up logger by moving instance to module.

- v1.4.4 (August 24, 2017)

    - Fixed Azure blob certificate issue. OCSP response structure bug fix
    - Added SAML 2.0 compliant service application support. preview feature.
    - Upgraded SSL wrapper with the latest urllib3 pyopenssl glue module. It uses kqueue, epoll or poll in replacement of select to read data from socket if available.

- v1.4.3 (August 17, 2017)

    - Changed the log levels for some messages from ERROR to DEBUG to address confusion as real incidents. In fact, they are not real issues but signals for connection retry.
    - Added ``certifi`` to the dependent component list to mitigate CA root certificate out of date issue.
    - Set the maximum versions of dependent components ``boto3`` and ``botocore``.
    - Updated ``cryptography`` and ``pyOpenSSL`` version dependeny change.
    - Added a connection parameter ``validate_default_parameters`` to validate the default database, schema and warehouse. If the specified object doesn't exist, it raises an error.

- v1.4.2 (August 3, 2017)

    - Fixed retry HTTP 400 in upload file when AWS token expires
    - Relaxed the version of dependent components ``pyasn1`` and ``pyasn1-modules``

- v1.4.1 (July 26, 2017)

    - Pinned ``pyasn1`` and ``pyasn1-modules`` versions to 0.2.3 and 0.0.9, respectively

- v1.4.0 (July 6, 2017)

    - Relaxed the versions of dependent components ``boto3``, ``botocore``, ``cffi`` and ``cryptography`` and ``pyOpenSSL``
    - Minor improvements in OCSP response file cache

- v1.3.18 (June 15, 2017)

    - Fixed OCSP response cache file not found issue on Windows. Drive letter was taken off
    - Use less restrictive cryptography>=1.7,<1.8
    - Added ORC detection in PUT command

- v1.3.17 (June 1, 2017)

    - Timeout OCSP request in 60 seconds and retry
    - Set autocommit and abort_detached_query session parameters in authentication time if specified
    - Fixed cross region stage issue. Could not get files in us-west-2 region S3 bucket from us-east-1

- v1.3.16 (April 20, 2017)

    - Fixed issue in fetching ``DATE`` causing [Error 22] Invalid argument on Windows
    - Retry on ``RuntimeError`` in requests

- v1.3.15 (March 30, 2017)

    - Refactored data converters in fetch to improve performance
    - Fixed timestamp format FF to honor the scale of data type
    - Improved the security of OKTA authentication with hostname verifications
    - Retry PUT on the error ``OpenSSL.SSL.SysCallError`` 10053 with lower concurrency
    - Added ``raw_msg`` attribute to ``Error`` class
    - Refactored session managements

- v1.3.14 (February 24, 2017)

    - Improved PUT and GET error handler.
    - Added proxy support to OCSP checks.
    - Use proxy parameters for PUT and GET commands.
    - Added ``sfqid`` and ``sqlstate`` to the results from query results.
    - Fixed the connection timeout calculation based on ``login_timeout`` and ``network_timeout``.
    - Improved error messages in case of 403, 502 and 504 HTTP reponse code.
    - Upgraded ``cryptography`` to 1.7.2, ``boto3`` to 1.4.4 and ``botocore`` to 1.5.14.
    - Removed explicit DNS lookup for OCSP URL.

- v1.3.13 (February 9, 2017)

    - Fixed AWS SQS connection error with OCSP checks
    - Added ``login_timeout`` and ``network_timeout`` parameters to the ``Connection`` objects.
    - Fixed forbidden access error handing

- v1.3.12 (February 2, 2017)

    - Fixed ``region`` parameter. One character was truncated from the tail of account name
    - Improved performance of fetching data by refactoring fetchone method

- v1.3.11 (January 27, 2017)

    - Fixed the regression in 1.3.8 that caused intermittent 504 errors

- v1.3.10 (January 26, 2017)

    - Compress data in HTTP requests at all times except empty data or OKTA request
    - Refactored FIXED, REAL and TIMESTAMP data fetch to improve performance. This mainly impacts SnowSQL
    - Added ``region`` option to support EU deployments better
    - Increased the retry counter for OCSP servers to mitigate intermittent failure
    - Refactored HTTP access retry logic

- v1.3.9 (January 16, 2017)

    - Upgraded ``botocore`` to 1.4.93 to fix and ``boto3`` to 1.4.3 to fix the HTTPS request failure in Python 3.6
    - Fixed python2 incomaptible import http.client
    - Retry OCSP validation in case of non-200 HTTP code returned

- v1.3.8 (January 12, 2017)

    - Convert non-UTF-8 data in the large result set chunk to Unicode replacement characters to avoid decode error.
    - Updated copyright year to 2017.
    - Use `six` package to support both PY2 and PY3 for some functions
    - Upgraded ``cryptography`` to 1.7.1 to address MacOS Python 3.6 build issue.
    - Fixed OverflowError caused by invalid range of timetamp data for SnowSQL.

- v1.3.7 (December 8, 2016)

    - Increased the validity date acceptance window to prevent OCSP returning invalid responses due to out-of-scope validity dates for certificates.
    - Enabled OCSP response cache file by default.

- v1.3.6 (December 1, 2016)

    - Upgraded ``cryptography`` to 1.5.3, ``pyOpenSSL`` to 16.2.0 and ``cffi`` to 1.9.1.

- v1.3.5 (November 17, 2016)

    - Fixed CA list cache race condition
    - Added retry intermittent 400 HTTP ``Bad Request`` error

- v1.3.4 (November 3, 2016)

    - Added ``quoted_name`` data type support for binding by SQLAlchemy
    - Not to compress ``parquiet`` file in PUT command

- v1.3.3 (October 20, 2016)

    - Downgraded ``botocore`` to 1.4.37 due to potential regression.
    - Increased the stability of PUT and GET commands

- v1.3.2 (October 12, 2016)

    - Upgraded ``botocore`` to 1.4.52.
    - Set the signature version to v4 to AWS client. This impacts ``PUT``, ``GET`` commands and fetching large result set.

- v1.3.1 (September 30, 2016)

    - Added an account name including subdomain.

- v1.3.0 (September 26, 2016)

    - Added support for the ``BINARY`` data type, which enables support for more Python data types:

        - Python 3:

            - ``bytes`` and ``bytearray`` can be used for binding.
            - ``bytes`` is also used for fetching ``BINARY`` data type.

        - Python 2:

            - ``bytearray`` can be used for binding
            - ``str`` is used for fetching ``BINARY`` data type.

    - Added ``proxy_user`` and ``proxy_password`` connection parameters for proxy servers that require authentication.

- v1.2.8 (August 16, 2016)

    - Upgraded ``botocore`` to 1.4.37.
    - Added ``Connection.execute_string`` and ``Connection.execute_stream`` to run multiple statements in a string and stream.
    - Increased the stability of fetching data for Python 2.
    - Refactored memory usage in fetching large result set (Work in Progress).

- v1.2.7 (July 31, 2016)

    - Fixed ``snowflake.cursor.rowcount`` for INSERT ALL.
    - Force OCSP cache invalidation after 24 hours for better security.
    - Use ``use_accelerate_endpoint`` in PUT and GET if Transfer acceleration is enabled for the S3 bucket.
    - Fixed the side effect of ``python-future`` that loads ``test.py`` in the current directory.

- v1.2.6 (July 13, 2016)

    - Fixed the AWS token renewal issue with PUT command when uploading uncompressed large files.

- v1.2.5 (July 8, 2016)

    - Added retry for errors ``S3UploadFailedError`` and ``RetriesExceededError`` in PUT and GET, respectively.

- v1.2.4 (July 6, 2016)

    - Added ``max_connection_pool`` parameter to Connection so that you can specify the maximum number of HTTP/HTTPS connections in the pool.
    - Minor enhancements for SnowSQL.

- v1.2.3 (June 29, 2016)

    - Fixed 404 issue in GET command. An extra slash character changed the S3 path and failed to identify the file to download.

- v1.2.2 (June 21, 2016)

    - Upgraded ``botocore`` to 1.4.26.
    - Added retry for 403 error when accessing S3.

- v1.2.1 (June 13, 2016)

    - Improved fetch performance for data types (part 2): DATE, TIME, TIMESTAMP, TIMESTAMP_LTZ, TIMESTAMP_NTZ and TIMESTAMP_TZ.

- v1.2.0 (June 10, 2016)

    - Improved fetch performance for data types (part 1): FIXED, REAL, STRING.

- v1.1.5 (June 2, 2016)

    - Upgraded ``boto3`` to 1.3.1 and ``botocore`` and 1.4.22.
    - Fixed ``snowflake.cursor.rowcount`` for DML by ``snowflake.cursor.executemany``.
    - Added ``numpy`` data type binding support. ``numpy.intN``, ``numpy.floatN`` and ``numpy.datetime64`` can be bound and fetched.

- v1.1.4 (May 21, 2016)

    - Upgraded ``cffi`` to 1.6.0.
    - Minor enhancements to SnowSQL.

- v1.1.3 (May 5, 2016)

    - Upgraded ``cryptography`` to 1.3.2.

- v1.1.2 (May 4, 2016)

    - Changed the dependency of ``tzlocal`` optional.
    - Fixed charmap error in OCSP checks.

- v1.1.1 (Apr 11, 2016)

    - Fixed OCSP revocation check issue with the new certificate and AWS S3.
    - Upgraded ``cryptography`` to 1.3.1 and ``pyOpenSSL`` to 16.0.0.

- v1.1.0 (Apr 4, 2016)

    - Added ``bzip2`` support in ``PUT`` command. This feature requires a server upgrade.
    - Replaced the self contained packages in ``snowflake._vendor`` with the dependency of ``boto3`` 1.3.0 and ``botocore`` 1.4.2.

- v1.0.7 (Mar 21, 2016)

    - Keep ``pyOpenSSL`` at 0.15.1.

- v1.0.6 (Mar 15, 2016)

    - Upgraded ``cryptography`` to 1.2.3.
    - Added support for ``TIME`` data type, which is now a Snowflake supported data type. This feature requires a server upgrade.
    - Added ``snowflake.connector.DistCursor`` to fetch the results in ``dict`` instead of ``tuple``.
    - Added compression to the SQL text and commands.

- v1.0.5 (Mar 1, 2016)

    - Upgraded ``cryptography`` to 1.2.2 and ``cffi`` to 1.5.2.
    - Fixed the conversion from ``TIMESTAMP_LTZ`` to datetime in queries.

- v1.0.4 (Feb 15, 2016)

    - Fixed the truncated parallel large result set.
    - Added retry OpenSSL low level errors ``ETIMEDOUT`` and ``ECONNRESET``.
    - Time out all HTTPS requests so that the Python Connector can retry the job or recheck the status.
    - Fixed the location of encrypted data for ``PUT`` command. They used to be in the same directory as the source data files.
    - Added support for renewing the AWS token used in ``PUT`` commands if the token expires.

- v1.0.3 (Jan 13, 2016)

    - Added support for the ``BOOLEAN`` data type (i.e. ``TRUE`` or ``FALSE``). This changes the behavior of the binding for the ``bool`` type object:

        - Previously, ``bool`` was bound as a numeric value (i.e. ``1`` for ``True``, ``0`` for ``False``).
        - Now, ``bool`` is bound as native SQL data (i.e. ``TRUE`` or ``FALSE``).

    - Added the ``autocommit`` method to the ``Connection`` object:

        - By default, ``autocommit`` mode is ON (i.e. each DML statement commits the change).
        - If ``autocommit`` mode is OFF, the ``commit`` and ``rollback`` methods are enabled.

    - Avoid segfault issue for ``cryptography`` 1.2 in Mac OSX by using 1.1 until resolved.

- v1.0.2 (Dec 15, 2015)

    - Upgraded ``boto3`` 1.2.2, ``botocore`` 1.3.12.
    - Removed ``SSLv3`` mapping from the initial table.

- v1.0.1 (Dec 8, 2015)

    - Minor bug fixes.

- v1.0.0 (Dec 1, 2015)

    - General Availability release.<|MERGE_RESOLUTION|>--- conflicted
+++ resolved
@@ -7,14 +7,10 @@
 Source code is also available at: https://github.com/snowflakedb/snowflake-connector-python
 
 # Release Notes
-<<<<<<< HEAD
-- v4.1.1(November 20,2025)
-=======
 - v4.1.1(TBD)
   - Relaxed pandas dependency requirements for Python below 3.12.
   - Changed CRL cache cleanup background task to daemon to avoid blocking main thread.
 - v4.1.0(November 18,2025)
->>>>>>> 69b32139
   - Added the `SNOWFLAKE_AUTH_FORCE_SERVER` environment variable to force the use of the local-listening server when using the `externalbrowser` auth method.
     - This allows headless environments (like Docker or Airflow) running locally to auth via a browser URL.
   - Fix compilation error when building from sources with libc++.
