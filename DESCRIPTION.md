This package includes the Snowflake Connector for Python, which conforms to the Python DB API 2.0 specification:
https://www.python.org/dev/peps/pep-0249/

Snowflake Documentation is available at:
https://docs.snowflake.com/

Source code is also available at: https://github.com/snowflakedb/snowflake-connector-python

# Release Notes

- v3.0.3(TBD)

  - Fixed a bug that prints error in logs for GET command on GCS.
  - Added a parameter that allows users to skip file uploads to stage if file exists on stage and contents of the file match.
<<<<<<< HEAD
  - Improved type hint of `SnowflakeCursor.execute` method.
=======
  - Fixed a bug when writing a Pandas Dataframe with non-default index.
>>>>>>> fa61c6bc

- v3.0.2(March 23, 2023)

  - Fixed a memory leak in the logging module of the Cython extension.
  - Fixed a bug where the `put` command on AWS raised `AttributeError` when uploading file composed of multiple parts.
  - Fixed a bug of incorrect type hints of `SnowflakeCursor.fetch_arrow_all` and `SnowflakeCursor.fetchall`.
  - Fixed a bug where `snowflake.connector.util_text.split_statements` swallows the final line break in the case when there are no space between lines.
  - Improved logging to mask tokens in case of errors.
  - Validate SSO URL before opening it in the browser for External browser authenticator.

- v3.0.1(February 28, 2023)

  - Improved the robustness of OCSP response caching to handle errors in cases of serialization and deserialization.
  - Updated async_executes method's doc-string.
  - Errors raised now have a query field that contains the SQL query that caused them when available.
  - Fixed a bug where MFA token caching would refuse to work until restarted instead of reauthenticating.
  - Replaced the dependency on setuptools in favor of packaging.
  - Fixed a bug where `AuthByKeyPair.handle_timeout` should pass keyword arguments instead of positional arguments when calling `AuthByKeyPair.prepare`.

- v3.0.0(January 26, 2023)

  - Fixed a bug where write_pandas did not use user-specified schema and database to create intermediate objects
  - Fixed a bug where HTTP response code of 429 were not retried
  - Fixed a bug where MFA token caching was not working
  - Bumped pyarrow dependency from >=8.0.0,<8.1.0 to >=10.0.1,<10.1.0
  - Bumped pyOpenSSL dependency from <23.0.0 to <24.0.0
  - During browser-based authentication, the SSO url is now printed before opening it in the browser
  - Increased the level of a log for when ArrowResult cannot be imported
  - Added a minimum MacOS version check when compiling C-extensions
  - Enabled `fetch_arrow_all` and `fetch_arrow_batches` to handle async query results

- v2.9.0(December 9, 2022)

  - Fixed a bug where the permission of the file downloaded via GET command is changed
  - Reworked authentication internals to allow users to plug custom key-pair authenticators
  - Multi-statement query execution is now supported through `cursor.execute` and `cursor.executemany`
    - The Snowflake parameter `MULTI_STATEMENT_COUNT` can be altered at the account, session, or statement level. An additional argument, `num_statements`, can be provided to `execute` to use this parameter at the statement level. It *must* be provided to `executemany` to submit a multi-statement query through the method. Note that bulk insert optimizations available through `executemany` are not available when submitting multi-statement queries.
      - By default the parameter is 1, meaning only a single query can be submitted at a time
      - Set to 0 to submit any number of statements in a multi-statement query
      - Set to >1 to submit the specified exact number of statements in a multi-statement query
    - Bindings are accepted in the same way for multi-statements as they are for single statement queries
    - Asynchronous multi-statement query execution is supported. Users should still use `get_results_from_sfqid` to retrieve results
    - To access the results of each query, users can call `SnowflakeCursor.nextset()` as specified in the DB 2.0 API (PEP-249), to iterate through each statements results
      - The first statement's results are accessible immediately after calling `execute` (or `get_results_from_sfqid` if asynchronous) through the existing `fetch*()` methods

- v2.8.3(November 28,2022)

  - Bumped cryptography dependency from <39.0.0 to <41.0.0
  - Fixed a bug where expired OCSP response cache caused infinite recursion during cache loading

- v2.8.2(November 18,2022)

  - Improved performance of OCSP response caching
  - During the execution of GET commands we no longer resolve target location on the local machine
  - Improved performance of regexes used for PUT/GET SQL statement detection. CVE-2022-42965

- v2.8.1(October 30,2022)

   - Bumped cryptography dependency from <37.0.0 to <39.0.0
   - Bumped pandas dependency from <1.5.0 to <1.6.0
   - Fixed a bug where write_pandas wouldn't write an empty DataFrame to Snowflake
   - When closing connection async query status checking is now parallelized
   - Fixed a bug where test logging would be enabled on Jenkins workers in non-Snowflake Jenkins machines
   - Enhanced the atomicity of write_pandas when overwrite is set to True

- v2.8.0(September 27,2022)

  - Fixed a bug where rowcount was deleted when the cursor was closed
  - Fixed a bug where extTypeName was used even when it was empty
  - Updated how telemetry entries are constructed
  - Added telemetry for imported root packages during run-time
  - Added telemetry for using write_pandas
  - Fixed missing dtypes when calling fetch_pandas_all() on empty result
  - The write_pandas function now supports providing additional arguments to be used by DataFrame.to_parquet
  - All optional parameters of write_pandas can now be provided to pd_writer and make_pd_writer to be used with DataFrame.to_sql

- v2.7.12(August 26,2022)

   - Fixed a bug where timestamps fetched as pandas.DataFrame or pyarrow.Table would overflow for the sake of unnecessary precision. In the case where an overflow cannot be prevented a clear error will be raised now.
   - Added in-file caching for OCSP response caching
   - The write_pandas function now supports transient tables through the new table_type argument which supersedes create_temp_table argument
   - Fixed a bug where calling fetch_pandas_batches incorrectly raised NotSupportedError after an async query was executed
   - Added support for OKTA Identity Engine

- v2.7.11(July 26,2022)

   - Added minimum version pin to typing_extensions

- v2.7.10(July 22,2022)

   - Release wheels are now built on manylinux2014
   - Bumped supported pyarrow version to >=8.0.0,<8.1.0
   - Updated vendored library versions requests to 2.28.1 and urllib3 to 1.26.10
   - Added in-memory cache to OCSP requests
   - Added overwrite option to write_pandas
   - Added attribute `lastrowid` to `SnowflakeCursor` in compliance with PEP249.
   - Fixed a bug where gzip compressed http requests might be garbled by an unflushed buffer
   - Added new connection diagnostics capabilities to snowflake-connector-python
   - Bumped numpy dependency from <1.23.0 to <1.24.0


- v2.7.9(June 26,2022)

   - Fixed a bug where errors raised during get_results_from_sfqid() were missing errno
   - Fixed a bug where empty results containing GEOGRAPHY type raised IndexError


- v2.7.8(May 28,2022)

   - Updated PyPi documentation link to python specific main page
   - Fixed an error message that appears when pandas optional dependency group is required but is not installed
   - Implemented the DB API 2 callproc() method
   - Fixed a bug where decryption took place before decompression when downloading files from stages
   - Fixed a bug where s3 accelerate configuration was handled incorrectly
   - Extra named arguments given executemany() are now forwarded to execute()
   - Automatically sets the application name to streamlit when streamlit is imported and application name was not explicitly set
   - Bumped pyopenssl dependency version to >=16.2.0,<23.0.0


- v2.7.7(April 30,2022)

   - Bumped supported pandas version to < 1.5.0
   - Fixed a bug where partner name (from SF_PARTNER environmental variable) was set after connection was established
   - Added a new _no_retry option to executing queries
   - Fixed a bug where extreme timestamps lost precision


- v2.7.6(March 17,2022)

   - Fixed missing python_requires tag in setup.cfg

- v2.7.5(March 17,2022)

   - Added an option for partners to inject their name through an environmental variable (SF_PARTNER)
   - Fixed a bug where we would not wait for input if a browser window couldn't be opened for SSO login
   - Deprecate support for Python 3.6
   - Exported a type definition for SnowflakeConnection
   - Fixed a bug where final Arrow table would contain duplicate index numbers when using fetch_pandas_all

- v2.7.4(February 05,2022)

   - Add Geography Types
   - Removing automated incident reporting code
   - Fixed a bug where circular reference would prevent garbage collection on some objects
   - Fixed a bug where `DatabaseError` was thrown when executing against a closed cursor instead of `InterfaceError`
   - Fixed a bug where calling `executemany` would crash if an iterator was supplied as args
   - Fixed a bug where violating `NOT NULL` constraint raised `DatabaseError` instead of `IntegrityError`

- v2.7.3(January 22,2022)

   - Fixed a bug where timezone was missing from retrieved Timestamp_TZ columns
   - Fixed a bug where a long running PUT/GET command could hit a Storage Credential Error while renewing credentials
   - Fixed a bug where py.typed was not being included in our release wheels
   - Fixed a bug where negative numbers were mangled when fetched with the connection parameter arrow_number_to_decimal
   - Improved the error message that is encountered when running GET for a non-existing file
   - Fixed rendering of our long description for PyPi
   - Fixed a bug where DUO authentication ran into errors if sms authentication was disabled for the user
   - Add the ability to auto-create a table when writing a pandas DataFrame to a Snowflake table
   - Bumped the maximum dependency version of numpy from <1.22.0 to <1.23.0

- v2.7.2(December 17,2021)

   - Added support for Python version 3.10.
   - Fixed an issue bug where _get_query_status failed if there was a network error.
   - Added the interpolate_empty_sequences connection parameter to control interpolating empty sequences into queries.
   - Fixed an issue where where BLOCKED was considered to be an error by is_an_error.
   - Added source field to Telemetry.
   - Increased the cryptography dependency version.
   - Increased the pyopenssl dependency version.
   - Fixed an issue where dbapi.Binary returned a string instead of bytes.
   - Increased the required version of numpy.
   - Increased the required version of keyring.
   - Fixed issue so that fetch functions now return a typed DataFrames and pyarrow Tables for empty results.
   - Added py.typed
   - Improved error messages for PUT/GET.
   - Added Cursor.query attribute for accessing last query.
   - Increased the required version of pyarrow.


- v2.7.1(November 19,2021)

   - Fixed a bug where uploading a streaming file with multiple parts did not work.
   - JWT tokens are now regenerated when a request is retired.
   - Updated URL escaping when uploading to AWS S3 to match how S3 escapes URLs.
   - Removed the unused s3_connection_pool_size connection parameter.
   - Blocked queries are now be considered to be still running.
   - Snowflake specific exceptions are now set using Exception arguments.
   - Fixed an issue where use_s3_regional_url was not set correctly by the connector.


- v2.7.0(October 25,2021)

   - Removing cloud sdks.snowflake-connector-python will not install them anymore. Recreate your virtualenv to get rid of unnecessary dependencies.
   - Include Standard C++ headers.
   - Update minimum dependency version pin of cryptography.
   - Fixed a bug where error number would not be added to Exception messages.
   - Fixed a bug where client_prefetch_threads parameter was not respected when pre-fetching results.
   - Update signature of SnowflakeCursor.execute's params argument.


- v2.6.2(September 27,2021)

   - Updated vendored urllib3 and requests versions.
   - Fixed a bug where GET commands would fail to download files from sub directories from stages.
   - Added a feature where where the connector will print the url it tried to open when it is unable to open it for external browser authentication.


- v2.6.1(September 16,2021)

   - Bump pandas version from <1.3 to <1.4
   - Fixing Python deprecation warnings.
   - Added more type-hints.
   - Marked HeartBeatTimer threads as daemon threads.
   - Force cast a column into integer in write_pandas to avoid a rare behavior that would lead to crashing.
   - Implement AWS signature V4 to new SDKless PUT and GET.
   - Removed a deprecated setuptools option from setup.py.
   - Fixed a bug where error logs would be printed for query executions that produce no results.
   - Fixed a bug where the temporary stage for bulk array inserts exists.


- v2.6.0(August 29,2021)

   - Internal change to the implementation of result fetching.
   - Upgraded Pyarrow version from 3.0 to 5.0.
   - Internal change to the implementation for PUT and GET. A new connection parameter use_new_put_get was added to toggle between implementations.
   - Fixed a bug where executemany did not detect the type of data it was inserting.
   - Updated the minimum Mac OSX build target from 10.13 to 10.14.


- v2.5.1(July 31,2021)

   - Fixes Python Connector bug that prevents the connector from using AWS S3 Regional URL. The driver currently overrides the regional URL information with the default S3 URL causing failure in PUT.


- v2.5.0(July 22,2021)

   - Fixed a bug in write_pandas when quote_identifiers is set to True the function would not actually quote column names.
   - Bumping idna dependency pin from <3,>=2.5 to >=2.5,<4
   - Fix describe method when running `insert into ...` commands


- v2.4.6(June 25,2021)

   - Fixed a potential memory leak.
   - Removed upper certifi version pin.
   - Updated vendored libraries , urllib(1.26.5) and requests(2.25.1).
   - Replace pointers with UniqueRefs.
   - Changed default value of client_session_keep_alive to None.
   - Added the ability to retrieve metadata/schema without executing the query (describe method).

- v2.4.5(June 15,2021)

   - Fix for incorrect JWT token invalidity when an account alias with a dash in it is used for regionless account URL.

- v2.4.4(May 30,2021)

   - Fixed a segfault issue when using DictCursor and arrow result format with out of range dates.
   - Adds new make_pd_writer helper function


- v2.4.3(April 29,2021)

   - Uses s3 regional URL in private links when a param is set.
   - New Arrow NUMBER to Decimal converter option.
   - Update pyopenssl requirement from <20.0.0,>=16.2.0 to >=16.2.0,<21.0.0.
   - Update pandas requirement from <1.2.0,>=1.0.0 to >=1.0.0,<1.3.0.
   - Update numpy requirement from <1.20.0 to <1.21.0.


- v2.4.2(April 03,2021)

   - PUT statements are now thread-safe.


- v2.4.1(March 04,2021)

   - Make connection object exit() aware of status of parameter `autocommit`


- v2.4.0(March 04,2021)

   - Added support for Python 3.9 and PyArrow 3.0.x.
   - Added support for the upcoming multipart PUT threshold keyword.
   - Added support for using the PUT command with a file-like object.
   - Added some compilation flags to ease building conda community package.
   - Removed the pytz pin because it doesn't follow semantic versioning release format.
   - Added support for optimizing batch inserts through bulk array binding.


- v2.3.10(February 01,2021)

   - Improved query ID logging and added request GUID logging.
   - For dependency checking, increased the version condition for the pyjwt package from <2.0.0 to <3.0.0.


- v2.3.9(January 27,2021)

   - The fix to add proper proxy CONNECT headers for connections made over proxies.


- v2.3.8(January 14,2021)

   - Arrow result conversion speed up.
   - Send all Python Connector exceptions to in-band or out-of-band telemetry.
   - Vendoring requests and urllib3 to contain OCSP monkey patching to our library only.
   - Declare dependency on setuptools.


- v2.3.7(December 10,2020)

   - Added support for upcoming downscoped GCS credentials.
   - Tightened the pyOpenSSL dependency pin.
   - Relaxed the boto3 dependency pin up to the next major release.
   - Relaxed the cffi dependency pin up to the next major release.
   - Added support for executing asynchronous queries.
   - Dropped support for Python 3.5.

- v2.3.6(November 16,2020)

   - Fixed a bug that was preventing the connector from working on Windows with Python 3.8.
   - Improved the string formatting in exception messages.
   - For dependency checking, increased the version condition for the cryptography package from <3.0.0 to <4.0.0.
   - For dependency checking, increased the version condition for the pandas package from <1.1 to <1.2.

- v2.3.5(November 03,2020)

   - Updated the dependency on the cryptography package from version 2.9.2 to 3.2.1.

- v2.3.4(October 26,2020)

   - Added an optional parameter to the write_pandas function to specify that identifiers should not be quoted before being sent to the server.
   - The write_pandas function now honors default and auto-increment values for columns when inserting new rows.
   - Updated the Python Connector OCSP error messages and accompanying telemetry Information.
   - Enabled the runtime pyarrow version verification to fail gracefully. Fixed a bug with AWS glue environment.
   - Upgraded the version of boto3 from 1.14.47 to 1.15.9.
   - Upgraded the version of idna from 2.9 to 2.10.

- v2.3.3(October 05,2020)

   - Simplified the configuration files by consolidating test settings.
   - In the Connection object, the execute_stream and execute_string methods now filter out empty lines from their inputs.

- v2.3.2(September 14,2020)

   - Fixed a bug where a file handler was not closed properly.
   - Fixed various documentation typos.

- v2.3.1(August 25,2020)

   - Fixed a bug where 2 constants were removed by mistake.

- v2.3.0(August 24,2020)

   - When the log level is set to DEBUG, log the OOB telemetry entries that are sent to Snowflake.
   - Fixed a bug in the PUT command where long running PUTs would fail to re-authenticate to GCP for storage.
   - Updated the minimum build target MacOS version to 10.13.

- v2.2.10(August 03,2020)

    - Improved an error message for when "pandas" optional dependency group is not installed and user tries to fetch data into a pandas DataFrame. It'll now point user to our online documentation.

- v2.2.9(July 13,2020)

    - Connection parameter validate_default_parameters now verifies known connection parameter names and types. It emits warnings for anything unexpected types or names.
    - Correct logging messages for compiled C++ code.
    - Fixed an issue in write_pandas with location determination when database, or schema name was included.
    - Bumped boto3 dependency version.
    - Fixed an issue where uploading a file with special UTF-8 characters in their names corrupted file.

- v2.2.8(June 22,2020)

    - Switched docstring style to Google from Epydoc and added automated tests to enforce the standard.
    - Fixed a memory leak in DictCursor's Arrow format code.

- v2.2.7(June 1,2020)

    - Support azure-storage-blob v12 as well as v2 (for Python 3.5.0-3.5.1) by Python Connector
    - Fixed a bug where temporary directory path was not Windows compatible in write_pandas function
    - Added out of band telemetry error reporting of unknown errors

- v2.2.6(May 11,2020)

    - Update Pyarrow version from 0.16.0 to 0.17.0 for Python connector
    - Remove more restrictive application name enforcement.
    - Missing keyring dependency will not raise an exception, only emit a debug log from now on.
    - Bumping boto3 to <1.14
    - Fix flake8 3.8.0 new issues
    - Implement Python log interceptor

- v2.2.5(April 30,2020)

    - Added more efficient way to ingest a pandas.Dataframe into Snowflake, located in snowflake.connector.pandas_tools
    - More restrictive application name enforcement and standardizing it with other Snowflake drivers
    - Added checking and warning for users when they have a wrong version of pyarrow installed

- v2.2.4(April 10,2020)

    - Emit warning only if trying to set different setting of use_openssl_only parameter

- v2.2.3(March 30,2020)

    - Secure SSO ID Token
    - Add use_openssl_only connection parameter, which disables the usage of pure Python cryptographic libraries for FIPS
    - Add manylinux1 as well as manylinux2010
    - Fix a bug where a certificate file was opened and never closed in snowflake-connector-python.
    - Fix python connector skips validating GCP URLs
    - Adds additional client driver config information to in band telemetry.

- v2.2.2(March 9,2020)

    - Fix retry with chunck_downloader.py for stability.
    - Support Python 3.8 for Linux and Mac.

- v2.2.1(February 18,2020)

    - Fix use DictCursor with execute_string #248

- v2.2.0(January 27,2020)

    - Drop Python 2.7 support
    - AWS: When OVERWRITE is false, which is set by default, the file is uploaded if no same file name exists in the stage. This used to check the content signature but it will no longer check. Azure and GCP already work this way.
    - Document Python connector dependencies on our GitHub page in addition to Snowflake docs.
    - Fix sqlalchemy and possibly python-connector warnings.
    - Fix GCP exception using the Python connector to PUT a file in a stage with auto_compress=false.
    - Bump up botocore requirements to 1.14.
    - Fix uppercaseing authenticator breaks Okta URL which may include case-sensitive elements(#257).
    - Fix wrong result bug while using fetch_pandas_all() to get fixed numbers with large scales.
    - Increase multi part upload threshold for S3 to 64MB.

- v2.1.3(January 06,2020)

    - Fix GCP Put failed after hours

- v2.1.2(December 16,2019)

    - Fix the arrow bundling issue for python connector on mac.
    - Fix the arrow dll bundle issue on windows.Add more logging.

- v2.1.1(December 12,2019)

    - Fix GZIP uncompressed content for Azure GET command.
    - Add support for GCS PUT and GET for private preview.
    - Support fetch as numpy value in arrow result format.
    - Fix NameError: name 'EmptyPyArrowIterator' is not defined for Mac.
    - Return empty dataframe for fetch_pandas_all() api if result set is empty.

- v2.1.0(December 2,2019)

    - Fix default `ssl_context` options
    - Pin more dependencies for Python Connector
    - Fix import of SnowflakeOCSPAsn1Crypto crashes Python on MacOS Catalina
    - Update the release note that 1.9.0 was removed
    - Support DictCursor for arrow result format
    - Upgrade Python's arrow lib to 0.15.1
    - Raise Exception when PUT fails to Upload Data
    - Handle year out of range correctly in arrow result format

- v2.0.4(November 13,2019)

    - Increase OCSP Cache expiry time from 24 hours to 120 hours.
    - Fix pyarrow cxx11 abi compatibility issue
    - Use new query result format parameter in python tests

- v2.0.3(November 1,2019)

    - Fix for ,Pandas fetch API did not handle the case that first chunk is empty correctly.
    - Updated with botocore, boto3 and requests packages to the latest version.
    - Pinned stable versions of Azure urllib3 packages.

- v2.0.2(October 21,2019)

    - Fix sessions remaining open even if they are disposed manually. Retry deleting session if the connection is explicitly closed.
    - Fix memory leak in the new fetch pandas API
    - Fix Auditwheel failed with python37
    - Reduce the footprint of Python Connector
    - Support asn1crypto 1.1.x
    - Ensure that the cython components are present for Conda package

- v2.0.1(October 04,2019)

    - Add asn1crypto requirement to mitigate incompatibility change

- v2.0.0(September 30,2019)

    - Release Python Connector 2.0.0 for Arrow format change.
    - Fix SF_OCSP_RESPONSE_CACHE_DIR referring to the OCSP cache response file directory and not the top level of directory.
    - Fix Malformed certificate ID key causes uncaught KeyError.
    - No retry for certificate errors.
    - Fix In-Memory OCSP Response Cache - PythonConnector
    - Move AWS_ID and AWS_SECRET_KEY to their newer versions in the Python client
    - Fix result set downloader for ijson 2.5
    - Make authenticator field case insensitive earlier
    - Update USER-AGENT to be consistent with new format
    - Update Python Driver URL Whitelist to support US Gov domain
    - Fix memory leak in python connector panda df fetch API

- v1.9.1(October 4,2019)

    - Add asn1crypto requirement to mitigate incompatibility change.

- v1.9.0(August 26,2019) **REMOVED from pypi due to dependency compatibility issues**

    - Implement converter for all arrow data types in python connector extension
    - Fix arrow error when returning empty result using python connecter
    - Fix OCSP responder hang, AttributeError: 'ReadTimeout' object has no attribute 'message'
    - Update OCSP Connection timeout.
    - Fix RevokedCertificateError OOB Telemetry events are not sent
    - Uncaught RevocationCheckError for FAIL_OPEN in create_pair_issuer_subject
    - Fix uncaught exception in generate_telemetry_data function
    - Fix connector looses context after connection drop/restore by retrying IncompleteRead error.
    - Make tzinfo class at the module level instead of inlining

- v1.8.7(August 12,2019)

    - Rewrote validateDefaultParameters to validate the database, schema and warehouse at connection time. False by default.
    - Fix OCSP Server URL problem in multithreaded env
    - Fix Azure Gov PUT and GET issue

- v1.8.6(July 29,2019)

    - Reduce retries for OCSP from Python Driver
    - Azure PUT issue: ValueError: I/O operation on closed file
    - Add client information to USER-AGENT HTTP header - PythonConnector
    - Better handling of OCSP cache download failure

- v1.8.5(July 15,2019)

    - Drop Python 3.4 support for Python Connector

- v1.8.4(July 01,2019)

    - Update Python Connector to discard invalid OCSP Responses while merging caches

- v1.8.3(June 17,2019)

    - Update Client Driver OCSP Endpoint URL for Private Link Customers
    - Ignore session gone 390111 when closing
    - Python3.4 using requests 2.21.0 needs older version of urllib3
    - Use Account Name for Global URL

- v1.8.2 (June 03,2019)

    - Pendulum datatype support

- v1.8.1 (May 20,2019)

    - Revoked OCSP Responses persists in Driver Cache + Logging Fix
    - Fixed DeprecationWarning: Using or importing the ABCs from 'collections' instead of from 'collections.abc' is deprecated

- v1.8.0 (May 10, 2019)

    - support ``numpy.bool_`` in binding type
    - Add Option to Skip Request Pooling
    - Add OCSP_MODE metric
    - Fixed PUT URI issue for Windows path
    - OCSP SoftFail

- v1.7.11 (April 22, 2019)

    - numpy timestamp with timezone support
    - qmark not binding None

- v1.7.10 (April 8, 2019)

    - Fix the incorrect custom Server URL in Python Driver for Privatelink

- v1.7.9 (March 25,2019)

    - Python Interim Solution for Custom Cache Server URL
    - Internal change for pending feature

- v1.7.8 (March 12,2019)

    - Add OCSP signing certificate validity check

- v1.7.7 (February 22,2019)

    - Skip HEAD operation when OVERWRITE=true for PUT
    - Update copyright year from 2018 to 2019 for Python

- v1.7.6 (February 08,2019)

    - Adjusted pyasn1 and pyasn1-module requirements for Python Connector
    - Added idna to setup.py. made pyasn1 optional for Python2

- v1.7.5 (January 25, 2019)

    - Incorporate "kwargs" style group of key-value pairs in connection's "execute_string" function.

- v1.7.4 (January 3, 2019)

    - Invalidate outdated OCSP response when checking cache hit
    - Made keyring use optional in Python Connector
    - Added SnowflakeNullConverter for Python Connector to skip all client side conversions
    - Honor ``CLIENT_PREFETCH_THREADS`` to download the result set.
    - Fixed the hang when region=us-west-2 is specified.
    - Added Python 3.7 tests

- v1.7.3 (December 11, 2018)

    - Improved the progress bar control for SnowSQL
    - Fixed PUT/GET progress bar for Azure

- v1.7.2 (December 4, 2018)

    - Refactored OCSP checks
    - Adjusted log level to mitigate confusions

- v1.7.1 (November 27, 2018)

    - Fixed regex pattern warning in cursor.py
    - Fixed 403 error for EU deployment
    - Fixed the epoch time to datetime object converter for Windoww

- v1.7.0 (November 13, 2018)

    - Internal change for pending feature.

- v1.6.12 (October 30, 2018)

    - Updated ``boto3`` and ``botocore`` version dependeny.
    - Catch socket.EAI_NONAME for localhost socket and raise a better error message
    - Added ``client_session_keep_alive_heartbeat_frequency`` to control heartbeat timings for ``client_session_keep_alive``.

- v1.6.11 (October 23, 2018)

    - Fixed exit_on_error=true didn't work if PUT / GET error occurs
    - Fixed a backslash followed by a quote in a literal was not taken into account.
    - Added ``request_guid`` to each HTTP request for tracing.

- v1.6.10 (September 25, 2018)

    - Added ``client_session_keep_alive`` support.
    - Fixed multiline double quote expressions PR #117 (@bensowden)
    - Fixed binding ``datetime`` for TIMESTAMP type in ``qmark`` binding mode. PR #118 (@rhlahuja)
    - Retry HTTP 405 to mitigate Nginx bug.
    - Accept consent response for id token cache. WIP.

- v1.6.9 (September 13, 2018)

    - Changed most INFO logs to DEBUG. Added INFO for key operations.
    - Fixed the URL query parser to get multiple values.

- v1.6.8 (August 30, 2018)

    - Updated ``boto3`` and ``botocore`` version dependeny.

- v1.6.7 (August 22, 2018)

    - Enforce virtual host URL for PUT and GET.
    - Added retryCount, clientStarTime for query-request for better service.

- v1.6.6 (August 9, 2018)

    - Replaced ``pycryptodome`` with ``pycryptodomex`` to avoid namespace conflict with ``PyCrypto``.
    - Fixed hang if the connection is not explicitly closed since 1.6.4.
    - Reauthenticate for externalbrowser while running a query.
    - Fixed remove_comments option for SnowSQL.

- v1.6.5 (July 13, 2018)

    - Fixed the current object cache in the connection for id token use.
    - Added no OCSP cache server use option.

- v1.6.4 (July 5, 2018)

    - Fixed div by zero for Azure PUT command.
    - Cache id token for SSO. This feature is WIP.
    - Added telemetry client and job timings by @dsouzam.

- v1.6.3 (June 14, 2018)

    - Fixed binding long value for Python 2.

- v1.6.2 (June 7, 2018)

    - Removes username restriction for OAuth. PR 86(@tjj5036)
    - Retry OpenSSL.SysError in tests
    - Updated concurrent insert test as the server improved.

- v1.6.1 (May 17, 2018)

    - Enable OCSP Dynamic Cache server for privatelink.
    - Ensure the type of ``login_timeout`` attribute is ``int``.

- v1.6.0 (May 3, 2018)

    - Enable OCSP Cache server by default.

- v1.5.8 (April 26, 2018)

    - Fixed PUT command error 'Server failed to authenticate the request. Make sure the value of Authorization header is formed correctly including the signature.' for Azure deployment.

- v1.5.7 (April 19, 2018)

    - Fixed object has no attribute errors in Python3 for Azure deployment.
    - Removed ContentEncoding=gzip from the header for PUT command. This caused COPY failure if autocompress=false.

- v1.5.6 (April 5, 2018)

    - Updated ``boto3`` and ``botocore`` version dependeny.

- v1.5.5 (March 22, 2018)

    - Fixed TypeError: list indices must be integers or slices, not str. PR/Issue 75 (@daniel-sali).
    - Updated ``cryptography`` dependency.

- v1.5.4 (March 15, 2018)

    - Tightened ``pyasn`` and ``pyasn1-modules`` version requirements
    - Added OS and OS_VERSION session info.
    - Relaxed ``pycryptodome`` version requirements. No 3.5.0 should be used.

- v1.5.3 (March 9, 2018)

    - Pulled back ``pyasn1`` for OCSP check in Python 2. Python 3 continue using ``asn1crypto`` for better performance.
    - Limit the upper bound of ``pycryptodome`` version to less than 3.5.0 for Issue 65.

- v1.5.2 (March 1, 2018)

    - Fixed failue in case HOME/USERPROFILE is not set.
    - Updated ``boto3`` and ``botocore`` version dependeny.

- v1.5.1 (February 15, 2018)

    - Prototyped oauth. Won't work without the server change.
    - Retry OCSP data parse failure
    - Fixed paramstyle=qmark binding for SQLAlchemy

- v1.5.0 (January 26, 2018)

    - Removed ``pyasn1`` and ``pyasn1-modules`` from the dependency.
    - Prototyped key pair authentication.
    - Fixed OCSP response cache expiration check.

- v1.4.17 (January 19, 2018)

    - Adjusted ``pyasn1`` and ``pyasn1-modules`` version dependency. PR 48 (@baxen)
    - Started replacing ``pyasn1`` with ``asn1crypto`` Not activated yet.

- v1.4.16 (January 16, 2018)

    - Added OCSP cache related tools.

- v1.4.15 (January 11, 2018)

    - Added OCSP cache server option.

- v1.4.14 (December 14, 2017)

    - Improved OCSP response dump util.

- v1.4.13 (November 30, 2017)

    - Updated ``boto3`` and ``botocore`` version dependeny.

- v1.4.12 (November 16, 2017)

    - Added ``qmark`` and ``numeric`` paramstyle support for server side binding.
    - Added ``timezone`` session parameter support to connections.
    - Fixed a file handler leak in OCSP checks.

- v1.4.11 (November 9, 2017)

    - Fixed Azure PUT command to use AES CBC key encryption.
    - Added retry for intermittent PyAsn1Error.

- v1.4.10 (October 26, 2017)

    - Added Azure support for PUT and GET commands.
    - Updated ``cryptography``, ``boto3`` and ``botocore`` version dependeny.

- v1.4.9 (October 10, 2017)

    - Fixed a regression caused by ``pyasn1`` upgrade.

- v1.4.8 (October 5, 2017)

    - Updated Fed/SSO parameters. The production version of Fed/SSO from Python Connector requires this version.
    - Refactored for Azure support
    - Set CLIENT_APP_ID and CLIENT_APP_VERSION in all requests
    - Support new behaviors of newer version of ``pyasn1``. Relaxed the dependency.
    - Making socket timeout same as the login time
    - Fixed the case where no error message is attached.

- v1.4.7 (September 20, 2017)

    - Refresh AWS token in PUT command if S3UploadFailedError includes the ExpiredToken error
    - Retry all of 5xx in connection

- v1.4.6 (September 14, 2017)

    - Mitigated sigint handler config failure for SQLAlchemy
    - Improved the message for invalid SSL certificate error
    - Retry forever for query to mitigate 500 errors

- v1.4.5 (August 31, 2017)

    - Fixed regression in #34 by rewriting SAML 2.0 compliant service application support.
    - Cleaned up logger by moving instance to module.

- v1.4.4 (August 24, 2017)

    - Fixed Azure blob certificate issue. OCSP response structure bug fix
    - Added SAML 2.0 compliant service application support. preview feature.
    - Upgraded SSL wrapper with the latest urllib3 pyopenssl glue module. It uses kqueue, epoll or poll in replacement of select to read data from socket if available.

- v1.4.3 (August 17, 2017)

    - Changed the log levels for some messages from ERROR to DEBUG to address confusion as real incidents. In fact, they are not real issues but signals for connection retry.
    - Added ``certifi`` to the dependent component list to mitigate CA root certificate out of date issue.
    - Set the maximum versions of dependent components ``boto3`` and ``botocore``.
    - Updated ``cryptography`` and ``pyOpenSSL`` version dependeny change.
    - Added a connection parameter ``validate_default_parameters`` to validate the default database, schema and warehouse. If the specified object doesn't exist, it raises an error.

- v1.4.2 (August 3, 2017)

    - Fixed retry HTTP 400 in upload file when AWS token expires
    - Relaxed the version of dependent components ``pyasn1`` and ``pyasn1-modules``

- v1.4.1 (July 26, 2017)

    - Pinned ``pyasn1`` and ``pyasn1-modules`` versions to 0.2.3 and 0.0.9, respectively

- v1.4.0 (July 6, 2017)

    - Relaxed the versions of dependent components ``boto3``, ``botocore``, ``cffi`` and ``cryptography`` and ``pyOpenSSL``
    - Minor improvements in OCSP response file cache

- v1.3.18 (June 15, 2017)

    - Fixed OCSP response cache file not found issue on Windows. Drive letter was taken off
    - Use less restrictive cryptography>=1.7,<1.8
    - Added ORC detection in PUT command

- v1.3.17 (June 1, 2017)

    - Timeout OCSP request in 60 seconds and retry
    - Set autocommit and abort_detached_query session parameters in authentication time if specified
    - Fixed cross region stage issue. Could not get files in us-west-2 region S3 bucket from us-east-1

- v1.3.16 (April 20, 2017)

    - Fixed issue in fetching ``DATE`` causing [Error 22] Invalid argument on Windows
    - Retry on ``RuntimeError`` in requests

- v1.3.15 (March 30, 2017)

    - Refactored data converters in fetch to improve performance
    - Fixed timestamp format FF to honor the scale of data type
    - Improved the security of OKTA authentication with hostname verifications
    - Retry PUT on the error ``OpenSSL.SSL.SysCallError`` 10053 with lower concurrency
    - Added ``raw_msg`` attribute to ``Error`` class
    - Refactored session managements

- v1.3.14 (February 24, 2017)

    - Improved PUT and GET error handler.
    - Added proxy support to OCSP checks.
    - Use proxy parameters for PUT and GET commands.
    - Added ``sfqid`` and ``sqlstate`` to the results from query results.
    - Fixed the connection timeout calculation based on ``login_timeout`` and ``network_timeout``.
    - Improved error messages in case of 403, 502 and 504 HTTP reponse code.
    - Upgraded ``cryptography`` to 1.7.2, ``boto3`` to 1.4.4 and ``botocore`` to 1.5.14.
    - Removed explicit DNS lookup for OCSP URL.

- v1.3.13 (February 9, 2017)

    - Fixed AWS SQS connection error with OCSP checks
    - Added ``login_timeout`` and ``network_timeout`` parameters to the ``Connection`` objects.
    - Fixed forbidden access error handing

- v1.3.12 (February 2, 2017)

    - Fixed ``region`` parameter. One character was truncated from the tail of account name
    - Improved performance of fetching data by refactoring fetchone method

- v1.3.11 (January 27, 2017)

    - Fixed the regression in 1.3.8 that caused intermittent 504 errors

- v1.3.10 (January 26, 2017)

    - Compress data in HTTP requests at all times except empty data or OKTA request
    - Refactored FIXED, REAL and TIMESTAMP data fetch to improve performance. This mainly impacts SnowSQL
    - Added ``region`` option to support EU deployments better
    - Increased the retry counter for OCSP servers to mitigate intermittent failure
    - Refactored HTTP access retry logic

- v1.3.9 (January 16, 2017)

    - Upgraded ``botocore`` to 1.4.93 to fix and ``boto3`` to 1.4.3 to fix the HTTPS request failure in Python 3.6
    - Fixed python2 incomaptible import http.client
    - Retry OCSP validation in case of non-200 HTTP code returned

- v1.3.8 (January 12, 2017)

    - Convert non-UTF-8 data in the large result set chunk to Unicode replacement characters to avoid decode error.
    - Updated copyright year to 2017.
    - Use `six` package to support both PY2 and PY3 for some functions
    - Upgraded ``cryptography`` to 1.7.1 to address MacOS Python 3.6 build issue.
    - Fixed OverflowError caused by invalid range of timetamp data for SnowSQL.

- v1.3.7 (December 8, 2016)

    - Increased the validity date acceptance window to prevent OCSP returning invalid responses due to out-of-scope validity dates for certificates.
    - Enabled OCSP response cache file by default.

- v1.3.6 (December 1, 2016)

    - Upgraded ``cryptography`` to 1.5.3, ``pyOpenSSL`` to 16.2.0 and ``cffi`` to 1.9.1.

- v1.3.5 (November 17, 2016)

    - Fixed CA list cache race condition
    - Added retry intermittent 400 HTTP ``Bad Request`` error

- v1.3.4 (November 3, 2016)

    - Added ``quoted_name`` data type support for binding by SQLAlchemy
    - Not to compress ``parquiet`` file in PUT command

- v1.3.3 (October 20, 2016)

    - Downgraded ``botocore`` to 1.4.37 due to potential regression.
    - Increased the stability of PUT and GET commands

- v1.3.2 (October 12, 2016)

    - Upgraded ``botocore`` to 1.4.52.
    - Set the signature version to v4 to AWS client. This impacts ``PUT``, ``GET`` commands and fetching large result set.

- v1.3.1 (September 30, 2016)

    - Added an account name including subdomain.

- v1.3.0 (September 26, 2016)

    - Added support for the ``BINARY`` data type, which enables support for more Python data types:

        - Python 3:

            - ``bytes`` and ``bytearray`` can be used for binding.
            - ``bytes`` is also used for fetching ``BINARY`` data type.

        - Python 2:

            - ``bytearray`` can be used for binding
            - ``str`` is used for fetching ``BINARY`` data type.

    - Added ``proxy_user`` and ``proxy_password`` connection parameters for proxy servers that require authentication.

- v1.2.8 (August 16, 2016)

    - Upgraded ``botocore`` to 1.4.37.
    - Added ``Connection.execute_string`` and ``Connection.execute_stream`` to run multiple statements in a string and stream.
    - Increased the stability of fetching data for Python 2.
    - Refactored memory usage in fetching large result set (Work in Progress).

- v1.2.7 (July 31, 2016)

    - Fixed ``snowflake.cursor.rowcount`` for INSERT ALL.
    - Force OCSP cache invalidation after 24 hours for better security.
    - Use ``use_accelerate_endpoint`` in PUT and GET if Transfer acceleration is enabled for the S3 bucket.
    - Fixed the side effect of ``python-future`` that loads ``test.py`` in the current directory.

- v1.2.6 (July 13, 2016)

    - Fixed the AWS token renewal issue with PUT command when uploading uncompressed large files.

- v1.2.5 (July 8, 2016)

    - Added retry for errors ``S3UploadFailedError`` and ``RetriesExceededError`` in PUT and GET, respectively.

- v1.2.4 (July 6, 2016)

    - Added ``max_connection_pool`` parameter to Connection so that you can specify the maximum number of HTTP/HTTPS connections in the pool.
    - Minor enhancements for SnowSQL.

- v1.2.3 (June 29, 2016)

    - Fixed 404 issue in GET command. An extra slash character changed the S3 path and failed to identify the file to download.

- v1.2.2 (June 21, 2016)

    - Upgraded ``botocore`` to 1.4.26.
    - Added retry for 403 error when accessing S3.

- v1.2.1 (June 13, 2016)

    - Improved fetch performance for data types (part 2): DATE, TIME, TIMESTAMP, TIMESTAMP_LTZ, TIMESTAMP_NTZ and TIMESTAMP_TZ.

- v1.2.0 (June 10, 2016)

    - Improved fetch performance for data types (part 1): FIXED, REAL, STRING.

- v1.1.5 (June 2, 2016)

    - Upgraded ``boto3`` to 1.3.1 and ``botocore`` and 1.4.22.
    - Fixed ``snowflake.cursor.rowcount`` for DML by ``snowflake.cursor.executemany``.
    - Added ``numpy`` data type binding support. ``numpy.intN``, ``numpy.floatN`` and ``numpy.datetime64`` can be bound and fetched.

- v1.1.4 (May 21, 2016)

    - Upgraded ``cffi`` to 1.6.0.
    - Minor enhancements to SnowSQL.

- v1.1.3 (May 5, 2016)

    - Upgraded ``cryptography`` to 1.3.2.

- v1.1.2 (May 4, 2016)

    - Changed the dependency of ``tzlocal`` optional.
    - Fixed charmap error in OCSP checks.

- v1.1.1 (Apr 11, 2016)

    - Fixed OCSP revocation check issue with the new certificate and AWS S3.
    - Upgraded ``cryptography`` to 1.3.1 and ``pyOpenSSL`` to 16.0.0.

- v1.1.0 (Apr 4, 2016)

    - Added ``bzip2`` support in ``PUT`` command. This feature requires a server upgrade.
    - Replaced the self contained packages in ``snowflake._vendor`` with the dependency of ``boto3`` 1.3.0 and ``botocore`` 1.4.2.

- v1.0.7 (Mar 21, 2016)

    - Keep ``pyOpenSSL`` at 0.15.1.

- v1.0.6 (Mar 15, 2016)

    - Upgraded ``cryptography`` to 1.2.3.
    - Added support for ``TIME`` data type, which is now a Snowflake supported data type. This feature requires a server upgrade.
    - Added ``snowflake.connector.DistCursor`` to fetch the results in ``dict`` instead of ``tuple``.
    - Added compression to the SQL text and commands.

- v1.0.5 (Mar 1, 2016)

    - Upgraded ``cryptography`` to 1.2.2 and ``cffi`` to 1.5.2.
    - Fixed the conversion from ``TIMESTAMP_LTZ`` to datetime in queries.

- v1.0.4 (Feb 15, 2016)

    - Fixed the truncated parallel large result set.
    - Added retry OpenSSL low level errors ``ETIMEDOUT`` and ``ECONNRESET``.
    - Time out all HTTPS requests so that the Python Connector can retry the job or recheck the status.
    - Fixed the location of encrypted data for ``PUT`` command. They used to be in the same directory as the source data files.
    - Added support for renewing the AWS token used in ``PUT`` commands if the token expires.

- v1.0.3 (Jan 13, 2016)

    - Added support for the ``BOOLEAN`` data type (i.e. ``TRUE`` or ``FALSE``). This changes the behavior of the binding for the ``bool`` type object:

        - Previously, ``bool`` was bound as a numeric value (i.e. ``1`` for ``True``, ``0`` for ``False``).
        - Now, ``bool`` is bound as native SQL data (i.e. ``TRUE`` or ``FALSE``).

    - Added the ``autocommit`` method to the ``Connection`` object:

        - By default, ``autocommit`` mode is ON (i.e. each DML statement commits the change).
        - If ``autocommit`` mode is OFF, the ``commit`` and ``rollback`` methods are enabled.

    - Avoid segfault issue for ``cryptography`` 1.2 in Mac OSX by using 1.1 until resolved.

- v1.0.2 (Dec 15, 2015)

    - Upgraded ``boto3`` 1.2.2, ``botocore`` 1.3.12.
    - Removed ``SSLv3`` mapping from the initial table.

- v1.0.1 (Dec 8, 2015)

    - Minor bug fixes.

- v1.0.0 (Dec 1, 2015)

    - General Availability release.<|MERGE_RESOLUTION|>--- conflicted
+++ resolved
@@ -12,11 +12,8 @@
 
   - Fixed a bug that prints error in logs for GET command on GCS.
   - Added a parameter that allows users to skip file uploads to stage if file exists on stage and contents of the file match.
-<<<<<<< HEAD
   - Improved type hint of `SnowflakeCursor.execute` method.
-=======
   - Fixed a bug when writing a Pandas Dataframe with non-default index.
->>>>>>> fa61c6bc
 
 - v3.0.2(March 23, 2023)
 
