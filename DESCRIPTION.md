--- conflicted
+++ resolved
@@ -15,14 +15,10 @@
   - Fixed a bug where privatelink OCSP Cache url could not be determined if privatelink account name was specified in uppercase.
   - Added support for iceberg tables to `write_pandas`.
   - Fixed base64 encoded private key tests.
-<<<<<<< HEAD
   - Added Wiremock.
-  - Added Wiremock tests for programmatic access token.
-=======
-  - Added Wiremock tests.
   - Fixed a bug where file permission check happened on Windows
   - Added support for File types.
->>>>>>> 7ed76820
+  - Added Wiremock tests for programmatic access token.
 
 - v3.13.2(January 29, 2025)
   - Changed not to use scoped temporary objects.
