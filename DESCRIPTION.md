--- conflicted
+++ resolved
@@ -10,12 +10,9 @@
 
 - v3.7.1(TBD)
 
-<<<<<<< HEAD
   - Bumped pandas dependency from >=1.0.0,<2.2.0 to >=1.0.0,<3.0.0.
-=======
   - Bumped cryptography dependency from <42.0.0,>=3.1.0 to >=3.1.0,<43.0.0.
   - Bumped pyOpenSSL dependency from >=16.2.0,<24.0.0 to >=16.2.0,<25.0.0.
->>>>>>> aefb8417
   - Fixed a memory leak in decimal data conversion.
   - Fixed a bug where `write_pandas` wasn't truncating the target table.
 
