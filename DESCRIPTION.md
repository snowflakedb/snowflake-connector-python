This package includes the Snowflake Connector for Python, which conforms to the Python DB API 2.0 specification:
https://www.python.org/dev/peps/pep-0249/

Snowflake Documentation is available at:
https://docs.snowflake.com/

Source code is also available at: https://github.com/snowflakedb/snowflake-connector-python

# Release Notes

- v3.12.0(TBD)
  - Optimized `to_pandas()` performance by fully parallel downloading logic.
<<<<<<< HEAD
  - Added support for connectivity to multiple domains.
=======
  - Fixed a bug that specifying client_session_keep_alive_heartbeat_frequency in snowflake-sqlalchemy could crash the connector
>>>>>>> 4a89dadb

- v3.11.0(June 17,2024)
  - Added support for `token_file_path` connection parameter to read an OAuth token from a file when connecting to Snowflake.
  - Added support for `debug_arrow_chunk` connection parameter to allow debugging raw arrow data in case of arrow data parsing failure.
  - Added support for `disable_saml_url_check` connection parameter to disable SAML URL check in OKTA authentication.
  - Fixed a bug that OCSP certificate signed using SHA384 algorithm cannot be verified.
  - Fixed a bug that status code shown as uploaded when PUT command failed with 400 error.
  - Fixed a bug that a PermissionError was raised when the current user does not have the right permission on parent directory of config file path.
  - Fixed a bug that OCSP GET url is not encoded correctly when it contains a slash.
  - Fixed a bug that an SSO URL didn't accept `:` in a query parameter, for instance, `https://sso.abc.com/idp/startSSO.ping?PartnerSpId=https://xyz.snowflakecomputing.com/`.

- v3.10.1(May 21, 2024)

  - Removed an incorrect error log message that could occur during arrow data conversion.

- v3.10.0(April 29,2024)

  - Added support for structured types to fetch_pandas_all.
  - Fixed an issue relating to incorrectly formed China S3 endpoints.

- v3.9.1(April 22,2024)

  - Fixed an issue that caused a HTTP 400 error when connecting to a China endpoint.

- v3.9.0(April 20,2024)

  - Added easy logging configuration so that users can easily generate log file by setup log config in `$SNOWFLAKE_HOME/config.toml`.
  - Improved s3 acceleration logic when connecting to China endpoint.

- v3.8.1(April 09, 2024)

  - Reverted the change "Updated `write_pandas` to skip TABLE IF NOT EXISTS in truncate mode." introduced in v3.8.0 (yanked) as it's a breaking change. `write_pandas` will be fixed in the future in a non-breaking way.

- v3.8.0(April 04,2024)

  - Improved `externalbrowser` auth in containerized environments
    - Instruct browser to not fetch `/favicon` on success page
    - Simple retry strategy on empty socket.recv
    - Add `SNOWFLAKE_AUTH_SOCKET_REUSE_PORT` flag (usage: `SNOWFLAKE_AUTH_SOCKET_REUSE_PORT=true`) to set the underlying socket's `SO_REUSEPORT` flag (described in the [socket man page](https://man7.org/linux/man-pages/man7/socket.7.html))
      - Useful when the randomized port used in the localhost callback url is being followed before the container engine completes port forwarding to host
      - Statically map a port between your host and container and allow that port to be reused in rapid succession with:
         `SF_AUTH_SOCKET_PORT=3037 SNOWFLAKE_AUTH_SOCKET_REUSE_PORT=true poetry run python somescript.py`
    - Add `SNOWFLAKE_AUTH_SOCKET_MSG_DONTWAIT` flag (usage: `SNOWFLAKE_AUTH_SOCKET_MSG_DONTWAIT=true`) to make a non-blocking socket.recv call and retry on Error
      - Consider using this if running in a containerized environment and externalbrowser auth frequently hangs while waiting for callback
      - NOTE: this has not been tested extensively, but has been shown to improve the experience when using WSL
  - Added support for parsing structured type information in schema queries.
  - Bumped platformdirs from >=2.6.0,<4.0.0 to >=2.6.0,<5.0.0
  - Updated diagnostics to use system$allowlist instead of system$whitelist.
  - Updated `write_pandas` to skip TABLE IF NOT EXISTS in truncate mode.
  - Improved cleanup logic for connection to rely on interpreter shutdown instead of the `__del__` method.
  - Updated the logging level from INFO to DEBUG when logging the executed query using `SnowflakeCursor.execute`.
  - Fixed a bug that the truncated password in log is not masked.

- v3.7.1(February 21, 2024)

  - Bumped pandas dependency from >=1.0.0,<2.2.0 to >=1.0.0,<3.0.0.
  - Bumped cryptography dependency from <42.0.0,>=3.1.0 to >=3.1.0,<43.0.0.
  - Bumped pyOpenSSL dependency from >=16.2.0,<24.0.0 to >=16.2.0,<25.0.0.
  - Fixed a memory leak in decimal data conversion.
  - Fixed a bug where `write_pandas` wasn't truncating the target table.
  - Bumped keyring dependency lower bound to 23.1.0 to address security vulnerability.

- v3.7.0(January 25,2024)

  - Added a new boolean parameter `force_return_table` to `SnowflakeCursor.fetch_arrow_all` to force returning `pyarrow.Table` in case of zero rows.
  - Cleanup some C++ code warnings and performance issues.
  - Added support for Python 3.12
  - Make local testing more robust against implicit assumptions.
  - Fixed PyArrow Table type hinting
  - Added support for connecting using an existing connection via the session and master token.
  - Added support for connecting to Snowflake by authenticating with multiple SAML IDP using external browser.
  - Added support for structured types (OBJECT, MAP, ARRAY) to nanoarrow converters.
  - Fixed compilation issue due to missing cstdint header on gcc13.
  - Improved config permissions warning message.

- v3.6.0(December 09,2023)

  - Added support for Vector types
  - Changed urllib3 version pin to only affect Python versions < 3.10.
  - Support for `private_key_file` and `private_key_file_pwd` connection parameters
  - Added a new flag `expired` to `SnowflakeConnection` class, that keeps track of whether the connection's master token has expired.
  - Fixed a bug where date insertion failed when date format is set and qmark style binding is used.

- v3.5.0(November 13,2023)

  - Version 3.5.0 is the snowflake-connector-python purely built upon apache arrow-nanoarrow project.
    - Reduced the wheel size to ~1MB and installation size to ~5MB.
    - Removed a hard dependency on a specific version of pyarrow.
  - Deprecated the usage of the following class/variable/environment variable for the sake of pure nanoarrow converter:
    - Deprecated class `snowflake.connector.cursor.NanoarrowUsage`.
    - Deprecated environment variable `NANOARROW_USAGE`.
    - Deprecated module variable `snowflake.connector.cursor.NANOARROW_USAGE`.

- v3.4.1(November 08,2023)

  - Bumped vendored `urllib3` to 1.26.18
  - Bumped vendored `requests` to 2.31.0

- v3.4.0(November 03,2023)

  - Added support for `use_logical_type` in `write_pandas`.
  - Removed dependencies on pycryptodomex and oscrypto. All connections now go through OpenSSL via the cryptography library, which was already a dependency.
  - Fixed issue with ingesting files over 80 GB to S3.
  - Added the `backoff_policy` argument to `snowflake.connector.connect` allowing for configurable backoff policy between retries of failed requests. See available implementations in the `backoff_policies` module.
  - Added the `socket_timeout` argument to `snowflake.connector.connect` specifying socket read and connect timeout.
  - Fixed `login_timeout` and `network_timeout` behaviour. Retries of login and network requests are now properly halted after these timeouts expire.
  - Fixed bug for issue https://github.com/urllib3/urllib3/issues/1878 in vendored `urllib`.
  - Add User-Agent header for diagnostic report for tracking.

- v3.3.1(October 16,2023)

  - Added for non-Windows platforms command suggestions (chown/chmod) for insufficient file permissions of config files.
  - Fixed issue with connection diagnostics failing to complete certificate checks.
  - Fixed issue that arrow iterator causes `ImportError` when the c extensions are not compiled.

- v3.3.0(October 10,2023)

  - Updated to Apache arrow-nanoarrow project for result arrow data conversion.
  - Introduced the `NANOARROW_USAGE` environment variable to allows switching between the nanoarrow converter and the arrow converter. Valid values include:
    - `FOLLOW_SESSION_PARAMETER`, which uses the converter configured in the server.
    - `DISABLE_NANOARROW`, which uses arrow converter, overriding the server setting.
    - `ENABLE_NANOARROW`, which uses the nanoarrow converter, overriding the server setting.
  - Introduced the `snowflake.connector.cursor.NanoarrowUsage` enum, whose members include:
    - `NanoarrowUsage.FOLLOW_SESSION_PARAMETER`, which uses the converter configured in the server.
    - `NanoarrowUsage.DISABLE_NANOARROW`, which uses arrow converter, overriding the server setting.
    - `NanoarrowUsage.ENABLE_NANOARROW`, which uses the nanoarrow converter, overriding the server setting.
  - Introduced the `snowflake.connector.cursor.NANOARROW_USAGE` module variable to allow switching between the nanoarrow converter and the arrow converter. It works in conjunction with the `snowflake.connector.cursor.NanoarrowUsage` enum.
  - The newly-introduced environment variable, enum, and module variable are temporary. They will be removed in a future release when switch from arrow to nanoarrow for data conversion is complete.

- v3.2.1(September 26,2023)

  - Fixed a bug where url port and path were ignored in private link oscp retry.
  - Added thread safety in telemetry when instantiating multiple connections concurrently.
  - Bumped platformdirs dependency from >=2.6.0,<3.9.0 to >=2.6.0,<4.0.0.0 and made necessary changes to allow this.
  - Removed the deprecation warning from the vendored urllib3 about urllib3.contrib.pyopenssl deprecation.
  - Improved robustness in handling authentication response.

- v3.2.0(September 06,2023)

  - Made the ``parser`` -> ``manager`` renaming more consistent in ``snowflake.connector.config_manager`` module.
  - Added support for default values for ConfigOptions
  - Added default_connection_name to config.toml file

- v3.1.1(August 28,2023)

  - Fixed a bug in retry logic for okta authentication to refresh token.
  - Support `RSAPublicKey` when constructing `AuthByKeyPair` in addition to raw bytes.
  - Fixed a bug when connecting through SOCKS5 proxy, the attribute `proxy_header` is missing on `SOCKSProxyManager`.
  - Cherry-picked https://github.com/urllib3/urllib3/commit/fd2759aa16b12b33298900c77d29b3813c6582de onto vendored urllib3 (v1.26.15) to enable enforce_content_length by default.
  - Fixed a bug in tag generation of OOB telemetry event.

- v3.1.0(July 31,2023)

  - Added a feature that lets you add connection definitions to the `connections.toml` configuration file. A connection definition refers to a collection of connection parameters, for example, if you wanted to define a connection named `prod``:

    ```toml
    [prod]
    account = "my_account"
    user = "my_user"
    password = "my_password"
    ```
    By default, we look for the `connections.toml` file in the location specified in the `SNOWFLAKE_HOME` environment variable (default: `~/.snowflake`). If this folder does not exist, the Python connector looks for the file in the [platformdirs](https://github.com/platformdirs/platformdirs/blob/main/README.rst) location, as follows:

    - On Linux: `~/.config/snowflake/`,  but follows XDG settings
    - On Mac: `~/Library/Application Support/snowflake/`
    - On Windows: `%USERPROFILE%\AppData\Local\snowflake\`

    You can determine which file is used by running the following command:

    ```
    python -c "from snowflake.connector.constants import CONNECTIONS_FILE; print(str(CONNECTIONS_FILE))"
    ```
  - Bumped cryptography dependency from <41.0.0,>=3.1.0 to >=3.1.0,<42.0.0.
  - Improved OCSP response caching to remove tmp cache files on Windows.
  - Improved OCSP response caching to reduce the times of disk writing.
  - Added a parameter `server_session_keep_alive` in `SnowflakeConnection` that skips session deletion when client connection closes.
  - Tightened our pinning of platformdirs, to prevent their new releases breaking us.
  - Fixed a bug where SFPlatformDirs would incorrectly append application_name/version to its path.
  - Added retry reason for queries that are retried by the client.
  - Fixed a bug where `write_pandas` fails when user does not have the privilege to create stage or file format in the target schema, but has the right privilege for the current schema.
  - Remove Python 3.7 support.
  - Worked around a segfault which sometimes occurred during cache serialization in multi-threaded scenarios.
  - Improved error handling of connection reset error.
  - Fixed a bug about deleting the temporary files happened when running PUT command.
  - Allowed to pass `type_mapper` to `fetch_pandas_batches()` and `fetch_pandas_all()`.
  - Fixed a bug where pickle.dump segfaults during cache serialization in multi-threaded scenarios.
  - Improved retry logic for okta authentication to refresh token if authentication gets throttled.
  - Note that this release does not include the changes introduced in the previous 3.1.0a1 release. Those will be released at a later time.

- v3.0.4(May 23,2023)
  - Fixed a bug in which `cursor.execute()` could modify the argument statement_params dictionary object when executing a multistatement query.
  - Added the json_result_force_utf8_decoding connection parameter to force decoding JSON content in utf-8 when the result format is JSON.
  - Fixed a bug in which we cannot call `SnowflakeCursor.nextset` before fetching the result of the first query if the cursor runs an async multistatement query.
  - Bumped vendored library urllib3 to 1.26.15
  - Bumped vendored library requests to 2.29.0
  - Fixed a bug when `_prefetch_hook()` was not called before yielding results of `execute_async()`.
  - Fixed a bug where some ResultMetadata fields were marked as required when they were optional.
  - Bumped pandas dependency from <1.6.0,>=1.0.0 to >=1.0.0,<2.1.0
  - Fixed a bug where bulk insert converts date incorrectly.
  - Add support for Geometry types.

- v3.0.3(April 20, 2023)
  - Fixed a bug that prints error in logs for GET command on GCS.
  - Added a parameter that allows users to skip file uploads to stage if file exists on stage and contents of the file match.
  - Fixed a bug that occurred when writing a Pandas DataFrame with non-default index in `snowflake.connector.pandas_tool.write_pandas`.
  - Fixed a bug that occurred when writing a Pandas DataFrame with column names containing double quotes in `snowflake.connector.pandas_tool.write_pandas`.
  - Fixed a bug that occurred when writing a Pandas DataFrame with binary data in `snowflake.connector.pandas_tool.write_pandas`.
  - Improved type hint of `SnowflakeCursor.execute` method.
  - Fail instantly upon receiving `403: Forbidden` HTTP response for a login-request.
  - Improved GET logging to warn when downloading multiple files with the same name.

- v3.0.2(March 23, 2023)

  - Fixed a memory leak in the logging module of the Cython extension.
  - Fixed a bug where the `put` command on AWS raised `AttributeError` when uploading file composed of multiple parts.
  - Fixed a bug of incorrect type hints of `SnowflakeCursor.fetch_arrow_all` and `SnowflakeCursor.fetchall`.
  - Fixed a bug where `snowflake.connector.util_text.split_statements` swallows the final line break in the case when there are no space between lines.
  - Improved logging to mask tokens in case of errors.
  - Validate SSO URL before opening it in the browser for External browser authenticator.

- v3.0.1(February 28, 2023)

  - Improved the robustness of OCSP response caching to handle errors in cases of serialization and deserialization.
  - Updated async_executes method's doc-string.
  - Errors raised now have a query field that contains the SQL query that caused them when available.
  - Fixed a bug where MFA token caching would refuse to work until restarted instead of reauthenticating.
  - Replaced the dependency on setuptools in favor of packaging.
  - Fixed a bug where `AuthByKeyPair.handle_timeout` should pass keyword arguments instead of positional arguments when calling `AuthByKeyPair.prepare`.

- v3.0.0(January 26, 2023)

  - Fixed a bug where write_pandas did not use user-specified schema and database to create intermediate objects
  - Fixed a bug where HTTP response code of 429 were not retried
  - Fixed a bug where MFA token caching was not working
  - Bumped pyarrow dependency from >=8.0.0,<8.1.0 to >=10.0.1,<10.1.0
  - Bumped pyOpenSSL dependency from <23.0.0 to <24.0.0
  - During browser-based authentication, the SSO url is now printed before opening it in the browser
  - Increased the level of a log for when ArrowResult cannot be imported
  - Added a minimum MacOS version check when compiling C-extensions
  - Enabled `fetch_arrow_all` and `fetch_arrow_batches` to handle async query results

- v2.9.0(December 9, 2022)

  - Fixed a bug where the permission of the file downloaded via GET command is changed
  - Reworked authentication internals to allow users to plug custom key-pair authenticators
  - Multi-statement query execution is now supported through `cursor.execute` and `cursor.executemany`
    - The Snowflake parameter `MULTI_STATEMENT_COUNT` can be altered at the account, session, or statement level. An additional argument, `num_statements`, can be provided to `execute` to use this parameter at the statement level. It *must* be provided to `executemany` to submit a multi-statement query through the method. Note that bulk insert optimizations available through `executemany` are not available when submitting multi-statement queries.
      - By default the parameter is 1, meaning only a single query can be submitted at a time
      - Set to 0 to submit any number of statements in a multi-statement query
      - Set to >1 to submit the specified exact number of statements in a multi-statement query
    - Bindings are accepted in the same way for multi-statements as they are for single statement queries
    - Asynchronous multi-statement query execution is supported. Users should still use `get_results_from_sfqid` to retrieve results
    - To access the results of each query, users can call `SnowflakeCursor.nextset()` as specified in the DB 2.0 API (PEP-249), to iterate through each statements results
      - The first statement's results are accessible immediately after calling `execute` (or `get_results_from_sfqid` if asynchronous) through the existing `fetch*()` methods

- v2.8.3(November 28,2022)

  - Bumped cryptography dependency from <39.0.0 to <41.0.0
  - Fixed a bug where expired OCSP response cache caused infinite recursion during cache loading

- v2.8.2(November 18,2022)

  - Improved performance of OCSP response caching
  - During the execution of GET commands we no longer resolve target location on the local machine
  - Improved performance of regexes used for PUT/GET SQL statement detection. CVE-2022-42965

- v2.8.1(October 30,2022)

   - Bumped cryptography dependency from <37.0.0 to <39.0.0
   - Bumped pandas dependency from <1.5.0 to <1.6.0
   - Fixed a bug where write_pandas wouldn't write an empty DataFrame to Snowflake
   - When closing connection async query status checking is now parallelized
   - Fixed a bug where test logging would be enabled on Jenkins workers in non-Snowflake Jenkins machines
   - Enhanced the atomicity of write_pandas when overwrite is set to True

- v2.8.0(September 27,2022)

  - Fixed a bug where rowcount was deleted when the cursor was closed
  - Fixed a bug where extTypeName was used even when it was empty
  - Updated how telemetry entries are constructed
  - Added telemetry for imported root packages during run-time
  - Added telemetry for using write_pandas
  - Fixed missing dtypes when calling fetch_pandas_all() on empty result
  - The write_pandas function now supports providing additional arguments to be used by DataFrame.to_parquet
  - All optional parameters of write_pandas can now be provided to pd_writer and make_pd_writer to be used with DataFrame.to_sql

- v2.7.12(August 26,2022)

   - Fixed a bug where timestamps fetched as pandas.DataFrame or pyarrow.Table would overflow for the sake of unnecessary precision. In the case where an overflow cannot be prevented a clear error will be raised now.
   - Added in-file caching for OCSP response caching
   - The write_pandas function now supports transient tables through the new table_type argument which supersedes create_temp_table argument
   - Fixed a bug where calling fetch_pandas_batches incorrectly raised NotSupportedError after an async query was executed
   - Added support for OKTA Identity Engine

- v2.7.11(July 26,2022)

   - Added minimum version pin to typing_extensions

- v2.7.10(July 22,2022)

   - Release wheels are now built on manylinux2014
   - Bumped supported pyarrow version to >=8.0.0,<8.1.0
   - Updated vendored library versions requests to 2.28.1 and urllib3 to 1.26.10
   - Added in-memory cache to OCSP requests
   - Added overwrite option to write_pandas
   - Added attribute `lastrowid` to `SnowflakeCursor` in compliance with PEP249.
   - Fixed a bug where gzip compressed http requests might be garbled by an unflushed buffer
   - Added new connection diagnostics capabilities to snowflake-connector-python
   - Bumped numpy dependency from <1.23.0 to <1.24.0


- v2.7.9(June 26,2022)

   - Fixed a bug where errors raised during get_results_from_sfqid() were missing errno
   - Fixed a bug where empty results containing GEOGRAPHY type raised IndexError


- v2.7.8(May 28,2022)

   - Updated PyPi documentation link to python specific main page
   - Fixed an error message that appears when pandas optional dependency group is required but is not installed
   - Implemented the DB API 2 callproc() method
   - Fixed a bug where decryption took place before decompression when downloading files from stages
   - Fixed a bug where s3 accelerate configuration was handled incorrectly
   - Extra named arguments given executemany() are now forwarded to execute()
   - Automatically sets the application name to streamlit when streamlit is imported and application name was not explicitly set
   - Bumped pyopenssl dependency version to >=16.2.0,<23.0.0


- v2.7.7(April 30,2022)

   - Bumped supported pandas version to < 1.5.0
   - Fixed a bug where partner name (from SF_PARTNER environmental variable) was set after connection was established
   - Added a new _no_retry option to executing queries
   - Fixed a bug where extreme timestamps lost precision


- v2.7.6(March 17,2022)

   - Fixed missing python_requires tag in setup.cfg

- v2.7.5(March 17,2022)

   - Added an option for partners to inject their name through an environmental variable (SF_PARTNER)
   - Fixed a bug where we would not wait for input if a browser window couldn't be opened for SSO login
   - Deprecate support for Python 3.6
   - Exported a type definition for SnowflakeConnection
   - Fixed a bug where final Arrow table would contain duplicate index numbers when using fetch_pandas_all

- v2.7.4(February 05,2022)

   - Add Geography Types
   - Removing automated incident reporting code
   - Fixed a bug where circular reference would prevent garbage collection on some objects
   - Fixed a bug where `DatabaseError` was thrown when executing against a closed cursor instead of `InterfaceError`
   - Fixed a bug where calling `executemany` would crash if an iterator was supplied as args
   - Fixed a bug where violating `NOT NULL` constraint raised `DatabaseError` instead of `IntegrityError`

- v2.7.3(January 22,2022)

   - Fixed a bug where timezone was missing from retrieved Timestamp_TZ columns
   - Fixed a bug where a long running PUT/GET command could hit a Storage Credential Error while renewing credentials
   - Fixed a bug where py.typed was not being included in our release wheels
   - Fixed a bug where negative numbers were mangled when fetched with the connection parameter arrow_number_to_decimal
   - Improved the error message that is encountered when running GET for a non-existing file
   - Fixed rendering of our long description for PyPi
   - Fixed a bug where DUO authentication ran into errors if sms authentication was disabled for the user
   - Add the ability to auto-create a table when writing a pandas DataFrame to a Snowflake table
   - Bumped the maximum dependency version of numpy from <1.22.0 to <1.23.0

- v2.7.2(December 17,2021)

   - Added support for Python version 3.10.
   - Fixed an issue bug where _get_query_status failed if there was a network error.
   - Added the interpolate_empty_sequences connection parameter to control interpolating empty sequences into queries.
   - Fixed an issue where where BLOCKED was considered to be an error by is_an_error.
   - Added source field to Telemetry.
   - Increased the cryptography dependency version.
   - Increased the pyopenssl dependency version.
   - Fixed an issue where dbapi.Binary returned a string instead of bytes.
   - Increased the required version of numpy.
   - Increased the required version of keyring.
   - Fixed issue so that fetch functions now return a typed DataFrames and pyarrow Tables for empty results.
   - Added py.typed
   - Improved error messages for PUT/GET.
   - Added Cursor.query attribute for accessing last query.
   - Increased the required version of pyarrow.


- v2.7.1(November 19,2021)

   - Fixed a bug where uploading a streaming file with multiple parts did not work.
   - JWT tokens are now regenerated when a request is retired.
   - Updated URL escaping when uploading to AWS S3 to match how S3 escapes URLs.
   - Removed the unused s3_connection_pool_size connection parameter.
   - Blocked queries are now be considered to be still running.
   - Snowflake specific exceptions are now set using Exception arguments.
   - Fixed an issue where use_s3_regional_url was not set correctly by the connector.


- v2.7.0(October 25,2021)

   - Removing cloud sdks.snowflake-connector-python will not install them anymore. Recreate your virtualenv to get rid of unnecessary dependencies.
   - Include Standard C++ headers.
   - Update minimum dependency version pin of cryptography.
   - Fixed a bug where error number would not be added to Exception messages.
   - Fixed a bug where client_prefetch_threads parameter was not respected when pre-fetching results.
   - Update signature of SnowflakeCursor.execute's params argument.


- v2.6.2(September 27,2021)

   - Updated vendored urllib3 and requests versions.
   - Fixed a bug where GET commands would fail to download files from sub directories from stages.
   - Added a feature where where the connector will print the url it tried to open when it is unable to open it for external browser authentication.


- v2.6.1(September 16,2021)

   - Bump pandas version from <1.3 to <1.4
   - Fixing Python deprecation warnings.
   - Added more type-hints.
   - Marked HeartBeatTimer threads as daemon threads.
   - Force cast a column into integer in write_pandas to avoid a rare behavior that would lead to crashing.
   - Implement AWS signature V4 to new SDKless PUT and GET.
   - Removed a deprecated setuptools option from setup.py.
   - Fixed a bug where error logs would be printed for query executions that produce no results.
   - Fixed a bug where the temporary stage for bulk array inserts exists.


- v2.6.0(August 29,2021)

   - Internal change to the implementation of result fetching.
   - Upgraded Pyarrow version from 3.0 to 5.0.
   - Internal change to the implementation for PUT and GET. A new connection parameter use_new_put_get was added to toggle between implementations.
   - Fixed a bug where executemany did not detect the type of data it was inserting.
   - Updated the minimum Mac OSX build target from 10.13 to 10.14.


- v2.5.1(July 31,2021)

   - Fixes Python Connector bug that prevents the connector from using AWS S3 Regional URL. The driver currently overrides the regional URL information with the default S3 URL causing failure in PUT.


- v2.5.0(July 22,2021)

   - Fixed a bug in write_pandas when quote_identifiers is set to True the function would not actually quote column names.
   - Bumping idna dependency pin from <3,>=2.5 to >=2.5,<4
   - Fix describe method when running `insert into ...` commands


- v2.4.6(June 25,2021)

   - Fixed a potential memory leak.
   - Removed upper certifi version pin.
   - Updated vendored libraries , urllib(1.26.5) and requests(2.25.1).
   - Replace pointers with UniqueRefs.
   - Changed default value of client_session_keep_alive to None.
   - Added the ability to retrieve metadata/schema without executing the query (describe method).

- v2.4.5(June 15,2021)

   - Fix for incorrect JWT token invalidity when an account alias with a dash in it is used for regionless account URL.

- v2.4.4(May 30,2021)

   - Fixed a segfault issue when using DictCursor and arrow result format with out of range dates.
   - Adds new make_pd_writer helper function


- v2.4.3(April 29,2021)

   - Uses s3 regional URL in private links when a param is set.
   - New Arrow NUMBER to Decimal converter option.
   - Update pyopenssl requirement from <20.0.0,>=16.2.0 to >=16.2.0,<21.0.0.
   - Update pandas requirement from <1.2.0,>=1.0.0 to >=1.0.0,<1.3.0.
   - Update numpy requirement from <1.20.0 to <1.21.0.


- v2.4.2(April 03,2021)

   - PUT statements are now thread-safe.


- v2.4.1(March 04,2021)

   - Make connection object exit() aware of status of parameter `autocommit`


- v2.4.0(March 04,2021)

   - Added support for Python 3.9 and PyArrow 3.0.x.
   - Added support for the upcoming multipart PUT threshold keyword.
   - Added support for using the PUT command with a file-like object.
   - Added some compilation flags to ease building conda community package.
   - Removed the pytz pin because it doesn't follow semantic versioning release format.
   - Added support for optimizing batch inserts through bulk array binding.


- v2.3.10(February 01,2021)

   - Improved query ID logging and added request GUID logging.
   - For dependency checking, increased the version condition for the pyjwt package from <2.0.0 to <3.0.0.


- v2.3.9(January 27,2021)

   - The fix to add proper proxy CONNECT headers for connections made over proxies.


- v2.3.8(January 14,2021)

   - Arrow result conversion speed up.
   - Send all Python Connector exceptions to in-band or out-of-band telemetry.
   - Vendoring requests and urllib3 to contain OCSP monkey patching to our library only.
   - Declare dependency on setuptools.


- v2.3.7(December 10,2020)

   - Added support for upcoming downscoped GCS credentials.
   - Tightened the pyOpenSSL dependency pin.
   - Relaxed the boto3 dependency pin up to the next major release.
   - Relaxed the cffi dependency pin up to the next major release.
   - Added support for executing asynchronous queries.
   - Dropped support for Python 3.5.

- v2.3.6(November 16,2020)

   - Fixed a bug that was preventing the connector from working on Windows with Python 3.8.
   - Improved the string formatting in exception messages.
   - For dependency checking, increased the version condition for the cryptography package from <3.0.0 to <4.0.0.
   - For dependency checking, increased the version condition for the pandas package from <1.1 to <1.2.

- v2.3.5(November 03,2020)

   - Updated the dependency on the cryptography package from version 2.9.2 to 3.2.1.

- v2.3.4(October 26,2020)

   - Added an optional parameter to the write_pandas function to specify that identifiers should not be quoted before being sent to the server.
   - The write_pandas function now honors default and auto-increment values for columns when inserting new rows.
   - Updated the Python Connector OCSP error messages and accompanying telemetry Information.
   - Enabled the runtime pyarrow version verification to fail gracefully. Fixed a bug with AWS glue environment.
   - Upgraded the version of boto3 from 1.14.47 to 1.15.9.
   - Upgraded the version of idna from 2.9 to 2.10.

- v2.3.3(October 05,2020)

   - Simplified the configuration files by consolidating test settings.
   - In the Connection object, the execute_stream and execute_string methods now filter out empty lines from their inputs.

- v2.3.2(September 14,2020)

   - Fixed a bug where a file handler was not closed properly.
   - Fixed various documentation typos.

- v2.3.1(August 25,2020)

   - Fixed a bug where 2 constants were removed by mistake.

- v2.3.0(August 24,2020)

   - When the log level is set to DEBUG, log the OOB telemetry entries that are sent to Snowflake.
   - Fixed a bug in the PUT command where long running PUTs would fail to re-authenticate to GCP for storage.
   - Updated the minimum build target MacOS version to 10.13.

- v2.2.10(August 03,2020)

    - Improved an error message for when "pandas" optional dependency group is not installed and user tries to fetch data into a pandas DataFrame. It'll now point user to our online documentation.

- v2.2.9(July 13,2020)

    - Connection parameter validate_default_parameters now verifies known connection parameter names and types. It emits warnings for anything unexpected types or names.
    - Correct logging messages for compiled C++ code.
    - Fixed an issue in write_pandas with location determination when database, or schema name was included.
    - Bumped boto3 dependency version.
    - Fixed an issue where uploading a file with special UTF-8 characters in their names corrupted file.

- v2.2.8(June 22,2020)

    - Switched docstring style to Google from Epydoc and added automated tests to enforce the standard.
    - Fixed a memory leak in DictCursor's Arrow format code.

- v2.2.7(June 1,2020)

    - Support azure-storage-blob v12 as well as v2 (for Python 3.5.0-3.5.1) by Python Connector
    - Fixed a bug where temporary directory path was not Windows compatible in write_pandas function
    - Added out of band telemetry error reporting of unknown errors

- v2.2.6(May 11,2020)

    - Update Pyarrow version from 0.16.0 to 0.17.0 for Python connector
    - Remove more restrictive application name enforcement.
    - Missing keyring dependency will not raise an exception, only emit a debug log from now on.
    - Bumping boto3 to <1.14
    - Fix flake8 3.8.0 new issues
    - Implement Python log interceptor

- v2.2.5(April 30,2020)

    - Added more efficient way to ingest a pandas.Dataframe into Snowflake, located in snowflake.connector.pandas_tools
    - More restrictive application name enforcement and standardizing it with other Snowflake drivers
    - Added checking and warning for users when they have a wrong version of pyarrow installed

- v2.2.4(April 10,2020)

    - Emit warning only if trying to set different setting of use_openssl_only parameter

- v2.2.3(March 30,2020)

    - Secure SSO ID Token
    - Add use_openssl_only connection parameter, which disables the usage of pure Python cryptographic libraries for FIPS
    - Add manylinux1 as well as manylinux2010
    - Fix a bug where a certificate file was opened and never closed in snowflake-connector-python.
    - Fix python connector skips validating GCP URLs
    - Adds additional client driver config information to in band telemetry.

- v2.2.2(March 9,2020)

    - Fix retry with chunck_downloader.py for stability.
    - Support Python 3.8 for Linux and Mac.

- v2.2.1(February 18,2020)

    - Fix use DictCursor with execute_string #248

- v2.2.0(January 27,2020)

    - Drop Python 2.7 support
    - AWS: When OVERWRITE is false, which is set by default, the file is uploaded if no same file name exists in the stage. This used to check the content signature but it will no longer check. Azure and GCP already work this way.
    - Document Python connector dependencies on our GitHub page in addition to Snowflake docs.
    - Fix sqlalchemy and possibly python-connector warnings.
    - Fix GCP exception using the Python connector to PUT a file in a stage with auto_compress=false.
    - Bump up botocore requirements to 1.14.
    - Fix uppercaseing authenticator breaks Okta URL which may include case-sensitive elements(#257).
    - Fix wrong result bug while using fetch_pandas_all() to get fixed numbers with large scales.
    - Increase multi part upload threshold for S3 to 64MB.

- v2.1.3(January 06,2020)

    - Fix GCP Put failed after hours

- v2.1.2(December 16,2019)

    - Fix the arrow bundling issue for python connector on mac.
    - Fix the arrow dll bundle issue on windows.Add more logging.

- v2.1.1(December 12,2019)

    - Fix GZIP uncompressed content for Azure GET command.
    - Add support for GCS PUT and GET for private preview.
    - Support fetch as numpy value in arrow result format.
    - Fix NameError: name 'EmptyPyArrowIterator' is not defined for Mac.
    - Return empty dataframe for fetch_pandas_all() api if result set is empty.

- v2.1.0(December 2,2019)

    - Fix default `ssl_context` options
    - Pin more dependencies for Python Connector
    - Fix import of SnowflakeOCSPAsn1Crypto crashes Python on MacOS Catalina
    - Update the release note that 1.9.0 was removed
    - Support DictCursor for arrow result format
    - Upgrade Python's arrow lib to 0.15.1
    - Raise Exception when PUT fails to Upload Data
    - Handle year out of range correctly in arrow result format

- v2.0.4(November 13,2019)

    - Increase OCSP Cache expiry time from 24 hours to 120 hours.
    - Fix pyarrow cxx11 abi compatibility issue
    - Use new query result format parameter in python tests

- v2.0.3(November 1,2019)

    - Fix for ,Pandas fetch API did not handle the case that first chunk is empty correctly.
    - Updated with botocore, boto3 and requests packages to the latest version.
    - Pinned stable versions of Azure urllib3 packages.

- v2.0.2(October 21,2019)

    - Fix sessions remaining open even if they are disposed manually. Retry deleting session if the connection is explicitly closed.
    - Fix memory leak in the new fetch pandas API
    - Fix Auditwheel failed with python37
    - Reduce the footprint of Python Connector
    - Support asn1crypto 1.1.x
    - Ensure that the cython components are present for Conda package

- v2.0.1(October 04,2019)

    - Add asn1crypto requirement to mitigate incompatibility change

- v2.0.0(September 30,2019)

    - Release Python Connector 2.0.0 for Arrow format change.
    - Fix SF_OCSP_RESPONSE_CACHE_DIR referring to the OCSP cache response file directory and not the top level of directory.
    - Fix Malformed certificate ID key causes uncaught KeyError.
    - No retry for certificate errors.
    - Fix In-Memory OCSP Response Cache - PythonConnector
    - Move AWS_ID and AWS_SECRET_KEY to their newer versions in the Python client
    - Fix result set downloader for ijson 2.5
    - Make authenticator field case insensitive earlier
    - Update USER-AGENT to be consistent with new format
    - Update Python Driver URL Whitelist to support US Gov domain
    - Fix memory leak in python connector panda df fetch API

- v1.9.1(October 4,2019)

    - Add asn1crypto requirement to mitigate incompatibility change.

- v1.9.0(August 26,2019) **REMOVED from pypi due to dependency compatibility issues**

    - Implement converter for all arrow data types in python connector extension
    - Fix arrow error when returning empty result using python connecter
    - Fix OCSP responder hang, AttributeError: 'ReadTimeout' object has no attribute 'message'
    - Update OCSP Connection timeout.
    - Fix RevokedCertificateError OOB Telemetry events are not sent
    - Uncaught RevocationCheckError for FAIL_OPEN in create_pair_issuer_subject
    - Fix uncaught exception in generate_telemetry_data function
    - Fix connector looses context after connection drop/restore by retrying IncompleteRead error.
    - Make tzinfo class at the module level instead of inlining

- v1.8.7(August 12,2019)

    - Rewrote validateDefaultParameters to validate the database, schema and warehouse at connection time. False by default.
    - Fix OCSP Server URL problem in multithreaded env
    - Fix Azure Gov PUT and GET issue

- v1.8.6(July 29,2019)

    - Reduce retries for OCSP from Python Driver
    - Azure PUT issue: ValueError: I/O operation on closed file
    - Add client information to USER-AGENT HTTP header - PythonConnector
    - Better handling of OCSP cache download failure

- v1.8.5(July 15,2019)

    - Drop Python 3.4 support for Python Connector

- v1.8.4(July 01,2019)

    - Update Python Connector to discard invalid OCSP Responses while merging caches

- v1.8.3(June 17,2019)

    - Update Client Driver OCSP Endpoint URL for Private Link Customers
    - Ignore session gone 390111 when closing
    - Python3.4 using requests 2.21.0 needs older version of urllib3
    - Use Account Name for Global URL

- v1.8.2 (June 03,2019)

    - Pendulum datatype support

- v1.8.1 (May 20,2019)

    - Revoked OCSP Responses persists in Driver Cache + Logging Fix
    - Fixed DeprecationWarning: Using or importing the ABCs from 'collections' instead of from 'collections.abc' is deprecated

- v1.8.0 (May 10, 2019)

    - support ``numpy.bool_`` in binding type
    - Add Option to Skip Request Pooling
    - Add OCSP_MODE metric
    - Fixed PUT URI issue for Windows path
    - OCSP SoftFail

- v1.7.11 (April 22, 2019)

    - numpy timestamp with timezone support
    - qmark not binding None

- v1.7.10 (April 8, 2019)

    - Fix the incorrect custom Server URL in Python Driver for Privatelink

- v1.7.9 (March 25,2019)

    - Python Interim Solution for Custom Cache Server URL
    - Internal change for pending feature

- v1.7.8 (March 12,2019)

    - Add OCSP signing certificate validity check

- v1.7.7 (February 22,2019)

    - Skip HEAD operation when OVERWRITE=true for PUT
    - Update copyright year from 2018 to 2019 for Python

- v1.7.6 (February 08,2019)

    - Adjusted pyasn1 and pyasn1-module requirements for Python Connector
    - Added idna to setup.py. made pyasn1 optional for Python2

- v1.7.5 (January 25, 2019)

    - Incorporate "kwargs" style group of key-value pairs in connection's "execute_string" function.

- v1.7.4 (January 3, 2019)

    - Invalidate outdated OCSP response when checking cache hit
    - Made keyring use optional in Python Connector
    - Added SnowflakeNullConverter for Python Connector to skip all client side conversions
    - Honor ``CLIENT_PREFETCH_THREADS`` to download the result set.
    - Fixed the hang when region=us-west-2 is specified.
    - Added Python 3.7 tests

- v1.7.3 (December 11, 2018)

    - Improved the progress bar control for SnowSQL
    - Fixed PUT/GET progress bar for Azure

- v1.7.2 (December 4, 2018)

    - Refactored OCSP checks
    - Adjusted log level to mitigate confusions

- v1.7.1 (November 27, 2018)

    - Fixed regex pattern warning in cursor.py
    - Fixed 403 error for EU deployment
    - Fixed the epoch time to datetime object converter for Windoww

- v1.7.0 (November 13, 2018)

    - Internal change for pending feature.

- v1.6.12 (October 30, 2018)

    - Updated ``boto3`` and ``botocore`` version dependeny.
    - Catch socket.EAI_NONAME for localhost socket and raise a better error message
    - Added ``client_session_keep_alive_heartbeat_frequency`` to control heartbeat timings for ``client_session_keep_alive``.

- v1.6.11 (October 23, 2018)

    - Fixed exit_on_error=true didn't work if PUT / GET error occurs
    - Fixed a backslash followed by a quote in a literal was not taken into account.
    - Added ``request_guid`` to each HTTP request for tracing.

- v1.6.10 (September 25, 2018)

    - Added ``client_session_keep_alive`` support.
    - Fixed multiline double quote expressions PR #117 (@bensowden)
    - Fixed binding ``datetime`` for TIMESTAMP type in ``qmark`` binding mode. PR #118 (@rhlahuja)
    - Retry HTTP 405 to mitigate Nginx bug.
    - Accept consent response for id token cache. WIP.

- v1.6.9 (September 13, 2018)

    - Changed most INFO logs to DEBUG. Added INFO for key operations.
    - Fixed the URL query parser to get multiple values.

- v1.6.8 (August 30, 2018)

    - Updated ``boto3`` and ``botocore`` version dependeny.

- v1.6.7 (August 22, 2018)

    - Enforce virtual host URL for PUT and GET.
    - Added retryCount, clientStarTime for query-request for better service.

- v1.6.6 (August 9, 2018)

    - Replaced ``pycryptodome`` with ``pycryptodomex`` to avoid namespace conflict with ``PyCrypto``.
    - Fixed hang if the connection is not explicitly closed since 1.6.4.
    - Reauthenticate for externalbrowser while running a query.
    - Fixed remove_comments option for SnowSQL.

- v1.6.5 (July 13, 2018)

    - Fixed the current object cache in the connection for id token use.
    - Added no OCSP cache server use option.

- v1.6.4 (July 5, 2018)

    - Fixed div by zero for Azure PUT command.
    - Cache id token for SSO. This feature is WIP.
    - Added telemetry client and job timings by @dsouzam.

- v1.6.3 (June 14, 2018)

    - Fixed binding long value for Python 2.

- v1.6.2 (June 7, 2018)

    - Removes username restriction for OAuth. PR 86(@tjj5036)
    - Retry OpenSSL.SysError in tests
    - Updated concurrent insert test as the server improved.

- v1.6.1 (May 17, 2018)

    - Enable OCSP Dynamic Cache server for privatelink.
    - Ensure the type of ``login_timeout`` attribute is ``int``.

- v1.6.0 (May 3, 2018)

    - Enable OCSP Cache server by default.

- v1.5.8 (April 26, 2018)

    - Fixed PUT command error 'Server failed to authenticate the request. Make sure the value of Authorization header is formed correctly including the signature.' for Azure deployment.

- v1.5.7 (April 19, 2018)

    - Fixed object has no attribute errors in Python3 for Azure deployment.
    - Removed ContentEncoding=gzip from the header for PUT command. This caused COPY failure if autocompress=false.

- v1.5.6 (April 5, 2018)

    - Updated ``boto3`` and ``botocore`` version dependeny.

- v1.5.5 (March 22, 2018)

    - Fixed TypeError: list indices must be integers or slices, not str. PR/Issue 75 (@daniel-sali).
    - Updated ``cryptography`` dependency.

- v1.5.4 (March 15, 2018)

    - Tightened ``pyasn`` and ``pyasn1-modules`` version requirements
    - Added OS and OS_VERSION session info.
    - Relaxed ``pycryptodome`` version requirements. No 3.5.0 should be used.

- v1.5.3 (March 9, 2018)

    - Pulled back ``pyasn1`` for OCSP check in Python 2. Python 3 continue using ``asn1crypto`` for better performance.
    - Limit the upper bound of ``pycryptodome`` version to less than 3.5.0 for Issue 65.

- v1.5.2 (March 1, 2018)

    - Fixed failue in case HOME/USERPROFILE is not set.
    - Updated ``boto3`` and ``botocore`` version dependeny.

- v1.5.1 (February 15, 2018)

    - Prototyped oauth. Won't work without the server change.
    - Retry OCSP data parse failure
    - Fixed paramstyle=qmark binding for SQLAlchemy

- v1.5.0 (January 26, 2018)

    - Removed ``pyasn1`` and ``pyasn1-modules`` from the dependency.
    - Prototyped key pair authentication.
    - Fixed OCSP response cache expiration check.

- v1.4.17 (January 19, 2018)

    - Adjusted ``pyasn1`` and ``pyasn1-modules`` version dependency. PR 48 (@baxen)
    - Started replacing ``pyasn1`` with ``asn1crypto`` Not activated yet.

- v1.4.16 (January 16, 2018)

    - Added OCSP cache related tools.

- v1.4.15 (January 11, 2018)

    - Added OCSP cache server option.

- v1.4.14 (December 14, 2017)

    - Improved OCSP response dump util.

- v1.4.13 (November 30, 2017)

    - Updated ``boto3`` and ``botocore`` version dependeny.

- v1.4.12 (November 16, 2017)

    - Added ``qmark`` and ``numeric`` paramstyle support for server side binding.
    - Added ``timezone`` session parameter support to connections.
    - Fixed a file handler leak in OCSP checks.

- v1.4.11 (November 9, 2017)

    - Fixed Azure PUT command to use AES CBC key encryption.
    - Added retry for intermittent PyAsn1Error.

- v1.4.10 (October 26, 2017)

    - Added Azure support for PUT and GET commands.
    - Updated ``cryptography``, ``boto3`` and ``botocore`` version dependeny.

- v1.4.9 (October 10, 2017)

    - Fixed a regression caused by ``pyasn1`` upgrade.

- v1.4.8 (October 5, 2017)

    - Updated Fed/SSO parameters. The production version of Fed/SSO from Python Connector requires this version.
    - Refactored for Azure support
    - Set CLIENT_APP_ID and CLIENT_APP_VERSION in all requests
    - Support new behaviors of newer version of ``pyasn1``. Relaxed the dependency.
    - Making socket timeout same as the login time
    - Fixed the case where no error message is attached.

- v1.4.7 (September 20, 2017)

    - Refresh AWS token in PUT command if S3UploadFailedError includes the ExpiredToken error
    - Retry all of 5xx in connection

- v1.4.6 (September 14, 2017)

    - Mitigated sigint handler config failure for SQLAlchemy
    - Improved the message for invalid SSL certificate error
    - Retry forever for query to mitigate 500 errors

- v1.4.5 (August 31, 2017)

    - Fixed regression in #34 by rewriting SAML 2.0 compliant service application support.
    - Cleaned up logger by moving instance to module.

- v1.4.4 (August 24, 2017)

    - Fixed Azure blob certificate issue. OCSP response structure bug fix
    - Added SAML 2.0 compliant service application support. preview feature.
    - Upgraded SSL wrapper with the latest urllib3 pyopenssl glue module. It uses kqueue, epoll or poll in replacement of select to read data from socket if available.

- v1.4.3 (August 17, 2017)

    - Changed the log levels for some messages from ERROR to DEBUG to address confusion as real incidents. In fact, they are not real issues but signals for connection retry.
    - Added ``certifi`` to the dependent component list to mitigate CA root certificate out of date issue.
    - Set the maximum versions of dependent components ``boto3`` and ``botocore``.
    - Updated ``cryptography`` and ``pyOpenSSL`` version dependeny change.
    - Added a connection parameter ``validate_default_parameters`` to validate the default database, schema and warehouse. If the specified object doesn't exist, it raises an error.

- v1.4.2 (August 3, 2017)

    - Fixed retry HTTP 400 in upload file when AWS token expires
    - Relaxed the version of dependent components ``pyasn1`` and ``pyasn1-modules``

- v1.4.1 (July 26, 2017)

    - Pinned ``pyasn1`` and ``pyasn1-modules`` versions to 0.2.3 and 0.0.9, respectively

- v1.4.0 (July 6, 2017)

    - Relaxed the versions of dependent components ``boto3``, ``botocore``, ``cffi`` and ``cryptography`` and ``pyOpenSSL``
    - Minor improvements in OCSP response file cache

- v1.3.18 (June 15, 2017)

    - Fixed OCSP response cache file not found issue on Windows. Drive letter was taken off
    - Use less restrictive cryptography>=1.7,<1.8
    - Added ORC detection in PUT command

- v1.3.17 (June 1, 2017)

    - Timeout OCSP request in 60 seconds and retry
    - Set autocommit and abort_detached_query session parameters in authentication time if specified
    - Fixed cross region stage issue. Could not get files in us-west-2 region S3 bucket from us-east-1

- v1.3.16 (April 20, 2017)

    - Fixed issue in fetching ``DATE`` causing [Error 22] Invalid argument on Windows
    - Retry on ``RuntimeError`` in requests

- v1.3.15 (March 30, 2017)

    - Refactored data converters in fetch to improve performance
    - Fixed timestamp format FF to honor the scale of data type
    - Improved the security of OKTA authentication with hostname verifications
    - Retry PUT on the error ``OpenSSL.SSL.SysCallError`` 10053 with lower concurrency
    - Added ``raw_msg`` attribute to ``Error`` class
    - Refactored session managements

- v1.3.14 (February 24, 2017)

    - Improved PUT and GET error handler.
    - Added proxy support to OCSP checks.
    - Use proxy parameters for PUT and GET commands.
    - Added ``sfqid`` and ``sqlstate`` to the results from query results.
    - Fixed the connection timeout calculation based on ``login_timeout`` and ``network_timeout``.
    - Improved error messages in case of 403, 502 and 504 HTTP reponse code.
    - Upgraded ``cryptography`` to 1.7.2, ``boto3`` to 1.4.4 and ``botocore`` to 1.5.14.
    - Removed explicit DNS lookup for OCSP URL.

- v1.3.13 (February 9, 2017)

    - Fixed AWS SQS connection error with OCSP checks
    - Added ``login_timeout`` and ``network_timeout`` parameters to the ``Connection`` objects.
    - Fixed forbidden access error handing

- v1.3.12 (February 2, 2017)

    - Fixed ``region`` parameter. One character was truncated from the tail of account name
    - Improved performance of fetching data by refactoring fetchone method

- v1.3.11 (January 27, 2017)

    - Fixed the regression in 1.3.8 that caused intermittent 504 errors

- v1.3.10 (January 26, 2017)

    - Compress data in HTTP requests at all times except empty data or OKTA request
    - Refactored FIXED, REAL and TIMESTAMP data fetch to improve performance. This mainly impacts SnowSQL
    - Added ``region`` option to support EU deployments better
    - Increased the retry counter for OCSP servers to mitigate intermittent failure
    - Refactored HTTP access retry logic

- v1.3.9 (January 16, 2017)

    - Upgraded ``botocore`` to 1.4.93 to fix and ``boto3`` to 1.4.3 to fix the HTTPS request failure in Python 3.6
    - Fixed python2 incomaptible import http.client
    - Retry OCSP validation in case of non-200 HTTP code returned

- v1.3.8 (January 12, 2017)

    - Convert non-UTF-8 data in the large result set chunk to Unicode replacement characters to avoid decode error.
    - Updated copyright year to 2017.
    - Use `six` package to support both PY2 and PY3 for some functions
    - Upgraded ``cryptography`` to 1.7.1 to address MacOS Python 3.6 build issue.
    - Fixed OverflowError caused by invalid range of timetamp data for SnowSQL.

- v1.3.7 (December 8, 2016)

    - Increased the validity date acceptance window to prevent OCSP returning invalid responses due to out-of-scope validity dates for certificates.
    - Enabled OCSP response cache file by default.

- v1.3.6 (December 1, 2016)

    - Upgraded ``cryptography`` to 1.5.3, ``pyOpenSSL`` to 16.2.0 and ``cffi`` to 1.9.1.

- v1.3.5 (November 17, 2016)

    - Fixed CA list cache race condition
    - Added retry intermittent 400 HTTP ``Bad Request`` error

- v1.3.4 (November 3, 2016)

    - Added ``quoted_name`` data type support for binding by SQLAlchemy
    - Not to compress ``parquiet`` file in PUT command

- v1.3.3 (October 20, 2016)

    - Downgraded ``botocore`` to 1.4.37 due to potential regression.
    - Increased the stability of PUT and GET commands

- v1.3.2 (October 12, 2016)

    - Upgraded ``botocore`` to 1.4.52.
    - Set the signature version to v4 to AWS client. This impacts ``PUT``, ``GET`` commands and fetching large result set.

- v1.3.1 (September 30, 2016)

    - Added an account name including subdomain.

- v1.3.0 (September 26, 2016)

    - Added support for the ``BINARY`` data type, which enables support for more Python data types:

        - Python 3:

            - ``bytes`` and ``bytearray`` can be used for binding.
            - ``bytes`` is also used for fetching ``BINARY`` data type.

        - Python 2:

            - ``bytearray`` can be used for binding
            - ``str`` is used for fetching ``BINARY`` data type.

    - Added ``proxy_user`` and ``proxy_password`` connection parameters for proxy servers that require authentication.

- v1.2.8 (August 16, 2016)

    - Upgraded ``botocore`` to 1.4.37.
    - Added ``Connection.execute_string`` and ``Connection.execute_stream`` to run multiple statements in a string and stream.
    - Increased the stability of fetching data for Python 2.
    - Refactored memory usage in fetching large result set (Work in Progress).

- v1.2.7 (July 31, 2016)

    - Fixed ``snowflake.cursor.rowcount`` for INSERT ALL.
    - Force OCSP cache invalidation after 24 hours for better security.
    - Use ``use_accelerate_endpoint`` in PUT and GET if Transfer acceleration is enabled for the S3 bucket.
    - Fixed the side effect of ``python-future`` that loads ``test.py`` in the current directory.

- v1.2.6 (July 13, 2016)

    - Fixed the AWS token renewal issue with PUT command when uploading uncompressed large files.

- v1.2.5 (July 8, 2016)

    - Added retry for errors ``S3UploadFailedError`` and ``RetriesExceededError`` in PUT and GET, respectively.

- v1.2.4 (July 6, 2016)

    - Added ``max_connection_pool`` parameter to Connection so that you can specify the maximum number of HTTP/HTTPS connections in the pool.
    - Minor enhancements for SnowSQL.

- v1.2.3 (June 29, 2016)

    - Fixed 404 issue in GET command. An extra slash character changed the S3 path and failed to identify the file to download.

- v1.2.2 (June 21, 2016)

    - Upgraded ``botocore`` to 1.4.26.
    - Added retry for 403 error when accessing S3.

- v1.2.1 (June 13, 2016)

    - Improved fetch performance for data types (part 2): DATE, TIME, TIMESTAMP, TIMESTAMP_LTZ, TIMESTAMP_NTZ and TIMESTAMP_TZ.

- v1.2.0 (June 10, 2016)

    - Improved fetch performance for data types (part 1): FIXED, REAL, STRING.

- v1.1.5 (June 2, 2016)

    - Upgraded ``boto3`` to 1.3.1 and ``botocore`` and 1.4.22.
    - Fixed ``snowflake.cursor.rowcount`` for DML by ``snowflake.cursor.executemany``.
    - Added ``numpy`` data type binding support. ``numpy.intN``, ``numpy.floatN`` and ``numpy.datetime64`` can be bound and fetched.

- v1.1.4 (May 21, 2016)

    - Upgraded ``cffi`` to 1.6.0.
    - Minor enhancements to SnowSQL.

- v1.1.3 (May 5, 2016)

    - Upgraded ``cryptography`` to 1.3.2.

- v1.1.2 (May 4, 2016)

    - Changed the dependency of ``tzlocal`` optional.
    - Fixed charmap error in OCSP checks.

- v1.1.1 (Apr 11, 2016)

    - Fixed OCSP revocation check issue with the new certificate and AWS S3.
    - Upgraded ``cryptography`` to 1.3.1 and ``pyOpenSSL`` to 16.0.0.

- v1.1.0 (Apr 4, 2016)

    - Added ``bzip2`` support in ``PUT`` command. This feature requires a server upgrade.
    - Replaced the self contained packages in ``snowflake._vendor`` with the dependency of ``boto3`` 1.3.0 and ``botocore`` 1.4.2.

- v1.0.7 (Mar 21, 2016)

    - Keep ``pyOpenSSL`` at 0.15.1.

- v1.0.6 (Mar 15, 2016)

    - Upgraded ``cryptography`` to 1.2.3.
    - Added support for ``TIME`` data type, which is now a Snowflake supported data type. This feature requires a server upgrade.
    - Added ``snowflake.connector.DistCursor`` to fetch the results in ``dict`` instead of ``tuple``.
    - Added compression to the SQL text and commands.

- v1.0.5 (Mar 1, 2016)

    - Upgraded ``cryptography`` to 1.2.2 and ``cffi`` to 1.5.2.
    - Fixed the conversion from ``TIMESTAMP_LTZ`` to datetime in queries.

- v1.0.4 (Feb 15, 2016)

    - Fixed the truncated parallel large result set.
    - Added retry OpenSSL low level errors ``ETIMEDOUT`` and ``ECONNRESET``.
    - Time out all HTTPS requests so that the Python Connector can retry the job or recheck the status.
    - Fixed the location of encrypted data for ``PUT`` command. They used to be in the same directory as the source data files.
    - Added support for renewing the AWS token used in ``PUT`` commands if the token expires.

- v1.0.3 (Jan 13, 2016)

    - Added support for the ``BOOLEAN`` data type (i.e. ``TRUE`` or ``FALSE``). This changes the behavior of the binding for the ``bool`` type object:

        - Previously, ``bool`` was bound as a numeric value (i.e. ``1`` for ``True``, ``0`` for ``False``).
        - Now, ``bool`` is bound as native SQL data (i.e. ``TRUE`` or ``FALSE``).

    - Added the ``autocommit`` method to the ``Connection`` object:

        - By default, ``autocommit`` mode is ON (i.e. each DML statement commits the change).
        - If ``autocommit`` mode is OFF, the ``commit`` and ``rollback`` methods are enabled.

    - Avoid segfault issue for ``cryptography`` 1.2 in Mac OSX by using 1.1 until resolved.

- v1.0.2 (Dec 15, 2015)

    - Upgraded ``boto3`` 1.2.2, ``botocore`` 1.3.12.
    - Removed ``SSLv3`` mapping from the initial table.

- v1.0.1 (Dec 8, 2015)

    - Minor bug fixes.

- v1.0.0 (Dec 1, 2015)

    - General Availability release.<|MERGE_RESOLUTION|>--- conflicted
+++ resolved
@@ -10,11 +10,8 @@
 
 - v3.12.0(TBD)
   - Optimized `to_pandas()` performance by fully parallel downloading logic.
-<<<<<<< HEAD
+  - Fixed a bug that specifying client_session_keep_alive_heartbeat_frequency in snowflake-sqlalchemy could crash the connector.
   - Added support for connectivity to multiple domains.
-=======
-  - Fixed a bug that specifying client_session_keep_alive_heartbeat_frequency in snowflake-sqlalchemy could crash the connector
->>>>>>> 4a89dadb
 
 - v3.11.0(June 17,2024)
   - Added support for `token_file_path` connection parameter to read an OAuth token from a file when connecting to Snowflake.
