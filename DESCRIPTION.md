--- conflicted
+++ resolved
@@ -11,15 +11,12 @@
 - v3.0.2(March 22, 2023)
 
   - Fixed a memory leak in the logging module of the Cython extension.
-<<<<<<< HEAD
   - Fixed a bug where the `put` command on AWS raised `AttributeError` when uploading file composed of multiple parts.
   - Fixed a bug of incorrect type hints of `SnowflakeCursor.fetch_arrow_all` and `SnowflakeCursor.fetchall`.
   - Improved logging to mask tokens in case of errors.
   - Fixed a bug where `snowflake.connector.util_text.split_statements` swallows the final line break in the case when there are no space between lines.
-=======
   - Fixed a bug where the `put` command on AWS raised `AttributeError` when the file size was larger than 200M.
   - Validate SSO URL before opening it in the browser for External browser authenticator.
->>>>>>> 1cdbd3b1
 
 - v3.0.1(February 28, 2023)
 
