--- conflicted
+++ resolved
@@ -528,13 +528,8 @@
         )
 
         create_table_sql = (
-<<<<<<< HEAD
-            f"CREATE {table_type.upper()} {iceberg}TABLE IF NOT EXISTS {target_table_location} "
+            f"CREATE {table_type.upper()} {iceberg}TABLE IF NOT EXISTS identifier(?) "
             f"({create_table_columns}) {iceberg_config_statement}"
-=======
-            f"CREATE {table_type.upper()} TABLE IF NOT EXISTS identifier(?) "
-            f"({create_table_columns})"
->>>>>>> 53592ed9
             f" /* Python:snowflake.connector.pandas_tools.write_pandas() */ "
         )
         params = (target_table_location,)
