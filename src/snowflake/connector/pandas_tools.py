--- conflicted
+++ resolved
@@ -440,25 +440,15 @@
             chunk_path = os.path.join(tmp_folder, f"file{i}.txt")
             # Dump chunk into parquet file
             chunk.to_parquet(chunk_path, compression=compression, **kwargs)
-<<<<<<< HEAD
             if not use_wildcard_upload:
                 # Upload parquet file
-                upload_sql = (
-                    "PUT /* Python:snowflake.connector.pandas_tools.write_pandas() */ "
-                    "'file://{path}' ? PARALLEL={parallel}"
-                ).format(
-                    path=chunk_path.replace("\\", "\\\\").replace("'", "\\'"),
-                    parallel=parallel,
+                path = chunk_path.replace("\\", "\\\\").replace("'", "\\'")
+                cursor._upload(
+                    local_file_name=f"'file://{path}'",
+                    stage_location="@" + stage_location,
+                    options={"parallel": parallel, "source_compression": "auto_detect"},
                 )
-                params = ("@" + stage_location,)
-                logger.debug(f"uploading files with '{upload_sql}', params: %s", params)
-                cursor.execute(
-                    upload_sql,
-                    _is_internal=True,
-                    _force_qmark_paramstyle=True,
-                    params=params,
-                    num_statements=1,
-                )
+
                 # Remove chunk file
                 os.remove(chunk_path)
 
@@ -479,18 +469,6 @@
                 _force_qmark_paramstyle=True,
                 params=params,
             )
-=======
-            # Upload parquet file
-            path = chunk_path.replace("\\", "\\\\").replace("'", "\\'")
-            cursor._upload(
-                local_file_name=f"'file://{path}'",
-                stage_location="@" + stage_location,
-                options={"parallel": parallel, "source_compression": "auto_detect"},
-            )
-
-            # Remove chunk file
-            os.remove(chunk_path)
->>>>>>> fe9547b1
 
     # in Snowflake, all parquet data is stored in a single column, $1, so we must select columns explicitly
     # see (https://docs.snowflake.com/en/user-guide/script-data-load-transform-parquet.html)
