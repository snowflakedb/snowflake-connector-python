--- conflicted
+++ resolved
@@ -71,14 +71,9 @@
         self.redirect_uri = redirect_uri
         self.scope = scope
         self._state = secrets.token_urlsafe(43)
-<<<<<<< HEAD
+        logger.debug("chose oauth state: %s", "".join("*" for _ in self._state))
         self._oauth_token: str | None = None
-        self._refresh_token: str | None = kwargs.get("_refresh_token")
-        logger.debug("chose oauth state: %s", self._state)
-=======
-        logger.debug("chose oauth state: %s", "".join("*" for _ in self._state))
-        self._oauth_token = None
->>>>>>> d5de9080
+        self._refresh_token: str | None = kwargs.get("_refresh_token")        
         self._protocol = "http"
         self.pkce = pkce
         if pkce:
