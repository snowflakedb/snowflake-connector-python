--- conflicted
+++ resolved
@@ -11,10 +11,6 @@
 import time
 from collections.abc import Callable
 from types import TracebackType
-<<<<<<< HEAD
-=======
-
->>>>>>> bd40157c
 from typing_extensions import Self
 
 from ..compat import IS_WINDOWS
