//
// Copyright (c) 2012-2023 Snowflake Computing Inc. All rights reserved.
//

#ifndef PC_SNOWFLAKETYPE_HPP
#define PC_SNOWFLAKETYPE_HPP

<<<<<<< HEAD
#include <cstdint>
#include <string>
=======
>>>>>>> aeffa769
#include <algorithm>
#include <string>
#include <unordered_map>

namespace sf {

class SnowflakeType {
 public:
  enum class Type : uint8_t {
    ANY = 0,
    ARRAY = 1,
    BINARY = 2,
    BOOLEAN = 3,
    CHAR = 4,
    DATE = 5,
    FIXED = 6,
    OBJECT = 7,
    REAL = 8,
    TEXT = 9,
    TIME = 10,
    TIMESTAMP = 11,
    TIMESTAMP_LTZ = 12,
    TIMESTAMP_NTZ = 13,
    TIMESTAMP_TZ = 14,
    VARIANT = 15,
    VECTOR = 16
  };

  static SnowflakeType::Type snowflakeTypeFromString(std::string str) {
    std::transform(str.begin(), str.end(), str.begin(), ::toupper);
    return m_strEnumIndex.at(str);
  }

 private:
  static std::unordered_map<std::string, SnowflakeType::Type> m_strEnumIndex;
};

}  // namespace sf

#endif  // PC_SNOWFLAKETYPE_HPP<|MERGE_RESOLUTION|>--- conflicted
+++ resolved
@@ -5,12 +5,9 @@
 #ifndef PC_SNOWFLAKETYPE_HPP
 #define PC_SNOWFLAKETYPE_HPP
 
-<<<<<<< HEAD
+
+#include <algorithm>
 #include <cstdint>
-#include <string>
-=======
->>>>>>> aeffa769
-#include <algorithm>
 #include <string>
 #include <unordered_map>
 
