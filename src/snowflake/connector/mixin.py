#
# Copyright (c) 2012-2021 Snowflake Computing Inc. All right reserved.
<<<<<<< HEAD
=======
#
>>>>>>> ed53074a

class UnicodeMixin(object):
    """Mixin class to handle defining the proper __str__/__unicode__ methods in Python 2 or 3."""

    def __str__(self):
        return self.__unicode__()<|MERGE_RESOLUTION|>--- conflicted
+++ resolved
@@ -1,9 +1,6 @@
 #
 # Copyright (c) 2012-2021 Snowflake Computing Inc. All right reserved.
-<<<<<<< HEAD
-=======
 #
->>>>>>> ed53074a
 
 class UnicodeMixin(object):
     """Mixin class to handle defining the proper __str__/__unicode__ methods in Python 2 or 3."""
