--- conflicted
+++ resolved
@@ -790,12 +790,7 @@
                     return None  # required for tests
             finally:
                 raw_ret.close()  # ensure response is closed
-<<<<<<< HEAD
         except (aiohttp.ClientSSLError, aiohttp.ClientConnectorSSLError) as se:
-            logger.debug("Hit non-retryable SSL error, %s", str(se))
-
-=======
-        except aiohttp.ClientSSLError as se:
             msg = f"Hit non-retryable SSL error, {str(se)}.\n{_CONNECTIVITY_ERR_MSG}"
             logger.debug(msg)
             # the following code is for backward compatibility with old versions of python connector which calls
@@ -809,8 +804,6 @@
                     "errno": ER_FAILED_TO_REQUEST,
                 },
             )
-        # TODO: sync feature parity, aiohttp network error handling
->>>>>>> d5a85922
         except (
             aiohttp.ClientConnectionError,
             aiohttp.ClientConnectorError,
