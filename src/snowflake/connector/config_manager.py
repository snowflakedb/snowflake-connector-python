--- conflicted
+++ resolved
@@ -336,13 +336,8 @@
             ):
                 # for non-Windows, suggest change to 0600 permissions.
                 chmod_message = (
-<<<<<<< HEAD
-                    f". To change owner, run chown $USER {str(filep)}. To restrict permissions, run chmod 0600 {str(filep)}."
+                    f". To change owner, run `chown $USER {str(filep)}`. To restrict permissions, run `chmod 0600 {str(filep)}`."
                     if not IS_WINDOWS
-=======
-                    f". To change owner, run `chown $USER {str(filep)}`. To restrict permissions, run `chmod 0600 {str(filep)}`."
-                    if platform.system() != "Windows"
->>>>>>> 84c89736
                     else ""
                 )
 
