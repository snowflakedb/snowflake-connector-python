--- conflicted
+++ resolved
@@ -16,7 +16,6 @@
 from .errorcode import ER_WIF_CREDENTIALS_NOT_FOUND
 from .errors import ProgrammingError
 from .session_manager import SessionManager
-from .vendored import requests
 
 logger = logging.getLogger(__name__)
 SNOWFLAKE_AUDIENCE = "snowflakecomputing.com"
@@ -54,39 +53,7 @@
     user_identifier_components: dict
 
 
-<<<<<<< HEAD
-def try_metadata_service_call(
-    method: str,
-    url: str,
-    headers: dict,
-    timeout: int = 3,
-    session_manager: SessionManager | None = None,
-) -> Response | None:
-    """Tries to make a HTTP request to the metadata service with the given URL, method, headers and timeout.
-
-    If we receive an error response or any exceptions are raised, returns None. Otherwise returns the response.
-    """
-    try:
-        res: Response = session_manager.request(
-            method=method,
-            url=url,
-            headers=headers,
-            timeout=timeout,
-            use_pooling=False,
-        )
-        if not res.ok:
-            return None
-    except requests.RequestException:
-        return None
-    return res
-
-
-def extract_iss_and_sub_without_signature_verification(
-    jwt_str: str,
-) -> tuple[str | None, str | None]:
-=======
 def extract_iss_and_sub_without_signature_verification(jwt_str: str) -> tuple[str, str]:
->>>>>>> 2d8a7951
     """Extracts the 'iss' and 'sub' claims from the given JWT, without verifying the signature.
 
     Note: the real token verification (including signature verification) happens on the Snowflake side. The driver doesn't have
@@ -115,15 +82,7 @@
     if "AWS_REGION" in os.environ:  # Lambda
         region = os.environ["AWS_REGION"]
     else:  # EC2
-<<<<<<< HEAD
         # TODO: SNOW-2223669 Investigate if our adapters - containing settings of http traffic - should be passed here as boto urllib3session. Those requests go to local servers, so they do not need Proxy setup or Headers customization in theory. But we may want to have all the traffic going through one class (e.g. Adapter or mixin).
-        return InstanceMetadataRegionFetcher().retrieve_region()
-
-
-def get_aws_arn() -> str | None:
-    """Get the current AWS workload's ARN, if any."""
-    # TODO: SNOW-2223669 Investigate if our adapters - containing settings of http traffic - should be passed here as boto urllib3session. Those requests go to local servers, so they do not need Proxy setup or Headers customization in theory. But we may want to have all the traffic going through one class (e.g. Adapter or mixin).
-=======
         region = InstanceMetadataRegionFetcher().retrieve_region()
 
     if not region:
@@ -136,7 +95,7 @@
 
 def get_aws_arn() -> str:
     """Get the current AWS workload's ARN."""
->>>>>>> 2d8a7951
+    # TODO: SNOW-2223669 Investigate if our adapters - containing settings of http traffic - should be passed here as boto urllib3session. Those requests go to local servers, so they do not need Proxy setup or Headers customization in theory. But we may want to have all the traffic going through one class (e.g. Adapter or mixin).
     caller_identity = boto3.client("sts").get_caller_identity()
     if not caller_identity or "Arn" not in caller_identity:
         raise ProgrammingError(
@@ -207,13 +166,9 @@
         )
 
 
-<<<<<<< HEAD
 def create_aws_attestation(
     session_manager: SessionManager | None = None,
-) -> WorkloadIdentityAttestation | None:
-=======
-def create_aws_attestation() -> WorkloadIdentityAttestation:
->>>>>>> 2d8a7951
+) -> WorkloadIdentityAttestation:
     """Tries to create a workload identity attestation for AWS.
 
     If the application isn't running on AWS or no credentials were found, raises an error.
@@ -251,47 +206,24 @@
     )
 
 
-<<<<<<< HEAD
 def create_gcp_attestation(
     session_manager: SessionManager | None = None,
-) -> WorkloadIdentityAttestation | None:
-=======
-def create_gcp_attestation() -> WorkloadIdentityAttestation:
->>>>>>> 2d8a7951
+) -> WorkloadIdentityAttestation:
     """Tries to create a workload identity attestation for GCP.
 
     If the application isn't running on GCP or no credentials were found, raises an error.
     """
-    res = requests.request(
+    res = session_manager.request(
         method="GET",
         url=f"http://169.254.169.254/computeMetadata/v1/instance/service-accounts/default/identity?audience={SNOWFLAKE_AUDIENCE}",
         headers={
             "Metadata-Flavor": "Google",
         },
-        session_manager=session_manager,
     )
     res.raise_for_status()
 
-<<<<<<< HEAD
-    # Ensure content is bytes and decode it
-    content = res.content
-    if isinstance(content, bytes):
-        jwt_str = content.decode("utf-8")
-    else:
-        jwt_str = str(content)
-
-    issuer, subject = extract_iss_and_sub_without_signature_verification(jwt_str)
-    if not issuer or not subject:
-        return None
-    if issuer != "https://accounts.google.com":
-        # This might happen if we're running on a different platform that responds to the same metadata request signature as GCP.
-        logger.debug("Unexpected GCP token issuer '%s'", issuer)
-        return None
-
-=======
     jwt_str = res.content.decode("utf-8")
     _, subject = extract_iss_and_sub_without_signature_verification(jwt_str)
->>>>>>> 2d8a7951
     return WorkloadIdentityAttestation(
         AttestationProvider.GCP, jwt_str, {"sub": subject}
     )
@@ -299,12 +231,8 @@
 
 def create_azure_attestation(
     snowflake_entra_resource: str,
-<<<<<<< HEAD
     session_manager: SessionManager | None = None,
-) -> WorkloadIdentityAttestation | None:
-=======
 ) -> WorkloadIdentityAttestation:
->>>>>>> 2d8a7951
     """Tries to create a workload identity attestation for Azure.
 
     If the application isn't running on Azure or no credentials were found, raises an error.
@@ -336,11 +264,10 @@
     if managed_identity_client_id:
         query_params += f"&client_id={managed_identity_client_id}"
 
-    res = requests.request(
+    res = session_manager.request(
         method="GET",
         url=f"{url_without_query_string}?{query_params}",
         headers=headers,
-        session_manager=session_manager,
     )
     res.raise_for_status()
 
@@ -374,37 +301,6 @@
     )
 
 
-<<<<<<< HEAD
-def create_autodetect_attestation(
-    entra_resource: str,
-    token: str | None = None,
-    session_manager: SessionManager | None = None,
-) -> WorkloadIdentityAttestation | None:
-    """Tries to create an attestation using the auto-detected runtime environment.
-
-    If no attestation can be found, returns None.
-    """
-    attestation = create_oidc_attestation(token)
-    if attestation:
-        return attestation
-
-    attestation = create_aws_attestation(session_manager)
-    if attestation:
-        return attestation
-
-    attestation = create_azure_attestation(entra_resource, session_manager)
-    if attestation:
-        return attestation
-
-    attestation = create_gcp_attestation(session_manager)
-    if attestation:
-        return attestation
-
-    return None
-
-
-=======
->>>>>>> 2d8a7951
 def create_attestation(
     provider: AttestationProvider,
     entra_resource: str | None = None,
@@ -422,34 +318,15 @@
         else SessionManager(use_pooling=True)
     )
 
-<<<<<<< HEAD
-    attestation: WorkloadIdentityAttestation | None = None
     if provider == AttestationProvider.AWS:
-        attestation = create_aws_attestation(session_manager)
+        return create_aws_attestation(session_manager)
     elif provider == AttestationProvider.AZURE:
-        attestation = create_azure_attestation(entra_resource, session_manager)
+        return create_azure_attestation(entra_resource, session_manager)
     elif provider == AttestationProvider.GCP:
-        attestation = create_gcp_attestation(session_manager)
-    elif provider == AttestationProvider.OIDC:
-        attestation = create_oidc_attestation(token)
-    elif provider is None:
-        attestation = create_autodetect_attestation(
-            entra_resource, token, session_manager
-        )
-
-    if not attestation:
-        provider_str = "auto-detect" if provider is None else provider.value
-=======
-    if provider == AttestationProvider.AWS:
-        return create_aws_attestation()
-    elif provider == AttestationProvider.AZURE:
-        return create_azure_attestation(entra_resource)
-    elif provider == AttestationProvider.GCP:
-        return create_gcp_attestation()
+        return create_gcp_attestation(session_manager)
     elif provider == AttestationProvider.OIDC:
         return create_oidc_attestation(token)
     else:
->>>>>>> 2d8a7951
         raise ProgrammingError(
             msg=f"Unknown workload_identity_provider: '{provider.value}'.",
             errno=ER_WIF_CREDENTIALS_NOT_FOUND,
