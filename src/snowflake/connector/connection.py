#!/usr/bin/env python
#
# Copyright (c) 2012-2023 Snowflake Computing Inc. All rights reserved.
#

from __future__ import annotations

import atexit
import logging
import os
import pathlib
import re
import sys
import traceback
import uuid
import warnings
import weakref
from concurrent.futures import as_completed
from concurrent.futures.thread import ThreadPoolExecutor
from contextlib import suppress
from difflib import get_close_matches
from functools import partial
from io import StringIO
from logging import getLogger
from threading import Lock
from types import TracebackType
from typing import Any, Callable, Generator, Iterable, Iterator, NamedTuple, Sequence
from uuid import UUID

from cryptography.hazmat.backends import default_backend
from cryptography.hazmat.primitives import serialization
from cryptography.hazmat.primitives.asymmetric.rsa import RSAPrivateKey

from . import errors, proxy
from ._query_context_cache import QueryContextCache
from .auth import (
    FIRST_PARTY_AUTHENTICATORS,
    Auth,
    AuthByDefault,
    AuthByKeyPair,
    AuthByOAuth,
    AuthByOkta,
    AuthByPAT,
    AuthByPlugin,
    AuthByUsrPwdMfa,
    AuthByWebBrowser,
    AuthByWorkloadIdentity,
    AuthNoAuth,
)
from .auth.idtoken import AuthByIdToken
from .backoff_policies import exponential_backoff
from .bind_upload_agent import BindUploadError
from .compat import IS_LINUX, IS_WINDOWS, quote, urlencode
from .config_manager import CONFIG_MANAGER, _get_default_connection_params
from .connection_diagnostic import ConnectionDiagnostic
from .constants import (
    _CONNECTIVITY_ERR_MSG,
    _DOMAIN_NAME_MAP,
    ENV_VAR_EXPERIMENTAL_AUTHENTICATION,
    ENV_VAR_PARTNER,
    PARAMETER_AUTOCOMMIT,
    PARAMETER_CLIENT_PREFETCH_THREADS,
    PARAMETER_CLIENT_REQUEST_MFA_TOKEN,
    PARAMETER_CLIENT_SESSION_KEEP_ALIVE,
    PARAMETER_CLIENT_SESSION_KEEP_ALIVE_HEARTBEAT_FREQUENCY,
    PARAMETER_CLIENT_STORE_TEMPORARY_CREDENTIAL,
    PARAMETER_CLIENT_TELEMETRY_ENABLED,
    PARAMETER_CLIENT_VALIDATE_DEFAULT_PARAMETERS,
    PARAMETER_ENABLE_STAGE_S3_PRIVATELINK_FOR_US_EAST_1,
    PARAMETER_QUERY_CONTEXT_CACHE_SIZE,
    PARAMETER_SERVICE_NAME,
    PARAMETER_TIMEZONE,
    OCSPMode,
    QueryStatus,
)
from .converter import SnowflakeConverter
from .cursor import LOG_MAX_QUERY_LENGTH, SnowflakeCursor
from .description import (
    CLIENT_NAME,
    CLIENT_VERSION,
    PLATFORM,
    PYTHON_VERSION,
    SNOWFLAKE_CONNECTOR_VERSION,
)
from .direct_file_operation_utils import FileOperationParser, StreamDownloader
from .errorcode import (
    ER_CONNECTION_IS_CLOSED,
    ER_FAILED_PROCESSING_PYFORMAT,
    ER_FAILED_PROCESSING_QMARK,
    ER_FAILED_TO_CONNECT_TO_DB,
    ER_INVALID_BACKOFF_POLICY,
    ER_INVALID_VALUE,
    ER_INVALID_WIF_SETTINGS,
    ER_NO_ACCOUNT_NAME,
    ER_NO_NUMPY,
    ER_NO_PASSWORD,
    ER_NO_USER,
    ER_NOT_IMPLICITY_SNOWFLAKE_DATATYPE,
)
from .errors import DatabaseError, Error, OperationalError, ProgrammingError
from .log_configuration import EasyLoggingConfigPython
from .network import (
    DEFAULT_AUTHENTICATOR,
    EXTERNAL_BROWSER_AUTHENTICATOR,
    KEY_PAIR_AUTHENTICATOR,
    NO_AUTH_AUTHENTICATOR,
    OAUTH_AUTHENTICATOR,
    PROGRAMMATIC_ACCESS_TOKEN,
    REQUEST_ID,
    USR_PWD_MFA_AUTHENTICATOR,
    WORKLOAD_IDENTITY_AUTHENTICATOR,
    ReauthenticationRequest,
    SnowflakeRestful,
)
from .sqlstate import SQLSTATE_CONNECTION_NOT_EXISTS, SQLSTATE_FEATURE_NOT_SUPPORTED
from .telemetry import TelemetryClient, TelemetryData, TelemetryField
from .time_util import HeartBeatTimer, get_time_millis
from .url_util import extract_top_level_domain_from_hostname
from .util_text import construct_hostname, parse_account, split_statements
from .wif_util import AttestationProvider

DEFAULT_CLIENT_PREFETCH_THREADS = 4
MAX_CLIENT_PREFETCH_THREADS = 10
DEFAULT_BACKOFF_POLICY = exponential_backoff()


def DefaultConverterClass() -> type:
    if IS_WINDOWS:
        from .converter_issue23517 import SnowflakeConverterIssue23517

        return SnowflakeConverterIssue23517
    else:
        from .converter import SnowflakeConverter

        return SnowflakeConverter


def _get_private_bytes_from_file(
    private_key_file: str | bytes | os.PathLike[str] | os.PathLike[bytes],
    private_key_file_pwd: bytes | str | None = None,
) -> bytes:
    if private_key_file_pwd is not None and isinstance(private_key_file_pwd, str):
        private_key_file_pwd = private_key_file_pwd.encode("utf-8")
    with open(private_key_file, "rb") as key:
        private_key = serialization.load_pem_private_key(
            key.read(),
            password=private_key_file_pwd,
            backend=default_backend(),
        )

    pkb = private_key.private_bytes(
        encoding=serialization.Encoding.DER,
        format=serialization.PrivateFormat.PKCS8,
        encryption_algorithm=serialization.NoEncryption(),
    )

    return pkb


SUPPORTED_PARAMSTYLES = {
    "qmark",
    "numeric",
    "format",
    "pyformat",
}
# Default configs, tuple of default variable and accepted types
DEFAULT_CONFIGURATION: dict[str, tuple[Any, type | tuple[type, ...]]] = {
    "dsn": (None, (type(None), str)),  # standard
    "user": ("", str),  # standard
    "password": ("", str),  # standard
    "host": ("127.0.0.1", str),  # standard
    "port": (8080, (int, str)),  # standard
    "database": (None, (type(None), str)),  # standard
    "proxy_host": (None, (type(None), str)),  # snowflake
    "proxy_port": (None, (type(None), str)),  # snowflake
    "proxy_user": (None, (type(None), str)),  # snowflake
    "proxy_password": (None, (type(None), str)),  # snowflake
    "protocol": ("http", str),  # snowflake
    "warehouse": (None, (type(None), str)),  # snowflake
    "region": (None, (type(None), str)),  # snowflake
    "account": (None, (type(None), str)),  # snowflake
    "schema": (None, (type(None), str)),  # snowflake
    "role": (None, (type(None), str)),  # snowflake
    "session_id": (None, (type(None), str)),  # snowflake
    "login_timeout": (None, (type(None), int)),  # login timeout
    "network_timeout": (
        None,
        (type(None), int),
    ),  # network timeout (infinite by default)
    "socket_timeout": (None, (type(None), int)),
    "backoff_policy": (DEFAULT_BACKOFF_POLICY, Callable),
    "passcode_in_password": (False, bool),  # Snowflake MFA
    "passcode": (None, (type(None), str)),  # Snowflake MFA
    "private_key": (None, (type(None), bytes, str, RSAPrivateKey)),
    "private_key_file": (None, (type(None), str)),
    "private_key_file_pwd": (None, (type(None), str, bytes)),
    "token": (None, (type(None), str)),  # OAuth/JWT/PAT/OIDC Token
    "token_file_path": (
        None,
        (type(None), str, bytes),
    ),  # OAuth/JWT/PAT/OIDC Token file path
    "authenticator": (DEFAULT_AUTHENTICATOR, (type(None), str)),
    "workload_identity_provider": (None, (type(None), AttestationProvider)),
    "workload_identity_entra_resource": (None, (type(None), str)),
    "mfa_callback": (None, (type(None), Callable)),
    "password_callback": (None, (type(None), Callable)),
    "auth_class": (None, (type(None), AuthByPlugin)),
    "application": (CLIENT_NAME, (type(None), str)),
    # internal_application_name/version is used to tell the server the type of client connecting to
    # Snowflake. There are some functionalities (e.g., MFA, Arrow result format) that
    # Snowflake server doesn't support for new client types, which requires developers to
    # add the new client type to the server to support these features.
    "internal_application_name": (CLIENT_NAME, (type(None), str)),
    "internal_application_version": (CLIENT_VERSION, (type(None), str)),
    "disable_ocsp_checks": (False, bool),
    "ocsp_fail_open": (True, bool),  # fail open on ocsp issues, default true
    "inject_client_pause": (0, int),  # snowflake internal
    "session_parameters": (None, (type(None), dict)),  # snowflake session parameters
    "autocommit": (None, (type(None), bool)),  # snowflake
    "client_session_keep_alive": (None, (type(None), bool)),  # snowflake
    "client_session_keep_alive_heartbeat_frequency": (
        None,
        (type(None), int),
    ),  # snowflake
    "client_prefetch_threads": (4, int),  # snowflake
    "numpy": (False, bool),  # snowflake
    "ocsp_response_cache_filename": (None, (type(None), str)),  # snowflake internal
    "converter_class": (DefaultConverterClass(), SnowflakeConverter),
    "validate_default_parameters": (False, bool),  # snowflake
    "probe_connection": (False, bool),  # snowflake
    "paramstyle": (None, (type(None), str)),  # standard/snowflake
    "timezone": (None, (type(None), str)),  # snowflake
    "consent_cache_id_token": (True, bool),  # snowflake
    "service_name": (None, (type(None), str)),  # snowflake
    "support_negative_year": (True, bool),  # snowflake
    "log_max_query_length": (LOG_MAX_QUERY_LENGTH, int),  # snowflake
    "disable_request_pooling": (False, bool),  # snowflake
    # enable temporary credential file for Linux, default false. Mac/Win will overlook this
    "client_store_temporary_credential": (False, bool),
    "client_request_mfa_token": (False, bool),
    "use_openssl_only": (
        True,
        bool,
    ),  # ignored - python only crypto modules are no longer used
    # whether to convert Arrow number values to decimal instead of doubles
    "arrow_number_to_decimal": (False, bool),
    "enable_stage_s3_privatelink_for_us_east_1": (
        False,
        bool,
    ),  # only use regional url when the param is set
    # Allows cursors to be re-iterable
    "reuse_results": (False, bool),
    # parameter protecting behavior change of SNOW-501058
    "interpolate_empty_sequences": (False, bool),
    "enable_connection_diag": (False, bool),  # Generate SnowCD like report
    "connection_diag_log_path": (
        None,
        (type(None), str),
    ),  # Path to connection diag report
    "connection_diag_whitelist_path": (
        None,
        (type(None), str),
    ),  # Path to connection diag whitelist json - Deprecated remove in future
    "connection_diag_allowlist_path": (
        None,
        (type(None), str),
    ),  # Path to connection diag allowlist json
    "log_imported_packages_in_telemetry": (
        True,
        bool,
    ),  # Whether to log imported packages in telemetry
    "disable_query_context_cache": (
        False,
        bool,
    ),  # Disable query context cache
    "json_result_force_utf8_decoding": (
        False,
        bool,
    ),  # Whether to force the JSON content to be decoded in utf-8, it is only effective when result format is JSON
    "server_session_keep_alive": (
        False,
        bool,
    ),  # Whether to keep session alive after connector shuts down
    "enable_retry_reason_in_query_response": (
        True,
        bool,
    ),  # Enable sending retryReason in response header for query-requests
    "session_token": (
        None,
        (type(None), str),
    ),  # session token from another connection, to be provided together with master token
    "master_token": (
        None,
        (type(None), str),
    ),  # master token from another connection, to be provided together with session token
    "master_validity_in_seconds": (
        None,
        (type(None), int),
    ),  # master token validity in seconds
    "disable_console_login": (
        True,
        bool,
    ),  # Disable console login and fall back to getting SSO URL from GS
    "debug_arrow_chunk": (
        False,
        bool,
    ),  # log raw arrow chunk for debugging purpuse in case there is malformed arrow data
    "disable_saml_url_check": (
        False,
        bool,
    ),  # disable saml url check in okta authentication
    "iobound_tpe_limit": (
        None,
        (type(None), int),
    ),  # SNOW-1817982: limit iobound TPE sizes when executing PUT/GET
}

APPLICATION_RE = re.compile(r"[\w\d_]+")

# adding the exception class to Connection class
for m in [method for method in dir(errors) if callable(getattr(errors, method))]:
    setattr(sys.modules[__name__], m, getattr(errors, m))

logger = getLogger(__name__)


class TypeAndBinding(NamedTuple):
    """Stores the type name and the Snowflake binding."""

    type: str
    binding: str | None


class SnowflakeConnection:
    """Implementation of the connection object for the Snowflake Database.

    Use connect(..) to get the object.

    Attributes:
        insecure_mode (deprecated): Whether or not the connection is in OCSP disabled mode. It means that the connection
            validates the TLS certificate but doesn't check revocation status with OCSP provider.
        disable_ocsp_checks: Whether or not the connection is in OCSP disabled mode. It means that the connection
            validates the TLS certificate but doesn't check revocation status with OCSP provider.
        ocsp_fail_open: Whether or not the connection is in fail open mode. Fail open mode decides if TLS certificates
            continue to be validated. Revoked certificates are blocked. Any other exceptions are disregarded.
        session_id: The session ID of the connection.
        user: The user name used in the connection.
        host: The host name the connection attempts to connect to.
        port: The port to communicate with on the host.
        region: Region name if not the default Snowflake Database deployment.
        proxy_host: The hostname used proxy server.
        proxy_port: Port on proxy server to communicate with.
        proxy_user: User name to login with on the proxy sever.
        proxy_password: Password to be used to authenticate with proxy server.
        account: Account name to be used to authenticate with Snowflake.
        database: Database to use on Snowflake.
        schema: Schema in use on Snowflake.
        warehouse: Warehouse to be used on Snowflake.
        role: Role in use on Snowflake.
        login_timeout: Login timeout in seconds. Login requests will not be retried after this timeout expires.
            Note that the login attempt may still take more than login_timeout seconds as an ongoing login request
            cannot be canceled even upon login timeout expiry. The login timeout only prevents further retries.
            If not specified, login_timeout is set to `snowflake.connector.auth.by_plugin.DEFAULT_AUTH_CLASS_TIMEOUT`.
            Note that the number of retries on login requests is still limited by
            `snowflake.connector.auth.by_plugin.DEFAULT_MAX_CON_RETRY_ATTEMPTS`.
        network_timeout: Network timeout in seconds. Network requests besides login requests will not be retried
            after this timeout expires. Overriden in cursor query execution if timeout is passed to cursor.execute.
            Note that an operation may still take more than network_timeout seconds for the same reason as above.
            If not specified, network_timeout is infinite.
        socket_timeout: Socket timeout in seconds. Sets both socket connect and read timeout.
        backoff_policy: Backoff policy to use for login and network requests. Must be a callable generator function.
            Standard linear and exponential backoff implementations are included in `snowflake.connector.backoff_policies`
            See the backoff_policies module for details and implementation examples.
        client_session_keep_alive_heartbeat_frequency: Heartbeat frequency to keep connection alive in seconds.
        client_prefetch_threads: Number of threads to download the result set.
        rest: Snowflake REST API object. Internal use only. Maybe removed in a later release.
        application: Application name to communicate with Snowflake as. By default, this is "PythonConnector".
        errorhandler: Handler used with errors. By default, an exception will be raised on error.
        converter_class: Handler used to convert data to Python native objects.
        validate_default_parameters: Validate database, schema, role and warehouse used on Snowflake.
        is_pyformat: Whether the current argument binding is pyformat or format.
        consent_cache_id_token: Consented cache ID token.
        enable_stage_s3_privatelink_for_us_east_1: when true, clients use regional s3 url to upload files.
        enable_connection_diag: when true, clients will generate a connectivity diagnostic report.
        connection_diag_log_path: path to location to create diag report with enable_connection_diag.
        connection_diag_whitelist_path: path to a whitelist.json file to test with enable_connection_diag - deprecated remove in future
        connection_diag_allowlist_path: path to a allowlist.json file to test with enable_connection_diag.
        json_result_force_utf8_decoding: When true, json result will be decoded in utf-8,
          when false, the encoding of the content is auto-detected. Default value is false.
          This parameter is only effective when the result format is JSON.
        server_session_keep_alive: When true, the connector does not destroy the session on the Snowflake server side
          before the connector shuts down. Default value is false.
        token_file_path: The file path of the token file. If both token and token_file_path are provided, the token in token_file_path will be used.
        unsafe_file_write: When true, files downloaded by GET will be saved with 644 permissions. Otherwise, files will be saved with safe - owner-only permissions: 600.
    """

    OCSP_ENV_LOCK = Lock()

    def __init__(
        self,
        connection_name: str | None = None,
        connections_file_path: pathlib.Path | None = None,
        **kwargs,
    ) -> None:
        """Create a new SnowflakeConnection.

        Connections can be loaded from the TOML file located at
        snowflake.connector.constants.CONNECTIONS_FILE.

        When connection_name is supplied we will first load that connection
        and then override any other values supplied.

        When no arguments are given (other than connection_file_path) the
        default connection will be loaded first. Note that no overwriting is
        supported in this case.

        If overwriting values from the default connection is desirable, supply
        the name explicitly.
        """
        # initiate easy logging during every connection
        easy_logging = EasyLoggingConfigPython()
        easy_logging.create_log()
        self._lock_sequence_counter = Lock()
        self.sequence_counter = 0
        self._errorhandler = Error.default_errorhandler
        self._lock_converter = Lock()
        self.messages = []
        self._async_sfqids: dict[str, None] = {}
        self._done_async_sfqids: dict[str, None] = {}
        self._client_param_telemetry_enabled = True
        self._server_param_telemetry_enabled = False
        self._session_parameters: dict[str, str | int | bool] = {}
        logger.info(
            "Snowflake Connector for Python Version: %s, "
            "Python Version: %s, Platform: %s",
            SNOWFLAKE_CONNECTOR_VERSION,
            PYTHON_VERSION,
            PLATFORM,
        )

        self._rest = None
        for name, (value, _) in DEFAULT_CONFIGURATION.items():
            setattr(self, f"_{name}", value)

        self.heartbeat_thread = None
        is_kwargs_empty = not kwargs

        if "application" not in kwargs:
            if ENV_VAR_PARTNER in os.environ.keys():
                kwargs["application"] = os.environ[ENV_VAR_PARTNER]
            elif "streamlit" in sys.modules:
                kwargs["application"] = "streamlit"

        if "insecure_mode" in kwargs:
            warn_message = "The 'insecure_mode' connection property is deprecated. Please use 'disable_ocsp_checks' instead"
            warnings.warn(
                warn_message,
                DeprecationWarning,
                stacklevel=2,
            )

            if (
                "disable_ocsp_checks" in kwargs
                and kwargs["disable_ocsp_checks"] != kwargs["insecure_mode"]
            ):
                logger.warning(
                    "The values for 'disable_ocsp_checks' and 'insecure_mode' differ. "
                    "Using the value of 'disable_ocsp_checks."
                )
            else:
                self._disable_ocsp_checks = kwargs["insecure_mode"]

        self.converter = None
        self.query_context_cache: QueryContextCache | None = None
        self.query_context_cache_size = 5
        if connections_file_path is not None:
            # Change config file path and force update cache
            for i, s in enumerate(CONFIG_MANAGER._slices):
                if s.section == "connections":
                    CONFIG_MANAGER._slices[i] = s._replace(path=connections_file_path)
                    CONFIG_MANAGER.read_config()
                    break
        if connection_name is not None:
            connections = CONFIG_MANAGER["connections"]
            if connection_name not in connections:
                raise Error(
                    f"Invalid connection_name '{connection_name}',"
                    f" known ones are {list(connections.keys())}"
                )
            kwargs = {**connections[connection_name], **kwargs}
        elif is_kwargs_empty:
            # connection_name is None and kwargs was empty when called
            kwargs = _get_default_connection_params()
        self.__set_error_attributes()
        self.connect(**kwargs)
        self._telemetry = TelemetryClient(self._rest)
        self.expired = False

        # get the imported modules from sys.modules
        self._log_telemetry_imported_packages()
        # check SNOW-1218851 for long term improvement plan to refactor ocsp code
        atexit.register(self._close_at_exit)

<<<<<<< HEAD
        # Set up the file operation parser and stream downloader.
        self._file_operation_parser = FileOperationParser(self)
        self._stream_downloader = StreamDownloader(self)

=======
    # Deprecated
>>>>>>> 26cbdf9a
    @property
    def insecure_mode(self) -> bool:
        return self._disable_ocsp_checks

    @property
    def disable_ocsp_checks(self) -> bool:
        return self._disable_ocsp_checks

    @property
    def ocsp_fail_open(self) -> bool:
        return self._ocsp_fail_open

    def _ocsp_mode(self) -> OCSPMode:
        """OCSP mode. DISABLE_OCSP_CHECKS, FAIL_OPEN or FAIL_CLOSED."""
        if self.disable_ocsp_checks:
            return OCSPMode.DISABLE_OCSP_CHECKS
        elif self.ocsp_fail_open:
            return OCSPMode.FAIL_OPEN
        else:
            return OCSPMode.FAIL_CLOSED

    @property
    def session_id(self) -> int:
        return self._session_id

    @property
    def user(self) -> str:
        return self._user

    @property
    def host(self) -> str:
        return self._host

    @property
    def port(self) -> int | str:  # TODO: shouldn't be a string
        return self._port

    @property
    def region(self) -> str | None:
        warnings.warn(
            "Region has been deprecated and will be removed in the near future",
            PendingDeprecationWarning,
            # Raise warning from where this property was called from
            stacklevel=2,
        )
        return self._region

    @property
    def proxy_host(self) -> str | None:
        return self._proxy_host

    @property
    def proxy_port(self) -> str | None:
        return self._proxy_port

    @property
    def proxy_user(self) -> str | None:
        return self._proxy_user

    @property
    def proxy_password(self) -> str | None:
        return self._proxy_password

    @property
    def account(self) -> str:
        return self._account

    @property
    def database(self) -> str | None:
        return self._database

    @property
    def schema(self) -> str | None:
        return self._schema

    @property
    def warehouse(self) -> str | None:
        return self._warehouse

    @property
    def role(self) -> str | None:
        return self._role

    @property
    def login_timeout(self) -> int | None:
        return int(self._login_timeout) if self._login_timeout is not None else None

    @property
    def network_timeout(self) -> int | None:
        return int(self._network_timeout) if self._network_timeout is not None else None

    @property
    def socket_timeout(self) -> int | None:
        return int(self._socket_timeout) if self._socket_timeout is not None else None

    @property
    def _backoff_generator(self) -> Iterator:
        return self._backoff_policy()

    @property
    def client_session_keep_alive(self) -> bool | None:
        return self._client_session_keep_alive

    @client_session_keep_alive.setter
    def client_session_keep_alive(self, value) -> None:
        self._client_session_keep_alive = value

    @property
    def client_session_keep_alive_heartbeat_frequency(self) -> int | None:
        return self._client_session_keep_alive_heartbeat_frequency

    @client_session_keep_alive_heartbeat_frequency.setter
    def client_session_keep_alive_heartbeat_frequency(self, value) -> None:
        self._client_session_keep_alive_heartbeat_frequency = value
        self._validate_client_session_keep_alive_heartbeat_frequency()

    @property
    def client_prefetch_threads(self) -> int:
        return (
            self._client_prefetch_threads
            if self._client_prefetch_threads
            else DEFAULT_CLIENT_PREFETCH_THREADS
        )

    @client_prefetch_threads.setter
    def client_prefetch_threads(self, value) -> None:
        self._client_prefetch_threads = value
        self._validate_client_prefetch_threads()

    @property
    def rest(self) -> SnowflakeRestful | None:
        return self._rest

    @property
    def application(self) -> str:
        return self._application

    @property
    def errorhandler(self) -> Callable:  # TODO: callable args
        return self._errorhandler

    @errorhandler.setter
    # Note: Callable doesn't implement operator|
    def errorhandler(self, value: Callable | None) -> None:
        if value is None:
            raise ProgrammingError("None errorhandler is specified")
        self._errorhandler = value

    @property
    def converter_class(self) -> type[SnowflakeConverter]:
        return self._converter_class

    @property
    def validate_default_parameters(self) -> bool:
        return self._validate_default_parameters

    @property
    def is_pyformat(self) -> bool:
        return self._paramstyle in ("pyformat", "format")

    @property
    def consent_cache_id_token(self):
        return self._consent_cache_id_token

    @property
    def telemetry_enabled(self) -> bool:
        return bool(
            self._client_param_telemetry_enabled
            and self._server_param_telemetry_enabled
        )

    @telemetry_enabled.setter
    def telemetry_enabled(self, value) -> None:
        self._client_param_telemetry_enabled = True if value else False
        if (
            self._client_param_telemetry_enabled
            and not self._server_param_telemetry_enabled
        ):
            logger.info(
                "Telemetry has been disabled by the session parameter CLIENT_TELEMETRY_ENABLED."
                " Set session parameter CLIENT_TELEMETRY_ENABLED to true to enable telemetry."
            )

    @property
    def service_name(self) -> str | None:
        return self._service_name

    @service_name.setter
    def service_name(self, value) -> None:
        self._service_name = value

    @property
    def log_max_query_length(self) -> int:
        return self._log_max_query_length

    @property
    def disable_request_pooling(self) -> bool:
        return self._disable_request_pooling

    @disable_request_pooling.setter
    def disable_request_pooling(self, value) -> None:
        self._disable_request_pooling = True if value else False

    @property
    def use_openssl_only(self) -> bool:
        # Deprecated, kept for backwards compatibility
        return True

    @property
    def arrow_number_to_decimal(self):
        return self._arrow_number_to_decimal

    @property
    def enable_stage_s3_privatelink_for_us_east_1(self) -> bool:
        return self._enable_stage_s3_privatelink_for_us_east_1

    @enable_stage_s3_privatelink_for_us_east_1.setter
    def enable_stage_s3_privatelink_for_us_east_1(self, value) -> None:
        self._enable_stage_s3_privatelink_for_us_east_1 = True if value else False

    @property
    def enable_connection_diag(self) -> bool:
        return self._enable_connection_diag

    @property
    def connection_diag_log_path(self):
        return self._connection_diag_log_path

    @property
    def connection_diag_whitelist_path(self):
        """
        Old version of ``connection_diag_allowlist_path``.
        This used to be the original name, but snowflake backend
        deprecated whitelist for allowlist. This name will be
        deprecated in the future.
        """
        warnings.warn(
            "connection_diag_whitelist_path has been deprecated, use connection_diag_allowlist_path instead",
            DeprecationWarning,
            stacklevel=2,
        )
        return self._connection_diag_whitelist_path

    @property
    def connection_diag_allowlist_path(self):
        return self._connection_diag_allowlist_path

    @arrow_number_to_decimal.setter
    def arrow_number_to_decimal_setter(self, value: bool) -> None:
        self._arrow_number_to_decimal = value

    @property
    def auth_class(self) -> AuthByPlugin | None:
        return self._auth_class

    @auth_class.setter
    def auth_class(self, value: AuthByPlugin) -> None:
        if isinstance(value, AuthByPlugin):
            self._auth_class = value
        else:
            raise TypeError("auth_class must subclass AuthByPlugin")

    @property
    def is_query_context_cache_disabled(self) -> bool:
        return self._disable_query_context_cache

    @property
    def iobound_tpe_limit(self) -> int | None:
        return self._iobound_tpe_limit

    @property
    def unsafe_file_write(self) -> bool:
        return self._unsafe_file_write

    @unsafe_file_write.setter
    def unsafe_file_write(self, value: bool) -> None:
        self._unsafe_file_write = value

    def connect(self, **kwargs) -> None:
        """Establishes connection to Snowflake."""
        logger.debug("connect")
        if len(kwargs) > 0:
            self.__config(**kwargs)

        if self.enable_connection_diag:
            exceptions_dict = {}
            connection_diag = ConnectionDiagnostic(
                account=self.account,
                host=self.host,
                connection_diag_log_path=self.connection_diag_log_path,
                connection_diag_allowlist_path=(
                    self.connection_diag_allowlist_path
                    if self.connection_diag_allowlist_path is not None
                    else self.connection_diag_whitelist_path
                ),
                proxy_host=self.proxy_host,
                proxy_port=self.proxy_port,
                proxy_user=self.proxy_user,
                proxy_password=self.proxy_password,
            )
            try:
                connection_diag.run_test()
                self.__open_connection()
                connection_diag.cursor = self.cursor()
            except Exception:
                exceptions_dict["connection_test"] = traceback.format_exc()
                logger.warning(
                    f"""Exception during connection test:\n{exceptions_dict["connection_test"]} """
                )
            try:
                connection_diag.run_post_test()
            except Exception:
                exceptions_dict["post_test"] = traceback.format_exc()
                logger.warning(
                    f"""Exception during post connection test:\n{exceptions_dict["post_test"]} """
                )
            finally:
                connection_diag.generate_report()
                if exceptions_dict:
                    raise Exception(str(exceptions_dict))
        else:
            self.__open_connection()

    def close(self, retry: bool = True) -> None:
        """Closes the connection."""
        # unregister to dereference connection object as it's already closed after the execution
        atexit.unregister(self._close_at_exit)
        try:
            if not self.rest:
                logger.debug("Rest object has been destroyed, cannot close session")
                return

            # will hang if the application doesn't close the connection and
            # CLIENT_SESSION_KEEP_ALIVE is set, because the heartbeat runs on
            # a separate thread.
            self._cancel_heartbeat()

            # close telemetry first, since it needs rest to send remaining data
            logger.info("closed")
            self._telemetry.close(send_on_close=bool(retry and self.telemetry_enabled))
            if (
                self._all_async_queries_finished()
                and not self._server_session_keep_alive
            ):
                logger.info("No async queries seem to be running, deleting session")
                self.rest.delete_session(retry=retry)
            else:
                logger.info(
                    "There are {} async queries still running, not deleting session".format(
                        len(self._async_sfqids)
                    )
                )
            self.rest.close()
            self._rest = None
            if self.query_context_cache:
                self.query_context_cache.clear_cache()
            del self.messages[:]
            logger.debug("Session is closed")
        except Exception as e:
            logger.debug(
                "Exception encountered in closing connection. ignoring...: %s", e
            )

    def is_closed(self) -> bool:
        """Checks whether the connection has been closed."""
        return self.rest is None

    def autocommit(self, mode) -> None:
        """Sets autocommit mode to True, or False. Defaults to True."""
        if not self.rest:
            Error.errorhandler_wrapper(
                self,
                None,
                DatabaseError,
                {
                    "msg": "Connection is closed",
                    "errno": ER_CONNECTION_IS_CLOSED,
                    "sqlstate": SQLSTATE_CONNECTION_NOT_EXISTS,
                },
            )
        if not isinstance(mode, bool):
            Error.errorhandler_wrapper(
                self,
                None,
                ProgrammingError,
                {
                    "msg": f"Invalid parameter: {mode}",
                    "errno": ER_INVALID_VALUE,
                },
            )
        try:
            self.cursor().execute(f"ALTER SESSION SET autocommit={mode}")
        except Error as e:
            if e.sqlstate == SQLSTATE_FEATURE_NOT_SUPPORTED:
                logger.debug(
                    "Autocommit feature is not enabled for this " "connection. Ignored"
                )

    def commit(self) -> None:
        """Commits the current transaction."""
        self.cursor().execute("COMMIT")

    def rollback(self) -> None:
        """Rolls back the current transaction."""
        self.cursor().execute("ROLLBACK")

    def cursor(
        self, cursor_class: type[SnowflakeCursor] = SnowflakeCursor
    ) -> SnowflakeCursor:
        """Creates a cursor object. Each statement will be executed in a new cursor object."""
        logger.debug("cursor")
        if not self.rest:
            Error.errorhandler_wrapper(
                self,
                None,
                DatabaseError,
                {
                    "msg": "Connection is closed",
                    "errno": ER_CONNECTION_IS_CLOSED,
                    "sqlstate": SQLSTATE_CONNECTION_NOT_EXISTS,
                },
            )
        return cursor_class(self)

    def execute_string(
        self,
        sql_text: str,
        remove_comments: bool = False,
        return_cursors: bool = True,
        cursor_class: SnowflakeCursor = SnowflakeCursor,
        **kwargs,
    ) -> Iterable[SnowflakeCursor]:
        """Executes a SQL text including multiple statements. This is a non-standard convenience method."""
        stream = StringIO(sql_text)
        stream_generator = self.execute_stream(
            stream, remove_comments=remove_comments, cursor_class=cursor_class, **kwargs
        )
        ret = list(stream_generator)
        return ret if return_cursors else list()

    def execute_stream(
        self,
        stream: StringIO,
        remove_comments: bool = False,
        cursor_class: SnowflakeCursor = SnowflakeCursor,
        **kwargs,
    ) -> Generator[SnowflakeCursor, None, None]:
        """Executes a stream of SQL statements. This is a non-standard convenient method."""
        split_statements_list = split_statements(
            stream, remove_comments=remove_comments
        )
        # Note: split_statements_list is a list of tuples of sql statements and whether they are put/get
        non_empty_statements = [e for e in split_statements_list if e[0]]
        for sql, is_put_or_get in non_empty_statements:
            cur = self.cursor(cursor_class=cursor_class)
            cur.execute(sql, _is_put_get=is_put_or_get, **kwargs)
            yield cur

    def __set_error_attributes(self) -> None:
        for m in [
            method for method in dir(errors) if callable(getattr(errors, method))
        ]:
            # If name starts with _ then ignore that
            name = m if not m.startswith("_") else m[1:]
            setattr(self, name, getattr(errors, m))

    @staticmethod
    def setup_ocsp_privatelink(app, hostname) -> None:
        hostname = hostname.lower()
        SnowflakeConnection.OCSP_ENV_LOCK.acquire()
        ocsp_cache_server = f"http://ocsp.{hostname}/ocsp_response_cache.json"
        os.environ["SF_OCSP_RESPONSE_CACHE_SERVER_URL"] = ocsp_cache_server
        logger.debug("OCSP Cache Server is updated: %s", ocsp_cache_server)
        SnowflakeConnection.OCSP_ENV_LOCK.release()

    def __open_connection(self):
        """Opens a new network connection."""
        self.converter = self._converter_class(
            use_numpy=self._numpy, support_negative_year=self._support_negative_year
        )

        proxy.set_proxies(
            self.proxy_host, self.proxy_port, self.proxy_user, self.proxy_password
        )

        self._rest = SnowflakeRestful(
            host=self.host,
            port=self.port,
            protocol=self._protocol,
            inject_client_pause=self._inject_client_pause,
            connection=self,
        )
        logger.debug("REST API object was created: %s:%s", self.host, self.port)

        if "SF_OCSP_RESPONSE_CACHE_SERVER_URL" in os.environ:
            logger.debug(
                "Custom OCSP Cache Server URL found in environment - %s",
                os.environ["SF_OCSP_RESPONSE_CACHE_SERVER_URL"],
            )

        if ".privatelink.snowflakecomputing." in self.host.lower():
            SnowflakeConnection.setup_ocsp_privatelink(self.application, self.host)
        else:
            if "SF_OCSP_RESPONSE_CACHE_SERVER_URL" in os.environ:
                del os.environ["SF_OCSP_RESPONSE_CACHE_SERVER_URL"]

        if self._session_parameters is None:
            self._session_parameters = {}
        if self._autocommit is not None:
            self._session_parameters[PARAMETER_AUTOCOMMIT] = self._autocommit

        if self._timezone is not None:
            self._session_parameters[PARAMETER_TIMEZONE] = self._timezone

        if self._validate_default_parameters:
            # Snowflake will validate the requested database, schema, and warehouse
            self._session_parameters[PARAMETER_CLIENT_VALIDATE_DEFAULT_PARAMETERS] = (
                True
            )

        if self.client_session_keep_alive is not None:
            self._session_parameters[PARAMETER_CLIENT_SESSION_KEEP_ALIVE] = (
                self._client_session_keep_alive
            )

        if self.client_session_keep_alive_heartbeat_frequency is not None:
            self._session_parameters[
                PARAMETER_CLIENT_SESSION_KEEP_ALIVE_HEARTBEAT_FREQUENCY
            ] = self._validate_client_session_keep_alive_heartbeat_frequency()

        if self.client_prefetch_threads:
            self._session_parameters[PARAMETER_CLIENT_PREFETCH_THREADS] = (
                self._validate_client_prefetch_threads()
            )

        # Setup authenticator
        auth = Auth(self.rest)

        if self._session_token and self._master_token:
            auth._rest.update_tokens(
                self._session_token,
                self._master_token,
                self._master_validity_in_seconds,
            )
            heartbeat_ret = auth._rest._heartbeat()
            logger.debug(heartbeat_ret)
            if not heartbeat_ret or not heartbeat_ret.get("success"):
                Error.errorhandler_wrapper(
                    self,
                    None,
                    ProgrammingError,
                    {
                        "msg": "Session and master tokens invalid",
                        "errno": ER_INVALID_VALUE,
                    },
                )
            else:
                logger.debug("Session and master token validation successful.")

        else:
            if self.auth_class is not None:
                if type(
                    self.auth_class
                ) not in FIRST_PARTY_AUTHENTICATORS and not issubclass(
                    type(self.auth_class), AuthByKeyPair
                ):
                    raise TypeError("auth_class must be a child class of AuthByKeyPair")
                    # TODO: add telemetry for custom auth
                self.auth_class = self.auth_class
            elif self._authenticator == DEFAULT_AUTHENTICATOR:
                self.auth_class = AuthByDefault(
                    password=self._password,
                    timeout=self.login_timeout,
                    backoff_generator=self._backoff_generator,
                )
            elif self._authenticator == EXTERNAL_BROWSER_AUTHENTICATOR:
                self._session_parameters[
                    PARAMETER_CLIENT_STORE_TEMPORARY_CREDENTIAL
                ] = (self._client_store_temporary_credential if IS_LINUX else True)
                auth.read_temporary_credentials(
                    self.host,
                    self.user,
                    self._session_parameters,
                )
                # Depending on whether self._rest.id_token is available we do different
                #  auth_instance
                if self._rest.id_token is None:
                    self.auth_class = AuthByWebBrowser(
                        application=self.application,
                        protocol=self._protocol,
                        host=self.host,
                        port=self.port,
                        timeout=self.login_timeout,
                        backoff_generator=self._backoff_generator,
                    )
                else:
                    self.auth_class = AuthByIdToken(
                        id_token=self._rest.id_token,
                        application=self.application,
                        protocol=self._protocol,
                        host=self.host,
                        port=self.port,
                        timeout=self.login_timeout,
                        backoff_generator=self._backoff_generator,
                    )

            elif self._authenticator == KEY_PAIR_AUTHENTICATOR:
                private_key = self._private_key

                if self._private_key_file:
                    private_key = _get_private_bytes_from_file(
                        self._private_key_file,
                        self._private_key_file_pwd,
                    )

                self.auth_class = AuthByKeyPair(
                    private_key=private_key,
                    timeout=self.login_timeout,
                    backoff_generator=self._backoff_generator,
                )
            elif self._authenticator == OAUTH_AUTHENTICATOR:
                self.auth_class = AuthByOAuth(
                    oauth_token=self._token,
                    timeout=self.login_timeout,
                    backoff_generator=self._backoff_generator,
                )
            elif self._authenticator == USR_PWD_MFA_AUTHENTICATOR:
                self._session_parameters[PARAMETER_CLIENT_REQUEST_MFA_TOKEN] = (
                    self._client_request_mfa_token if IS_LINUX else True
                )
                if self._session_parameters[PARAMETER_CLIENT_REQUEST_MFA_TOKEN]:
                    auth.read_temporary_credentials(
                        self.host,
                        self.user,
                        self._session_parameters,
                    )
                self.auth_class = AuthByUsrPwdMfa(
                    password=self._password,
                    mfa_token=self.rest.mfa_token,
                    timeout=self.login_timeout,
                    backoff_generator=self._backoff_generator,
                )
            elif self._authenticator == PROGRAMMATIC_ACCESS_TOKEN:
                if not self._token and self._password:
                    self._token = self._password
                self.auth_class = AuthByPAT(self._token)
            elif self._authenticator == WORKLOAD_IDENTITY_AUTHENTICATOR:
                if ENV_VAR_EXPERIMENTAL_AUTHENTICATION not in os.environ:
                    Error.errorhandler_wrapper(
                        self,
                        None,
                        ProgrammingError,
                        {
                            "msg": f"Please set the '{ENV_VAR_EXPERIMENTAL_AUTHENTICATION}' environment variable to use the '{WORKLOAD_IDENTITY_AUTHENTICATOR}' authenticator.",
                            "errno": ER_INVALID_WIF_SETTINGS,
                        },
                    )
                # Standardize the provider enum.
                if self._workload_identity_provider and isinstance(
                    self._workload_identity_provider, str
                ):
                    self._workload_identity_provider = AttestationProvider.from_string(
                        self._workload_identity_provider
                    )
                self.auth_class = AuthByWorkloadIdentity(
                    provider=self._workload_identity_provider,
                    token=self._token,
                    entra_resource=self._workload_identity_entra_resource,
                )
            else:
                # okta URL, e.g., https://<account>.okta.com/
                self.auth_class = AuthByOkta(
                    application=self.application,
                    timeout=self.login_timeout,
                    backoff_generator=self._backoff_generator,
                )

            self.authenticate_with_retry(self.auth_class)

            self._password = None  # ensure password won't persist
            self.auth_class.reset_secrets()

        self.initialize_query_context_cache()

        if self.client_session_keep_alive:
            # This will be called after the heartbeat frequency has actually been set.
            # By this point it should have been decided if the heartbeat has to be enabled
            # and what would the heartbeat frequency be
            self._add_heartbeat()

    def __config(self, **kwargs):
        """Sets up parameters in the connection object."""
        logger.debug("__config")
        # Handle special cases first
        if "sequence_counter" in kwargs:
            self.sequence_counter = kwargs["sequence_counter"]
        if "application" in kwargs:
            value = kwargs["application"]
            if not APPLICATION_RE.match(value):
                msg = f"Invalid application name: {value}"
                raise ProgrammingError(msg=msg, errno=0)
            else:
                self._application = value
        if "validate_default_parameters" in kwargs:
            self._validate_default_parameters = kwargs["validate_default_parameters"]
        # Handle rest of arguments
        skip_list = ["validate_default_parameters", "sequence_counter", "application"]
        for name, value in filter(lambda e: e[0] not in skip_list, kwargs.items()):
            if self.validate_default_parameters:
                if name not in DEFAULT_CONFIGURATION.keys():
                    close_matches = get_close_matches(
                        name, DEFAULT_CONFIGURATION.keys(), n=1, cutoff=0.8
                    )
                    guess = close_matches[0] if len(close_matches) > 0 else None
                    warnings.warn(
                        "'{}' is an unknown connection parameter{}".format(
                            name, f", did you mean '{guess}'?" if guess else ""
                        ),
                        # Raise warning from where class was initiated
                        stacklevel=4,
                    )
                elif not isinstance(value, DEFAULT_CONFIGURATION[name][1]):
                    accepted_types = DEFAULT_CONFIGURATION[name][1]
                    warnings.warn(
                        "'{}' connection parameter should be of type '{}', but is a '{}'".format(
                            name,
                            (
                                str(tuple(e.__name__ for e in accepted_types)).replace(
                                    "'", ""
                                )
                                if isinstance(accepted_types, tuple)
                                else accepted_types.__name__
                            ),
                            type(value).__name__,
                        ),
                        # Raise warning from where class was initiated
                        stacklevel=4,
                    )
            setattr(self, "_" + name, value)

        if self._numpy:
            try:
                import numpy  # noqa: F401
            except ModuleNotFoundError:  # pragma: no cover
                Error.errorhandler_wrapper(
                    self,
                    None,
                    ProgrammingError,
                    {
                        "msg": "Numpy module is not installed. Cannot fetch data as numpy",
                        "errno": ER_NO_NUMPY,
                    },
                )

        if self._paramstyle is None:
            import snowflake.connector

            self._paramstyle = snowflake.connector.paramstyle
        elif self._paramstyle not in SUPPORTED_PARAMSTYLES:
            raise ProgrammingError(
                msg="Invalid paramstyle is specified", errno=ER_INVALID_VALUE
            )

        if self._auth_class and not isinstance(self._auth_class, AuthByPlugin):
            raise TypeError("auth_class must subclass AuthByPlugin")

        if "account" in kwargs:
            if "host" not in kwargs:
                self._host = construct_hostname(kwargs.get("region"), self._account)
            if "port" not in kwargs:
                self._port = "443"
            if "protocol" not in kwargs:
                self._protocol = "https"

        if "unsafe_file_write" in kwargs:
            self._unsafe_file_write = kwargs["unsafe_file_write"]
        else:
            self._unsafe_file_write = False

        logger.info(
            f"Connecting to {_DOMAIN_NAME_MAP.get(extract_top_level_domain_from_hostname(self._host), 'GLOBAL')} Snowflake domain"
        )

        # If using a custom auth class, we should set the authenticator
        # type to be the same as the custom auth class
        if self._auth_class:
            self._authenticator = self._auth_class.type_.value

        if self._authenticator:
            # Only upper self._authenticator if it is a non-okta link
            auth_tmp = self._authenticator.upper()
            if auth_tmp in [  # Non-okta authenticators
                DEFAULT_AUTHENTICATOR,
                EXTERNAL_BROWSER_AUTHENTICATOR,
                KEY_PAIR_AUTHENTICATOR,
                OAUTH_AUTHENTICATOR,
                USR_PWD_MFA_AUTHENTICATOR,
                WORKLOAD_IDENTITY_AUTHENTICATOR,
            ]:
                self._authenticator = auth_tmp

        # read OAuth token from
        token_file_path = kwargs.get("token_file_path")
        if token_file_path:
            with open(token_file_path) as f:
                self._token = f.read()

        # Set of authenticators allowing empty user.
        empty_user_allowed_authenticators = {
            OAUTH_AUTHENTICATOR,
            NO_AUTH_AUTHENTICATOR,
            WORKLOAD_IDENTITY_AUTHENTICATOR,
        }

        if not (self._master_token and self._session_token):
            if (
                not self.user
                and self._authenticator not in empty_user_allowed_authenticators
            ):
                # Some authenticators do not require a username
                Error.errorhandler_wrapper(
                    self,
                    None,
                    ProgrammingError,
                    {"msg": "User is empty", "errno": ER_NO_USER},
                )

            if self._private_key or self._private_key_file:
                self._authenticator = KEY_PAIR_AUTHENTICATOR

            workload_identity_dependent_options = [
                "workload_identity_provider",
                "workload_identity_entra_resource",
            ]
            for dependent_option in workload_identity_dependent_options:
                if (
                    self.__getattribute__(f"_{dependent_option}") is not None
                    and self._authenticator != WORKLOAD_IDENTITY_AUTHENTICATOR
                ):
                    Error.errorhandler_wrapper(
                        self,
                        None,
                        ProgrammingError,
                        {
                            "msg": f"{dependent_option} was set but authenticator was not set to {WORKLOAD_IDENTITY_AUTHENTICATOR}",
                            "errno": ER_INVALID_WIF_SETTINGS,
                        },
                    )

            if (
                self.auth_class is None
                and self._authenticator
                not in (
                    EXTERNAL_BROWSER_AUTHENTICATOR,
                    OAUTH_AUTHENTICATOR,
                    KEY_PAIR_AUTHENTICATOR,
                    PROGRAMMATIC_ACCESS_TOKEN,
                    WORKLOAD_IDENTITY_AUTHENTICATOR,
                )
                and not self._password
            ):
                Error.errorhandler_wrapper(
                    self,
                    None,
                    ProgrammingError,
                    {"msg": "Password is empty", "errno": ER_NO_PASSWORD},
                )

        # Only AuthNoAuth allows account to be omitted.
        if not self._account and not isinstance(self.auth_class, AuthNoAuth):
            Error.errorhandler_wrapper(
                self,
                None,
                ProgrammingError,
                {"msg": "Account must be specified", "errno": ER_NO_ACCOUNT_NAME},
            )
        if self._account and "." in self._account:
            self._account = parse_account(self._account)

        if not isinstance(self._backoff_policy, Callable) or not isinstance(
            self._backoff_policy(), Iterator
        ):
            Error.errorhandler_wrapper(
                self,
                None,
                ProgrammingError,
                {
                    "msg": "Backoff policy must be a generator function",
                    "errno": ER_INVALID_BACKOFF_POLICY,
                },
            )

        if self.ocsp_fail_open:
            logger.debug(
                "This connection is in OCSP Fail Open Mode. "
                "TLS Certificates would be checked for validity "
                "and revocation status. Any other Certificate "
                "Revocation related exceptions or OCSP Responder "
                "failures would be disregarded in favor of "
                "connectivity."
            )

        if self.disable_ocsp_checks:
            logger.debug(
                "This connection runs with disabled OCSP checks. "
                "Revocation status of the certificate will not be checked against OCSP Responder."
            )

    def cmd_query(
        self,
        sql: str,
        sequence_counter: int,
        request_id: uuid.UUID,
        binding_params: None | tuple | dict[str, dict[str, str]] = None,
        binding_stage: str | None = None,
        is_file_transfer: bool = False,
        statement_params: dict[str, str] | None = None,
        is_internal: bool = False,
        describe_only: bool = False,
        _no_results: bool = False,
        _update_current_object: bool = True,
        _no_retry: bool = False,
        timeout: int | None = None,
        dataframe_ast: str | None = None,
    ) -> dict[str, Any]:
        """Executes a query with a sequence counter."""
        logger.debug("_cmd_query")
        data = {
            "sqlText": sql,
            "asyncExec": _no_results,
            "sequenceId": sequence_counter,
            "querySubmissionTime": get_time_millis(),
        }
        if dataframe_ast is not None:
            data["dataframeAst"] = dataframe_ast
        if statement_params is not None:
            data["parameters"] = statement_params
        if is_internal:
            data["isInternal"] = is_internal
        if describe_only:
            data["describeOnly"] = describe_only
        if binding_stage is not None:
            # binding stage for bulk array binding
            data["bindStage"] = binding_stage
        if binding_params is not None:
            # binding parameters. This is for qmarks paramstyle.
            data["bindings"] = binding_params
        if not _no_results:
            # not an async query.
            queryContext = self.get_query_context()
            #  Here queryContextDTO should be a dict object field, same with `parameters` field
            data["queryContextDTO"] = queryContext
        client = "sfsql_file_transfer" if is_file_transfer else "sfsql"

        if logger.getEffectiveLevel() <= logging.DEBUG:
            logger.debug(
                "sql=[%s], sequence_id=[%s], is_file_transfer=[%s]",
                self._format_query_for_log(data["sqlText"]),
                data["sequenceId"],
                is_file_transfer,
            )

        url_parameters = {REQUEST_ID: request_id}

        ret = self.rest.request(
            "/queries/v1/query-request?" + urlencode(url_parameters),
            data,
            client=client,
            _no_results=_no_results,
            _include_retry_params=True,
            _no_retry=_no_retry,
            timeout=timeout,
        )

        if ret is None:
            ret = {"data": {}}
        if ret.get("data") is None:
            ret["data"] = {}
        if _update_current_object:
            data = ret["data"]
            if "finalDatabaseName" in data and data["finalDatabaseName"] is not None:
                self._database = data["finalDatabaseName"]
            if "finalSchemaName" in data and data["finalSchemaName"] is not None:
                self._schema = data["finalSchemaName"]
            if "finalWarehouseName" in data and data["finalWarehouseName"] is not None:
                self._warehouse = data["finalWarehouseName"]
            if "finalRoleName" in data:
                self._role = data["finalRoleName"]
            if "queryContext" in data and not _no_results:
                # here the data["queryContext"] field has been automatically converted from JSON into a dict type
                self.set_query_context(data["queryContext"])

        return ret

    def _reauthenticate(self):
        return self._auth_class.reauthenticate(conn=self)

    def authenticate_with_retry(self, auth_instance) -> None:
        # make some changes if needed before real __authenticate
        try:
            self._authenticate(auth_instance)
        except ReauthenticationRequest as ex:
            # cached id_token expiration error, we have cleaned id_token and try to authenticate again
            logger.debug("ID token expired. Reauthenticating...: %s", ex)
            if isinstance(auth_instance, AuthByIdToken):
                # Note: SNOW-733835 IDToken auth needs to authenticate through
                #  SSO if it has expired
                self._reauthenticate()
            else:
                self._authenticate(auth_instance)

    def _authenticate(self, auth_instance: AuthByPlugin):
        auth_instance.prepare(
            conn=self,
            authenticator=self._authenticator,
            service_name=self.service_name,
            account=self.account,
            user=self.user,
            password=self._password,
        )
        self._consent_cache_id_token = getattr(
            auth_instance, "consent_cache_id_token", True
        )

        auth = Auth(self.rest)
        # record start time for computing timeout
        auth_instance._retry_ctx.set_start_time()
        try:
            auth.authenticate(
                auth_instance=auth_instance,
                account=self.account,
                user=self.user,
                database=self.database,
                schema=self.schema,
                warehouse=self.warehouse,
                role=self.role,
                passcode=self._passcode,
                passcode_in_password=self._passcode_in_password,
                mfa_callback=self._mfa_callback,
                password_callback=self._password_callback,
                session_parameters=self._session_parameters,
            )
        except OperationalError as e:
            logger.debug(
                "Operational Error raised at authentication"
                f"for authenticator: {type(auth_instance).__name__}"
            )
            while True:
                try:
                    auth_instance.handle_timeout(
                        authenticator=self._authenticator,
                        service_name=self.service_name,
                        account=self.account,
                        user=self.user,
                        password=self._password,
                    )
                    auth.authenticate(
                        auth_instance=auth_instance,
                        account=self.account,
                        user=self.user,
                        database=self.database,
                        schema=self.schema,
                        warehouse=self.warehouse,
                        role=self.role,
                        passcode=self._passcode,
                        passcode_in_password=self._passcode_in_password,
                        mfa_callback=self._mfa_callback,
                        password_callback=self._password_callback,
                        session_parameters=self._session_parameters,
                    )
                except OperationalError as auth_op:
                    if auth_op.errno == ER_FAILED_TO_CONNECT_TO_DB:
                        if _CONNECTIVITY_ERR_MSG in e.msg:
                            auth_op.msg += f"\n{_CONNECTIVITY_ERR_MSG}"
                        raise auth_op from e
                    logger.debug("Continuing authenticator specific timeout handling")
                    continue
                break

    def _write_params_to_byte_rows(
        self, params: list[tuple[Any | tuple]]
    ) -> list[bytes]:
        """Write csv-format rows of binding values as list of bytes string.

        Args:
            params: Binding parameters to bulk array insertion query with qmark/numeric format.
            cursor: SnowflakeCursor.

        Returns:
            List of bytes string corresponding to rows

        """
        res = []
        try:
            for row in params:
                temp = map(self.converter.to_csv_bindings, row)
                res.append((",".join(temp) + "\n").encode("utf-8"))
        except (ProgrammingError, AttributeError) as exc:
            raise BindUploadError from exc
        return res

    def _get_snowflake_type_and_binding(
        self,
        cursor: SnowflakeCursor | None,
        v: tuple[str, Any] | Any,
    ) -> TypeAndBinding:
        if isinstance(v, tuple):
            if len(v) != 2:
                Error.errorhandler_wrapper(
                    self,
                    cursor,
                    ProgrammingError,
                    {
                        "msg": "Binding parameters must be a list "
                        "where one element is a single value or "
                        "a pair of Snowflake datatype and a value",
                        "errno": ER_FAILED_PROCESSING_QMARK,
                    },
                )
            snowflake_type, v = v
        else:
            snowflake_type = self.converter.snowflake_type(v)
            if snowflake_type is None:
                Error.errorhandler_wrapper(
                    self,
                    cursor,
                    ProgrammingError,
                    {
                        "msg": "Python data type [{}] cannot be "
                        "automatically mapped to Snowflake data "
                        "type. Specify the snowflake data type "
                        "explicitly.".format(v.__class__.__name__.lower()),
                        "errno": ER_NOT_IMPLICITY_SNOWFLAKE_DATATYPE,
                    },
                )
        return TypeAndBinding(
            snowflake_type,
            self.converter.to_snowflake_bindings(snowflake_type, v),
        )

    # TODO we could probably rework this to not make dicts like this: {'1': 'value', '2': '13'}
    def _process_params_qmarks(
        self,
        params: Sequence | None,
        cursor: SnowflakeCursor | None = None,
    ) -> dict[str, dict[str, str]] | None:
        if not params:
            return None
        processed_params = {}

        get_type_and_binding = partial(self._get_snowflake_type_and_binding, cursor)

        for idx, v in enumerate(params):
            if isinstance(v, list):
                snowflake_type = self.converter.snowflake_type(v)
                all_param_data = list(map(get_type_and_binding, v))
                first_type = all_param_data[0].type
                # if all elements have the same snowflake type, update snowflake_type
                if all(param_data.type == first_type for param_data in all_param_data):
                    snowflake_type = first_type
                processed_params[str(idx + 1)] = {
                    "type": snowflake_type,
                    "value": [param_data.binding for param_data in all_param_data],
                }
            else:
                snowflake_type, snowflake_binding = get_type_and_binding(v)
                processed_params[str(idx + 1)] = {
                    "type": snowflake_type,
                    "value": snowflake_binding,
                }
        if logger.getEffectiveLevel() <= logging.DEBUG:
            for k, v in processed_params.items():
                logger.debug("idx: %s, type: %s", k, v.get("type"))
        return processed_params

    def _process_params_pyformat(
        self,
        params: Any | Sequence[Any] | dict[Any, Any] | None,
        cursor: SnowflakeCursor | None = None,
    ) -> tuple[Any] | dict[str, Any] | None:
        """Process parameters for client-side parameter binding.

        Args:
            params: Either a sequence, or a dictionary of parameters, if anything else
                is given then it will be put into a list and processed that way.
            cursor: The SnowflakeCursor used to report errors if necessary.
        """
        if params is None:
            if self._interpolate_empty_sequences:
                return None
            return {}
        if isinstance(params, dict):
            return self._process_params_dict(params)

        # TODO: remove this, callers should send in what's in the signature
        if not isinstance(params, (tuple, list)):
            params = [
                params,
            ]

        try:
            res = map(self._process_single_param, params)
            ret = tuple(res)
            logger.debug(f"parameters: {ret}")
            return ret
        except Exception as e:
            Error.errorhandler_wrapper(
                self,
                cursor,
                ProgrammingError,
                {
                    "msg": f"Failed processing pyformat-parameters; {e}",
                    "errno": ER_FAILED_PROCESSING_PYFORMAT,
                },
            )

    def _process_params_dict(
        self, params: dict[Any, Any], cursor: SnowflakeCursor | None = None
    ) -> dict:
        try:
            res = {k: self._process_single_param(v) for k, v in params.items()}
            logger.debug(f"parameters: {res}")
            return res
        except Exception as e:
            Error.errorhandler_wrapper(
                self,
                cursor,
                ProgrammingError,
                {
                    "msg": f"Failed processing pyformat-parameters: {e}",
                    "errno": ER_FAILED_PROCESSING_PYFORMAT,
                },
            )

    def _process_single_param(self, param: Any) -> Any:
        """Process a single parameter to Snowflake understandable form.

        This is a convenience function to replace repeated multiple calls with a single
        function call.

        It calls the following underlying functions in this order:
            1. self.converter.to_snowflake
            2. self.converter.escape
            3. self.converter.quote
        """
        to_snowflake = self.converter.to_snowflake
        escape = self.converter.escape
        _quote = self.converter.quote
        return _quote(escape(to_snowflake(param)))

    def _cancel_query(self, sql: str, request_id: UUID) -> dict[str, bool | None]:
        """Cancels the query with the exact SQL query and requestId."""
        logger.debug("_cancel_query sql=[%s], request_id=[%s]", sql, request_id)
        url_parameters = {REQUEST_ID: str(uuid.uuid4())}

        return self.rest.request(
            "/queries/v1/abort-request?" + urlencode(url_parameters),
            {
                "sqlText": sql,
                REQUEST_ID: str(request_id),
            },
        )

    def _next_sequence_counter(self) -> int:
        """Gets next sequence counter. Used internally."""
        with self._lock_sequence_counter:
            self.sequence_counter += 1
            logger.debug("sequence counter: %s", self.sequence_counter)
            return self.sequence_counter

    def _log_telemetry(self, telemetry_data) -> None:
        """Logs data to telemetry."""
        if self.telemetry_enabled:
            self._telemetry.try_add_log_to_batch(telemetry_data)

    def _add_heartbeat(self) -> None:
        """Add a periodic heartbeat query in order to keep connection alive."""
        if not self.heartbeat_thread:
            self._validate_client_session_keep_alive_heartbeat_frequency()
            heartbeat_wref = weakref.WeakMethod(self._heartbeat_tick)

            def beat_if_possible() -> None:
                heartbeat_fn = heartbeat_wref()
                if heartbeat_fn:
                    heartbeat_fn()

            self.heartbeat_thread = HeartBeatTimer(
                self.client_session_keep_alive_heartbeat_frequency,
                beat_if_possible,
            )
            self.heartbeat_thread.start()
            logger.debug("started heartbeat")

    def _cancel_heartbeat(self) -> None:
        """Cancel a heartbeat thread."""
        if self.heartbeat_thread:
            self.heartbeat_thread.cancel()
            self.heartbeat_thread.join()
            self.heartbeat_thread = None
            logger.debug("stopped heartbeat")

    def _heartbeat_tick(self) -> None:
        """Execute a heartbeat if connection isn't closed yet."""
        if not self.is_closed():
            logger.debug("heartbeating!")
            self.rest._heartbeat()

    def _validate_client_session_keep_alive_heartbeat_frequency(self) -> int:
        """Validate and return heartbeat frequency in seconds."""
        real_max = int(self.rest.master_validity_in_seconds / 4)
        real_min = int(real_max / 4)

        # ensure the type is integer
        self._client_session_keep_alive_heartbeat_frequency = int(
            self.client_session_keep_alive_heartbeat_frequency
        )

        if self.client_session_keep_alive_heartbeat_frequency is None:
            # This is an unlikely scenario but covering it just in case.
            self._client_session_keep_alive_heartbeat_frequency = real_min
        elif self.client_session_keep_alive_heartbeat_frequency > real_max:
            self._client_session_keep_alive_heartbeat_frequency = real_max
        elif self.client_session_keep_alive_heartbeat_frequency < real_min:
            self._client_session_keep_alive_heartbeat_frequency = real_min

        return self.client_session_keep_alive_heartbeat_frequency

    def _validate_client_prefetch_threads(self) -> int:
        if self.client_prefetch_threads <= 0:
            self._client_prefetch_threads = 1
        elif self.client_prefetch_threads > MAX_CLIENT_PREFETCH_THREADS:
            self._client_prefetch_threads = MAX_CLIENT_PREFETCH_THREADS
        self._client_prefetch_threads = int(self.client_prefetch_threads)
        return self.client_prefetch_threads

    def _update_parameters(
        self,
        parameters: dict[str, str | int | bool],
    ) -> None:
        """Update session parameters."""
        with self._lock_converter:
            self.converter.set_parameters(parameters)
        for name, value in parameters.items():
            self._session_parameters[name] = value
            if PARAMETER_CLIENT_TELEMETRY_ENABLED == name:
                self._server_param_telemetry_enabled = value
            elif PARAMETER_CLIENT_SESSION_KEEP_ALIVE == name:
                # Only set if the local config is None.
                # Always give preference to user config.
                if self.client_session_keep_alive is None:
                    self.client_session_keep_alive = value
            elif (
                PARAMETER_CLIENT_SESSION_KEEP_ALIVE_HEARTBEAT_FREQUENCY == name
                and self.client_session_keep_alive_heartbeat_frequency is None
            ):
                # Only set if local value hasn't been set already.
                self.client_session_keep_alive_heartbeat_frequency = value
            elif PARAMETER_SERVICE_NAME == name:
                self.service_name = value
            elif PARAMETER_CLIENT_PREFETCH_THREADS == name:
                self.client_prefetch_threads = value
            elif PARAMETER_ENABLE_STAGE_S3_PRIVATELINK_FOR_US_EAST_1 == name:
                self.enable_stage_s3_privatelink_for_us_east_1 = value
            elif PARAMETER_QUERY_CONTEXT_CACHE_SIZE == name:
                self.query_context_cache_size = value

    def _format_query_for_log(self, query: str) -> str:
        ret = " ".join(line.strip() for line in query.split("\n"))
        return (
            ret
            if len(ret) < self.log_max_query_length
            else ret[0 : self.log_max_query_length] + "..."
        )

    def __enter__(self) -> SnowflakeConnection:
        """Context manager."""
        return self

    def __exit__(
        self,
        exc_type: type[BaseException] | None,
        exc_val: BaseException | None,
        exc_tb: TracebackType | None,
    ) -> None:
        """Context manager with commit or rollback teardown."""
        if not self._session_parameters.get("AUTOCOMMIT", False):
            # Either AUTOCOMMIT is turned off, or is not set so we default to old behavior
            if exc_tb is None:
                self.commit()
            else:
                self.rollback()
        self.close()

    def _get_query_status(self, sf_qid: str) -> tuple[QueryStatus, dict[str, Any]]:
        """Retrieves the status of query with sf_qid and returns it with the raw response.

        This is the underlying function used by the public get_status functions.

        Args:
            sf_qid: Snowflake query id of interest.

        Raises:
            ValueError: if sf_qid is not a valid UUID string.
        """
        try:
            uuid.UUID(sf_qid)
        except ValueError:
            raise ValueError(f"Invalid UUID: '{sf_qid}'")
        logger.debug(f"get_query_status sf_qid='{sf_qid}'")

        status = "NO_DATA"
        if self.is_closed():
            return QueryStatus.DISCONNECTED, {"data": {"queries": []}}
        status_resp = self.rest.request(
            "/monitoring/queries/" + quote(sf_qid), method="get", client="rest"
        )
        if "queries" not in status_resp["data"]:
            return QueryStatus.FAILED_WITH_ERROR, status_resp
        queries = status_resp["data"]["queries"]
        if len(queries) > 0:
            status = queries[0]["status"]
        status_ret = QueryStatus[status]
        return status_ret, status_resp

    def _cache_query_status(self, sf_qid: str, status_ret: QueryStatus) -> None:
        # If query was started by us and it has finished let's cache this info
        if sf_qid in self._async_sfqids and not self.is_still_running(status_ret):
            self._async_sfqids.pop(
                sf_qid, None
            )  # Prevent KeyError when multiple threads try to remove the same query id
            self._done_async_sfqids[sf_qid] = None

    def _close_at_exit(self):
        with suppress(Exception):
            self.close(retry=False)

    def _process_error_query_status(
        self,
        sf_qid: str,
        status_resp: dict,
        error_message: str = "",
        error_cls: type[Exception] = ProgrammingError,
    ) -> None:
        status_resp = status_resp or {}
        data = status_resp.get("data", {})
        queries = data.get("queries")

        if sf_qid in self._async_sfqids:
            self._async_sfqids.pop(sf_qid, None)
        message = status_resp.get("message")
        if message is None:
            message = ""
        code = queries[0].get("errorCode", -1) if queries else -1
        sql_state = None
        if "data" in status_resp:
            message += queries[0].get("errorMessage", "") if queries else ""
            sql_state = data.get("sqlState")
        Error.errorhandler_wrapper(
            self,
            None,
            error_cls,
            {
                "msg": message or error_message,
                "errno": int(code),
                "sqlstate": sql_state,
                "sfqid": sf_qid,
            },
        )

    def get_query_status(self, sf_qid: str) -> QueryStatus:
        """Retrieves the status of query with sf_qid.

        Query status is returned as a QueryStatus.

        Args:
            sf_qid: Snowflake query id of interest.

        Raises:
            ValueError: if sf_qid is not a valid UUID string.
        """
        status, _ = self._get_query_status(sf_qid)
        self._cache_query_status(sf_qid, status)
        return status

    def get_query_status_throw_if_error(self, sf_qid: str) -> QueryStatus:
        """Retrieves the status of query with sf_qid as a QueryStatus and raises an exception if the query terminated with an error.

        Query status is returned as a QueryStatus.

        Args:
            sf_qid: Snowflake query id of interest.

        Raises:
            ValueError: if sf_qid is not a valid UUID string.
        """
        status, status_resp = self._get_query_status(sf_qid)
        self._cache_query_status(sf_qid, status)
        if self.is_an_error(status):
            self._process_error_query_status(sf_qid, status_resp)
        return status

    def initialize_query_context_cache(self) -> None:
        if not self.is_query_context_cache_disabled:
            self.query_context_cache = QueryContextCache(self.query_context_cache_size)

    def get_query_context(self) -> dict | None:
        if self.is_query_context_cache_disabled:
            return None
        return self.query_context_cache.serialize_to_dict()

    def set_query_context(self, data: dict) -> None:
        if not self.is_query_context_cache_disabled:
            self.query_context_cache.deserialize_json_dict(data)

    @staticmethod
    def is_still_running(status: QueryStatus) -> bool:
        """Checks whether given status is currently running."""
        return status in (
            QueryStatus.RUNNING,
            QueryStatus.QUEUED,
            QueryStatus.RESUMING_WAREHOUSE,
            QueryStatus.QUEUED_REPARING_WAREHOUSE,
            QueryStatus.BLOCKED,
            QueryStatus.NO_DATA,
        )

    @staticmethod
    def is_an_error(status: QueryStatus) -> bool:
        """Checks whether given status means that there has been an error."""
        return status in (
            QueryStatus.ABORTING,
            QueryStatus.FAILED_WITH_ERROR,
            QueryStatus.ABORTED,
            QueryStatus.FAILED_WITH_INCIDENT,
            QueryStatus.DISCONNECTED,
        )

    def _all_async_queries_finished(self) -> bool:
        """Checks whether all async queries started by this Connection have finished executing."""

        if not self._async_sfqids:
            return True

        queries = list(reversed(self._async_sfqids.keys()))

        num_workers = min(self.client_prefetch_threads, len(queries))
        found_unfinished_query = False

        def async_query_check_helper(
            sfq_id: str,
        ) -> bool:
            nonlocal found_unfinished_query
            return found_unfinished_query or self.is_still_running(
                self.get_query_status(sfq_id)
            )

        with ThreadPoolExecutor(
            max_workers=num_workers, thread_name_prefix="async_query_check_"
        ) as tpe:  # We should upgrade to using cancel_futures=True once supporting 3.9+
            futures = (tpe.submit(async_query_check_helper, sfqid) for sfqid in queries)
            for f in as_completed(futures):
                if f.result():
                    found_unfinished_query = True
                    break
            for f in futures:
                f.cancel()

        return not found_unfinished_query

    def _log_telemetry_imported_packages(self) -> None:
        if self._log_imported_packages_in_telemetry:
            # filter out duplicates caused by submodules
            # and internal modules with names starting with an underscore
            imported_modules = {
                k.split(".", maxsplit=1)[0]
                for k in list(sys.modules)
                if not k.startswith("_")
            }
            ts = get_time_millis()
            self._log_telemetry(
                TelemetryData.from_telemetry_data_dict(
                    from_dict={
                        TelemetryField.KEY_TYPE.value: TelemetryField.IMPORTED_PACKAGES.value,
                        TelemetryField.KEY_VALUE.value: str(imported_modules),
                    },
                    timestamp=ts,
                    connection=self,
                )
            )

    def is_valid(self) -> bool:
        """This function tries to answer the question: Is this connection still good for sending queries?
        Attempts to validate the connections both on the TCP/IP and Session levels."""
        logger.debug("validating connection and session")
        if self.is_closed():
            logger.debug("connection is already closed and not valid")
            return False

        try:
            logger.debug("trying to heartbeat into the session to validate")
            hb_result = self.rest._heartbeat()
            session_valid = hb_result.get("success")
            logger.debug("session still valid? %s", session_valid)
            return bool(session_valid)
        except Exception as e:
            logger.debug("session could not be validated due to exception: %s", e)
            return False<|MERGE_RESOLUTION|>--- conflicted
+++ resolved
@@ -501,14 +501,11 @@
         # check SNOW-1218851 for long term improvement plan to refactor ocsp code
         atexit.register(self._close_at_exit)
 
-<<<<<<< HEAD
         # Set up the file operation parser and stream downloader.
         self._file_operation_parser = FileOperationParser(self)
         self._stream_downloader = StreamDownloader(self)
 
-=======
     # Deprecated
->>>>>>> 26cbdf9a
     @property
     def insecure_mode(self) -> bool:
         return self._disable_ocsp_checks
