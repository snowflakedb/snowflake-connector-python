#!/usr/bin/env python
#
# Copyright (c) 2012-2023 Snowflake Computing Inc. All rights reserved.
#

from __future__ import annotations

import atexit
import collections.abc
import logging
import os
import pathlib
import re
import sys
import traceback
import uuid
import warnings
import weakref
from concurrent.futures import as_completed
from concurrent.futures.thread import ThreadPoolExecutor
from contextlib import suppress
from difflib import get_close_matches
from functools import partial
from io import StringIO
from logging import getLogger
from threading import Lock
from types import TracebackType
from typing import Any, Callable, Generator, Iterable, Iterator, NamedTuple, Sequence
from uuid import UUID

from cryptography.hazmat.backends import default_backend
from cryptography.hazmat.primitives import serialization
from cryptography.hazmat.primitives.asymmetric.rsa import RSAPrivateKey

from . import errors, proxy
from ._query_context_cache import QueryContextCache
from .auth import (
    FIRST_PARTY_AUTHENTICATORS,
    Auth,
    AuthByDefault,
    AuthByKeyPair,
    AuthByOAuth,
    AuthByOauthCode,
    AuthByOkta,
    AuthByPAT,
    AuthByPlugin,
    AuthByUsrPwdMfa,
    AuthByWebBrowser,
    AuthNoAuth,
)
from .auth.idtoken import AuthByIdToken
from .backoff_policies import exponential_backoff
from .bind_upload_agent import BindUploadError
from .compat import IS_LINUX, IS_WINDOWS, quote, urlencode
from .config_manager import CONFIG_MANAGER, _get_default_connection_params
from .connection_diagnostic import ConnectionDiagnostic
from .constants import (
    _CONNECTIVITY_ERR_MSG,
    _DOMAIN_NAME_MAP,
    _OAUTH_DEFAULT_SCOPE,
    ENV_VAR_PARTNER,
    PARAMETER_AUTOCOMMIT,
    PARAMETER_CLIENT_PREFETCH_THREADS,
    PARAMETER_CLIENT_REQUEST_MFA_TOKEN,
    PARAMETER_CLIENT_SESSION_KEEP_ALIVE,
    PARAMETER_CLIENT_SESSION_KEEP_ALIVE_HEARTBEAT_FREQUENCY,
    PARAMETER_CLIENT_STORE_TEMPORARY_CREDENTIAL,
    PARAMETER_CLIENT_TELEMETRY_ENABLED,
    PARAMETER_CLIENT_VALIDATE_DEFAULT_PARAMETERS,
    PARAMETER_ENABLE_STAGE_S3_PRIVATELINK_FOR_US_EAST_1,
    PARAMETER_QUERY_CONTEXT_CACHE_SIZE,
    PARAMETER_SERVICE_NAME,
    PARAMETER_TIMEZONE,
    OCSPMode,
    QueryStatus,
)
from .converter import SnowflakeConverter
from .cursor import LOG_MAX_QUERY_LENGTH, SnowflakeCursor
from .description import (
    CLIENT_NAME,
    CLIENT_VERSION,
    PLATFORM,
    PYTHON_VERSION,
    SNOWFLAKE_CONNECTOR_VERSION,
)
from .errorcode import (
    ER_CONNECTION_IS_CLOSED,
    ER_FAILED_PROCESSING_PYFORMAT,
    ER_FAILED_PROCESSING_QMARK,
    ER_FAILED_TO_CONNECT_TO_DB,
    ER_INVALID_BACKOFF_POLICY,
    ER_INVALID_VALUE,
    ER_NO_ACCOUNT_NAME,
    ER_NO_CLIENT_ID,
    ER_NO_NUMPY,
    ER_NO_PASSWORD,
    ER_NO_USER,
    ER_NOT_IMPLICITY_SNOWFLAKE_DATATYPE,
)
from .errors import DatabaseError, Error, OperationalError, ProgrammingError
from .log_configuration import EasyLoggingConfigPython
from .network import (
    DEFAULT_AUTHENTICATOR,
    EXTERNAL_BROWSER_AUTHENTICATOR,
    KEY_PAIR_AUTHENTICATOR,
    NO_AUTH_AUTHENTICATOR,
    OAUTH_AUTHENTICATOR,
    OAUTH_AUTHORIZATION_CODE,
    PROGRAMMATIC_ACCESS_TOKEN,
    REQUEST_ID,
    USR_PWD_MFA_AUTHENTICATOR,
    ReauthenticationRequest,
    SnowflakeRestful,
)
from .sqlstate import SQLSTATE_CONNECTION_NOT_EXISTS, SQLSTATE_FEATURE_NOT_SUPPORTED
from .telemetry import TelemetryClient, TelemetryData, TelemetryField
from .time_util import HeartBeatTimer, get_time_millis
from .url_util import extract_top_level_domain_from_hostname
from .util_text import construct_hostname, parse_account, split_statements

DEFAULT_CLIENT_PREFETCH_THREADS = 4
MAX_CLIENT_PREFETCH_THREADS = 10
DEFAULT_BACKOFF_POLICY = exponential_backoff()


def DefaultConverterClass() -> type:
    if IS_WINDOWS:
        from .converter_issue23517 import SnowflakeConverterIssue23517

        return SnowflakeConverterIssue23517
    else:
        from .converter import SnowflakeConverter

        return SnowflakeConverter


def _get_private_bytes_from_file(
    private_key_file: str | bytes | os.PathLike[str] | os.PathLike[bytes],
    private_key_file_pwd: bytes | str | None = None,
) -> bytes:
    if private_key_file_pwd is not None and isinstance(private_key_file_pwd, str):
        private_key_file_pwd = private_key_file_pwd.encode("utf-8")
    with open(private_key_file, "rb") as key:
        private_key = serialization.load_pem_private_key(
            key.read(),
            password=private_key_file_pwd,
            backend=default_backend(),
        )

    pkb = private_key.private_bytes(
        encoding=serialization.Encoding.DER,
        format=serialization.PrivateFormat.PKCS8,
        encryption_algorithm=serialization.NoEncryption(),
    )

    return pkb


SUPPORTED_PARAMSTYLES = {
    "qmark",
    "numeric",
    "format",
    "pyformat",
}
# Default configs, tuple of default variable and accepted types
DEFAULT_CONFIGURATION: dict[str, tuple[Any, type | tuple[type, ...]]] = {
    "dsn": (None, (type(None), str)),  # standard
    "user": ("", str),  # standard
    "password": ("", str),  # standard
    "host": ("127.0.0.1", str),  # standard
    "port": (443, (int, str)),  # standard
    "database": (None, (type(None), str)),  # standard
    "proxy_host": (None, (type(None), str)),  # snowflake
    "proxy_port": (None, (type(None), str)),  # snowflake
    "proxy_user": (None, (type(None), str)),  # snowflake
    "proxy_password": (None, (type(None), str)),  # snowflake
    "protocol": ("https", str),  # snowflake
    "warehouse": (None, (type(None), str)),  # snowflake
    "region": (None, (type(None), str)),  # snowflake
    "account": (None, (type(None), str)),  # snowflake
    "schema": (None, (type(None), str)),  # snowflake
    "role": (None, (type(None), str)),  # snowflake
    "session_id": (None, (type(None), str)),  # snowflake
    "login_timeout": (None, (type(None), int)),  # login timeout
    "network_timeout": (
        None,
        (type(None), int),
    ),  # network timeout (infinite by default)
    "socket_timeout": (None, (type(None), int)),
    "backoff_policy": (DEFAULT_BACKOFF_POLICY, Callable),
    "passcode_in_password": (False, bool),  # Snowflake MFA
    "passcode": (None, (type(None), str)),  # Snowflake MFA
    "private_key": (None, (type(None), bytes, str, RSAPrivateKey)),
    "private_key_file": (None, (type(None), str)),
    "private_key_file_pwd": (None, (type(None), str, bytes)),
    "token": (None, (type(None), str)),  # OAuth/JWT/PAT Token
    "token_file_path": (
        None,
        (type(None), str, bytes),
    ),  # OAuth/JWT/PAT Token file path
    "authenticator": (DEFAULT_AUTHENTICATOR, (type(None), str)),
    "mfa_callback": (None, (type(None), Callable)),
    "password_callback": (None, (type(None), Callable)),
    "auth_class": (None, (type(None), AuthByPlugin)),
    "application": (CLIENT_NAME, (type(None), str)),
    # internal_application_name/version is used to tell the server the type of client connecting to
    # Snowflake. There are some functionalities (e.g., MFA, Arrow result format) that
    # Snowflake server doesn't support for new client types, which requires developers to
    # add the new client type to the server to support these features.
    "internal_application_name": (CLIENT_NAME, (type(None), str)),
    "internal_application_version": (CLIENT_VERSION, (type(None), str)),
    "disable_ocsp_checks": (False, bool),
    "ocsp_fail_open": (True, bool),  # fail open on ocsp issues, default true
    "inject_client_pause": (0, int),  # snowflake internal
    "session_parameters": (None, (type(None), dict)),  # snowflake session parameters
    "autocommit": (None, (type(None), bool)),  # snowflake
    "client_session_keep_alive": (None, (type(None), bool)),  # snowflake
    "client_session_keep_alive_heartbeat_frequency": (
        None,
        (type(None), int),
    ),  # snowflake
    "client_prefetch_threads": (4, int),  # snowflake
    "numpy": (False, bool),  # snowflake
    "ocsp_response_cache_filename": (None, (type(None), str)),  # snowflake internal
    "converter_class": (DefaultConverterClass(), SnowflakeConverter),
    "validate_default_parameters": (False, bool),  # snowflake
    "probe_connection": (False, bool),  # snowflake
    "paramstyle": (None, (type(None), str)),  # standard/snowflake
    "timezone": (None, (type(None), str)),  # snowflake
    "consent_cache_id_token": (True, bool),  # snowflake
    "service_name": (None, (type(None), str)),  # snowflake
    "support_negative_year": (True, bool),  # snowflake
    "log_max_query_length": (LOG_MAX_QUERY_LENGTH, int),  # snowflake
    "disable_request_pooling": (False, bool),  # snowflake
    # enable temporary credential file for Linux, default false. Mac/Win will overlook this
    "client_store_temporary_credential": (False, bool),
    "client_request_mfa_token": (False, bool),
    "use_openssl_only": (
        True,
        bool,
    ),  # ignored - python only crypto modules are no longer used
    # whether to convert Arrow number values to decimal instead of doubles
    "arrow_number_to_decimal": (False, bool),
    "enable_stage_s3_privatelink_for_us_east_1": (
        False,
        bool,
    ),  # only use regional url when the param is set
    # Allows cursors to be re-iterable
    "reuse_results": (False, bool),
    # parameter protecting behavior change of SNOW-501058
    "interpolate_empty_sequences": (False, bool),
    "enable_connection_diag": (False, bool),  # Generate SnowCD like report
    "connection_diag_log_path": (
        None,
        (type(None), str),
    ),  # Path to connection diag report
    "connection_diag_whitelist_path": (
        None,
        (type(None), str),
    ),  # Path to connection diag whitelist json - Deprecated remove in future
    "connection_diag_allowlist_path": (
        None,
        (type(None), str),
    ),  # Path to connection diag allowlist json
    "log_imported_packages_in_telemetry": (
        True,
        bool,
    ),  # Whether to log imported packages in telemetry
    "disable_query_context_cache": (
        False,
        bool,
    ),  # Disable query context cache
    "json_result_force_utf8_decoding": (
        False,
        bool,
    ),  # Whether to force the JSON content to be decoded in utf-8, it is only effective when result format is JSON
    "server_session_keep_alive": (
        False,
        bool,
    ),  # Whether to keep session alive after connector shuts down
    "enable_retry_reason_in_query_response": (
        True,
        bool,
    ),  # Enable sending retryReason in response header for query-requests
    "session_token": (
        None,
        (type(None), str),
    ),  # session token from another connection, to be provided together with master token
    "master_token": (
        None,
        (type(None), str),
    ),  # master token from another connection, to be provided together with session token
    "master_validity_in_seconds": (
        None,
        (type(None), int),
    ),  # master token validity in seconds
    "disable_console_login": (
        True,
        bool,
    ),  # Disable console login and fall back to getting SSO URL from GS
    "debug_arrow_chunk": (
        False,
        bool,
    ),  # log raw arrow chunk for debugging purpuse in case there is malformed arrow data
    "disable_saml_url_check": (
        False,
        bool,
    ),  # disable saml url check in okta authentication
    "iobound_tpe_limit": (
        None,
        (type(None), int),
    ),  # SNOW-1817982: limit iobound TPE sizes when executing PUT/GET
    "oauth_client_id": (
        None,
        (type(None), str),
        # SNOW-1825621: OAUTH implementation
    ),
    "oauth_client_secret": (
        None,
        (type(None), str),
        # SNOW-1825621: OAUTH implementation
    ),
    "oauth_authorization_url": (
        "{host}:{port}/oauth/authorize",
        str,
        # SNOW-1825621: OAUTH implementation
    ),
    "oauth_token_request_url": (
        "{host}:{port}/oauth/token-request",
        str,
        # SNOW-1825621: OAUTH implementation
    ),
<<<<<<< HEAD
    # TODO: remove redundant environment variables
    "oauth_redirect_uri": ("http://127.0.0.1:{port}/", str),
=======
>>>>>>> dafeb5b3
    "oauth_scope": (
        "",
        str,
        # SNOW-1825621: OAUTH implementation
    ),
    "oauth_security_features": (
        ("pkce",),
        collections.abc.Iterable,  # of strings
        # SNOW-1825621: OAUTH PKCE
    ),
}

APPLICATION_RE = re.compile(r"[\w\d_]+")

# adding the exception class to Connection class
for m in [method for method in dir(errors) if callable(getattr(errors, method))]:
    setattr(sys.modules[__name__], m, getattr(errors, m))

logger = getLogger(__name__)


class TypeAndBinding(NamedTuple):
    """Stores the type name and the Snowflake binding."""

    type: str
    binding: str | None


class SnowflakeConnection:
    """Implementation of the connection object for the Snowflake Database.

    Use connect(..) to get the object.

    Attributes:
        insecure_mode (deprecated): Whether or not the connection is in OCSP disabled mode. It means that the connection
            validates the TLS certificate but doesn't check revocation status with OCSP provider.
        disable_ocsp_checks: Whether or not the connection is in OCSP disabled mode. It means that the connection
            validates the TLS certificate but doesn't check revocation status with OCSP provider.
        ocsp_fail_open: Whether or not the connection is in fail open mode. Fail open mode decides if TLS certificates
            continue to be validated. Revoked certificates are blocked. Any other exceptions are disregarded.
        session_id: The session ID of the connection.
        user: The user name used in the connection.
        host: The host name the connection attempts to connect to.
        port: The port to communicate with on the host.
        region: Region name if not the default Snowflake Database deployment.
        proxy_host: The hostname used proxy server.
        proxy_port: Port on proxy server to communicate with.
        proxy_user: User name to login with on the proxy sever.
        proxy_password: Password to be used to authenticate with proxy server.
        account: Account name to be used to authenticate with Snowflake.
        database: Database to use on Snowflake.
        schema: Schema in use on Snowflake.
        warehouse: Warehouse to be used on Snowflake.
        role: Role in use on Snowflake.
        login_timeout: Login timeout in seconds. Login requests will not be retried after this timeout expires.
            Note that the login attempt may still take more than login_timeout seconds as an ongoing login request
            cannot be canceled even upon login timeout expiry. The login timeout only prevents further retries.
            If not specified, login_timeout is set to `snowflake.connector.auth.by_plugin.DEFAULT_AUTH_CLASS_TIMEOUT`.
            Note that the number of retries on login requests is still limited by
            `snowflake.connector.auth.by_plugin.DEFAULT_MAX_CON_RETRY_ATTEMPTS`.
        network_timeout: Network timeout in seconds. Network requests besides login requests will not be retried
            after this timeout expires. Overriden in cursor query execution if timeout is passed to cursor.execute.
            Note that an operation may still take more than network_timeout seconds for the same reason as above.
            If not specified, network_timeout is infinite.
        socket_timeout: Socket timeout in seconds. Sets both socket connect and read timeout.
        backoff_policy: Backoff policy to use for login and network requests. Must be a callable generator function.
            Standard linear and exponential backoff implementations are included in `snowflake.connector.backoff_policies`
            See the backoff_policies module for details and implementation examples.
        client_session_keep_alive_heartbeat_frequency: Heartbeat frequency to keep connection alive in seconds.
        client_prefetch_threads: Number of threads to download the result set.
        rest: Snowflake REST API object. Internal use only. Maybe removed in a later release.
        application: Application name to communicate with Snowflake as. By default, this is "PythonConnector".
        errorhandler: Handler used with errors. By default, an exception will be raised on error.
        converter_class: Handler used to convert data to Python native objects.
        validate_default_parameters: Validate database, schema, role and warehouse used on Snowflake.
        is_pyformat: Whether the current argument binding is pyformat or format.
        consent_cache_id_token: Consented cache ID token.
        enable_stage_s3_privatelink_for_us_east_1: when true, clients use regional s3 url to upload files.
        enable_connection_diag: when true, clients will generate a connectivity diagnostic report.
        connection_diag_log_path: path to location to create diag report with enable_connection_diag.
        connection_diag_whitelist_path: path to a whitelist.json file to test with enable_connection_diag - deprecated remove in future
        connection_diag_allowlist_path: path to a allowlist.json file to test with enable_connection_diag.
        json_result_force_utf8_decoding: When true, json result will be decoded in utf-8,
          when false, the encoding of the content is auto-detected. Default value is false.
          This parameter is only effective when the result format is JSON.
        server_session_keep_alive: When true, the connector does not destroy the session on the Snowflake server side
          before the connector shuts down. Default value is false.
        token_file_path: The file path of the token file. If both token and token_file_path are provided, the token in token_file_path will be used.
        unsafe_file_write: When true, files downloaded by GET will be saved with 644 permissions. Otherwise, files will be saved with safe - owner-only permissions: 600.
    """

    OCSP_ENV_LOCK = Lock()

    def __init__(
        self,
        connection_name: str | None = None,
        connections_file_path: pathlib.Path | None = None,
        **kwargs,
    ) -> None:
        """Create a new SnowflakeConnection.

        Connections can be loaded from the TOML file located at
        snowflake.connector.constants.CONNECTIONS_FILE.

        When connection_name is supplied we will first load that connection
        and then override any other values supplied.

        When no arguments are given (other than connection_file_path) the
        default connection will be loaded first. Note that no overwriting is
        supported in this case.

        If overwriting values from the default connection is desirable, supply
        the name explicitly.
        """
        # initiate easy logging during every connection
        easy_logging = EasyLoggingConfigPython()
        easy_logging.create_log()
        self._lock_sequence_counter = Lock()
        self.sequence_counter = 0
        self._errorhandler = Error.default_errorhandler
        self._lock_converter = Lock()
        self.messages = []
        self._async_sfqids: dict[str, None] = {}
        self._done_async_sfqids: dict[str, None] = {}
        self._client_param_telemetry_enabled = True
        self._server_param_telemetry_enabled = False
        self._session_parameters: dict[str, str | int | bool] = {}
        logger.info(
            "Snowflake Connector for Python Version: %s, "
            "Python Version: %s, Platform: %s",
            SNOWFLAKE_CONNECTOR_VERSION,
            PYTHON_VERSION,
            PLATFORM,
        )

        self._rest = None
        for name, (value, _) in DEFAULT_CONFIGURATION.items():
            setattr(self, f"_{name}", value)

        self.heartbeat_thread = None
        is_kwargs_empty = not kwargs

        if "application" not in kwargs:
            if ENV_VAR_PARTNER in os.environ.keys():
                kwargs["application"] = os.environ[ENV_VAR_PARTNER]
            elif "streamlit" in sys.modules:
                kwargs["application"] = "streamlit"

        if "insecure_mode" in kwargs:
            warn_message = "The 'insecure_mode' connection property is deprecated. Please use 'disable_ocsp_checks' instead"
            warnings.warn(
                warn_message,
                DeprecationWarning,
                stacklevel=2,
            )

            if (
                "disable_ocsp_checks" in kwargs
                and kwargs["disable_ocsp_checks"] != kwargs["insecure_mode"]
            ):
                logger.warning(
                    "The values for 'disable_ocsp_checks' and 'insecure_mode' differ. "
                    "Using the value of 'disable_ocsp_checks."
                )
            else:
                self._disable_ocsp_checks = kwargs["insecure_mode"]

        self.converter = None
        self.query_context_cache: QueryContextCache | None = None
        self.query_context_cache_size = 5
        if connections_file_path is not None:
            # Change config file path and force update cache
            for i, s in enumerate(CONFIG_MANAGER._slices):
                if s.section == "connections":
                    CONFIG_MANAGER._slices[i] = s._replace(path=connections_file_path)
                    CONFIG_MANAGER.read_config()
                    break
        if connection_name is not None:
            connections = CONFIG_MANAGER["connections"]
            if connection_name not in connections:
                raise Error(
                    f"Invalid connection_name '{connection_name}',"
                    f" known ones are {list(connections.keys())}"
                )
            kwargs = {**connections[connection_name], **kwargs}
        elif is_kwargs_empty:
            # connection_name is None and kwargs was empty when called
            kwargs = _get_default_connection_params()
        self.__set_error_attributes()
        self.connect(**kwargs)
        self._telemetry = TelemetryClient(self._rest)
        self.expired = False

        # get the imported modules from sys.modules
        self._log_telemetry_imported_packages()
        # check SNOW-1218851 for long term improvement plan to refactor ocsp code
        atexit.register(self._close_at_exit)

    # Deprecated
    @property
    def insecure_mode(self) -> bool:
        return self._disable_ocsp_checks

    @property
    def disable_ocsp_checks(self) -> bool:
        return self._disable_ocsp_checks

    @property
    def ocsp_fail_open(self) -> bool:
        return self._ocsp_fail_open

    def _ocsp_mode(self) -> OCSPMode:
        """OCSP mode. DISABLE_OCSP_CHECKS, FAIL_OPEN or FAIL_CLOSED."""
        if self.disable_ocsp_checks:
            return OCSPMode.DISABLE_OCSP_CHECKS
        elif self.ocsp_fail_open:
            return OCSPMode.FAIL_OPEN
        else:
            return OCSPMode.FAIL_CLOSED

    @property
    def session_id(self) -> int:
        return self._session_id

    @property
    def user(self) -> str:
        return self._user

    @property
    def host(self) -> str:
        return self._host

    @property
    def port(self) -> int:
        return int(self._port)

    @property
    def region(self) -> str | None:
        warnings.warn(
            "Region has been deprecated and will be removed in the near future",
            PendingDeprecationWarning,
            # Raise warning from where this property was called from
            stacklevel=2,
        )
        return self._region

    @property
    def proxy_host(self) -> str | None:
        return self._proxy_host

    @property
    def proxy_port(self) -> str | None:
        return self._proxy_port

    @property
    def proxy_user(self) -> str | None:
        return self._proxy_user

    @property
    def proxy_password(self) -> str | None:
        return self._proxy_password

    @property
    def account(self) -> str:
        return self._account

    @property
    def database(self) -> str | None:
        return self._database

    @property
    def schema(self) -> str | None:
        return self._schema

    @property
    def warehouse(self) -> str | None:
        return self._warehouse

    @property
    def role(self) -> str | None:
        return self._role

    @property
    def login_timeout(self) -> int | None:
        return int(self._login_timeout) if self._login_timeout is not None else None

    @property
    def network_timeout(self) -> int | None:
        return int(self._network_timeout) if self._network_timeout is not None else None

    @property
    def socket_timeout(self) -> int | None:
        return int(self._socket_timeout) if self._socket_timeout is not None else None

    @property
    def _backoff_generator(self) -> Iterator:
        return self._backoff_policy()

    @property
    def client_session_keep_alive(self) -> bool | None:
        return self._client_session_keep_alive

    @client_session_keep_alive.setter
    def client_session_keep_alive(self, value) -> None:
        self._client_session_keep_alive = value

    @property
    def client_session_keep_alive_heartbeat_frequency(self) -> int | None:
        return self._client_session_keep_alive_heartbeat_frequency

    @client_session_keep_alive_heartbeat_frequency.setter
    def client_session_keep_alive_heartbeat_frequency(self, value) -> None:
        self._client_session_keep_alive_heartbeat_frequency = value
        self._validate_client_session_keep_alive_heartbeat_frequency()

    @property
    def client_prefetch_threads(self) -> int:
        return (
            self._client_prefetch_threads
            if self._client_prefetch_threads
            else DEFAULT_CLIENT_PREFETCH_THREADS
        )

    @client_prefetch_threads.setter
    def client_prefetch_threads(self, value) -> None:
        self._client_prefetch_threads = value
        self._validate_client_prefetch_threads()

    @property
    def rest(self) -> SnowflakeRestful | None:
        return self._rest

    @property
    def application(self) -> str:
        return self._application

    @property
    def errorhandler(self) -> Callable:  # TODO: callable args
        return self._errorhandler

    @errorhandler.setter
    # Note: Callable doesn't implement operator|
    def errorhandler(self, value: Callable | None) -> None:
        if value is None:
            raise ProgrammingError("None errorhandler is specified")
        self._errorhandler = value

    @property
    def converter_class(self) -> type[SnowflakeConverter]:
        return self._converter_class

    @property
    def validate_default_parameters(self) -> bool:
        return self._validate_default_parameters

    @property
    def is_pyformat(self) -> bool:
        return self._paramstyle in ("pyformat", "format")

    @property
    def consent_cache_id_token(self):
        return self._consent_cache_id_token

    @property
    def telemetry_enabled(self) -> bool:
        return bool(
            self._client_param_telemetry_enabled
            and self._server_param_telemetry_enabled
        )

    @telemetry_enabled.setter
    def telemetry_enabled(self, value) -> None:
        self._client_param_telemetry_enabled = True if value else False
        if (
            self._client_param_telemetry_enabled
            and not self._server_param_telemetry_enabled
        ):
            logger.info(
                "Telemetry has been disabled by the session parameter CLIENT_TELEMETRY_ENABLED."
                " Set session parameter CLIENT_TELEMETRY_ENABLED to true to enable telemetry."
            )

    @property
    def service_name(self) -> str | None:
        return self._service_name

    @service_name.setter
    def service_name(self, value) -> None:
        self._service_name = value

    @property
    def log_max_query_length(self) -> int:
        return self._log_max_query_length

    @property
    def disable_request_pooling(self) -> bool:
        return self._disable_request_pooling

    @disable_request_pooling.setter
    def disable_request_pooling(self, value) -> None:
        self._disable_request_pooling = True if value else False

    @property
    def use_openssl_only(self) -> bool:
        # Deprecated, kept for backwards compatibility
        return True

    @property
    def arrow_number_to_decimal(self):
        return self._arrow_number_to_decimal

    @property
    def enable_stage_s3_privatelink_for_us_east_1(self) -> bool:
        return self._enable_stage_s3_privatelink_for_us_east_1

    @enable_stage_s3_privatelink_for_us_east_1.setter
    def enable_stage_s3_privatelink_for_us_east_1(self, value) -> None:
        self._enable_stage_s3_privatelink_for_us_east_1 = True if value else False

    @property
    def enable_connection_diag(self) -> bool:
        return self._enable_connection_diag

    @property
    def connection_diag_log_path(self):
        return self._connection_diag_log_path

    @property
    def connection_diag_whitelist_path(self):
        """
        Old version of ``connection_diag_allowlist_path``.
        This used to be the original name, but snowflake backend
        deprecated whitelist for allowlist. This name will be
        deprecated in the future.
        """
        warnings.warn(
            "connection_diag_whitelist_path has been deprecated, use connection_diag_allowlist_path instead",
            DeprecationWarning,
            stacklevel=2,
        )
        return self._connection_diag_whitelist_path

    @property
    def connection_diag_allowlist_path(self):
        return self._connection_diag_allowlist_path

    @arrow_number_to_decimal.setter
    def arrow_number_to_decimal_setter(self, value: bool) -> None:
        self._arrow_number_to_decimal = value

    @property
    def auth_class(self) -> AuthByPlugin | None:
        return self._auth_class

    @auth_class.setter
    def auth_class(self, value: AuthByPlugin) -> None:
        if isinstance(value, AuthByPlugin):
            self._auth_class = value
        else:
            raise TypeError("auth_class must subclass AuthByPlugin")

    @property
    def is_query_context_cache_disabled(self) -> bool:
        return self._disable_query_context_cache

    @property
    def iobound_tpe_limit(self) -> int | None:
        return self._iobound_tpe_limit

    @property
    def unsafe_file_write(self) -> bool:
        return self._unsafe_file_write

    @unsafe_file_write.setter
    def unsafe_file_write(self, value: bool) -> None:
        self._unsafe_file_write = value

    def connect(self, **kwargs) -> None:
        """Establishes connection to Snowflake."""
        logger.debug("connect")
        if len(kwargs) > 0:
            self.__config(**kwargs)

        if self.enable_connection_diag:
            exceptions_dict = {}
            connection_diag = ConnectionDiagnostic(
                account=self.account,
                host=self.host,
                connection_diag_log_path=self.connection_diag_log_path,
                connection_diag_allowlist_path=(
                    self.connection_diag_allowlist_path
                    if self.connection_diag_allowlist_path is not None
                    else self.connection_diag_whitelist_path
                ),
                proxy_host=self.proxy_host,
                proxy_port=self.proxy_port,
                proxy_user=self.proxy_user,
                proxy_password=self.proxy_password,
            )
            try:
                connection_diag.run_test()
                self.__open_connection()
                connection_diag.cursor = self.cursor()
            except Exception:
                exceptions_dict["connection_test"] = traceback.format_exc()
                logger.warning(
                    f"""Exception during connection test:\n{exceptions_dict["connection_test"]} """
                )
            try:
                connection_diag.run_post_test()
            except Exception:
                exceptions_dict["post_test"] = traceback.format_exc()
                logger.warning(
                    f"""Exception during post connection test:\n{exceptions_dict["post_test"]} """
                )
            finally:
                connection_diag.generate_report()
                if exceptions_dict:
                    raise Exception(str(exceptions_dict))
        else:
            self.__open_connection()

    def close(self, retry: bool = True) -> None:
        """Closes the connection."""
        # unregister to dereference connection object as it's already closed after the execution
        atexit.unregister(self._close_at_exit)
        try:
            if not self.rest:
                logger.debug("Rest object has been destroyed, cannot close session")
                return

            # will hang if the application doesn't close the connection and
            # CLIENT_SESSION_KEEP_ALIVE is set, because the heartbeat runs on
            # a separate thread.
            self._cancel_heartbeat()

            # close telemetry first, since it needs rest to send remaining data
            logger.info("closed")
            self._telemetry.close(send_on_close=bool(retry and self.telemetry_enabled))
            if (
                self._all_async_queries_finished()
                and not self._server_session_keep_alive
            ):
                logger.info("No async queries seem to be running, deleting session")
                self.rest.delete_session(retry=retry)
            else:
                logger.info(
                    "There are {} async queries still running, not deleting session".format(
                        len(self._async_sfqids)
                    )
                )
            self.rest.close()
            self._rest = None
            if self.query_context_cache:
                self.query_context_cache.clear_cache()
            del self.messages[:]
            logger.debug("Session is closed")
        except Exception as e:
            logger.debug(
                "Exception encountered in closing connection. ignoring...: %s", e
            )

    def is_closed(self) -> bool:
        """Checks whether the connection has been closed."""
        return self.rest is None

    def autocommit(self, mode) -> None:
        """Sets autocommit mode to True, or False. Defaults to True."""
        if not self.rest:
            Error.errorhandler_wrapper(
                self,
                None,
                DatabaseError,
                {
                    "msg": "Connection is closed",
                    "errno": ER_CONNECTION_IS_CLOSED,
                    "sqlstate": SQLSTATE_CONNECTION_NOT_EXISTS,
                },
            )
        if not isinstance(mode, bool):
            Error.errorhandler_wrapper(
                self,
                None,
                ProgrammingError,
                {
                    "msg": f"Invalid parameter: {mode}",
                    "errno": ER_INVALID_VALUE,
                },
            )
        try:
            self.cursor().execute(f"ALTER SESSION SET autocommit={mode}")
        except Error as e:
            if e.sqlstate == SQLSTATE_FEATURE_NOT_SUPPORTED:
                logger.debug(
                    "Autocommit feature is not enabled for this " "connection. Ignored"
                )

    def commit(self) -> None:
        """Commits the current transaction."""
        self.cursor().execute("COMMIT")

    def rollback(self) -> None:
        """Rolls back the current transaction."""
        self.cursor().execute("ROLLBACK")

    def cursor(
        self, cursor_class: type[SnowflakeCursor] = SnowflakeCursor
    ) -> SnowflakeCursor:
        """Creates a cursor object. Each statement will be executed in a new cursor object."""
        logger.debug("cursor")
        if not self.rest:
            Error.errorhandler_wrapper(
                self,
                None,
                DatabaseError,
                {
                    "msg": "Connection is closed",
                    "errno": ER_CONNECTION_IS_CLOSED,
                    "sqlstate": SQLSTATE_CONNECTION_NOT_EXISTS,
                },
            )
        return cursor_class(self)

    def execute_string(
        self,
        sql_text: str,
        remove_comments: bool = False,
        return_cursors: bool = True,
        cursor_class: SnowflakeCursor = SnowflakeCursor,
        **kwargs,
    ) -> Iterable[SnowflakeCursor]:
        """Executes a SQL text including multiple statements. This is a non-standard convenience method."""
        stream = StringIO(sql_text)
        stream_generator = self.execute_stream(
            stream, remove_comments=remove_comments, cursor_class=cursor_class, **kwargs
        )
        ret = list(stream_generator)
        return ret if return_cursors else list()

    def execute_stream(
        self,
        stream: StringIO,
        remove_comments: bool = False,
        cursor_class: SnowflakeCursor = SnowflakeCursor,
        **kwargs,
    ) -> Generator[SnowflakeCursor, None, None]:
        """Executes a stream of SQL statements. This is a non-standard convenient method."""
        split_statements_list = split_statements(
            stream, remove_comments=remove_comments
        )
        # Note: split_statements_list is a list of tuples of sql statements and whether they are put/get
        non_empty_statements = [e for e in split_statements_list if e[0]]
        for sql, is_put_or_get in non_empty_statements:
            cur = self.cursor(cursor_class=cursor_class)
            cur.execute(sql, _is_put_get=is_put_or_get, **kwargs)
            yield cur

    def __set_error_attributes(self) -> None:
        for m in [
            method for method in dir(errors) if callable(getattr(errors, method))
        ]:
            # If name starts with _ then ignore that
            name = m if not m.startswith("_") else m[1:]
            setattr(self, name, getattr(errors, m))

    @staticmethod
    def setup_ocsp_privatelink(app, hostname) -> None:
        hostname = hostname.lower()
        SnowflakeConnection.OCSP_ENV_LOCK.acquire()
        ocsp_cache_server = f"http://ocsp.{hostname}/ocsp_response_cache.json"
        os.environ["SF_OCSP_RESPONSE_CACHE_SERVER_URL"] = ocsp_cache_server
        logger.debug("OCSP Cache Server is updated: %s", ocsp_cache_server)
        SnowflakeConnection.OCSP_ENV_LOCK.release()

    def __open_connection(self):
        """Opens a new network connection."""
        self.converter = self._converter_class(
            use_numpy=self._numpy, support_negative_year=self._support_negative_year
        )

        proxy.set_proxies(
            self.proxy_host, self.proxy_port, self.proxy_user, self.proxy_password
        )

        self._rest = SnowflakeRestful(
            host=self.host,
            port=self.port,
            protocol=self._protocol,
            inject_client_pause=self._inject_client_pause,
            connection=self,
        )
        logger.debug("REST API object was created: %s:%s", self.host, self.port)

        if "SF_OCSP_RESPONSE_CACHE_SERVER_URL" in os.environ:
            logger.debug(
                "Custom OCSP Cache Server URL found in environment - %s",
                os.environ["SF_OCSP_RESPONSE_CACHE_SERVER_URL"],
            )

        if ".privatelink.snowflakecomputing." in self.host.lower():
            SnowflakeConnection.setup_ocsp_privatelink(self.application, self.host)
        else:
            if "SF_OCSP_RESPONSE_CACHE_SERVER_URL" in os.environ:
                del os.environ["SF_OCSP_RESPONSE_CACHE_SERVER_URL"]

        if self._session_parameters is None:
            self._session_parameters = {}
        if self._autocommit is not None:
            self._session_parameters[PARAMETER_AUTOCOMMIT] = self._autocommit

        if self._timezone is not None:
            self._session_parameters[PARAMETER_TIMEZONE] = self._timezone

        if self._validate_default_parameters:
            # Snowflake will validate the requested database, schema, and warehouse
            self._session_parameters[PARAMETER_CLIENT_VALIDATE_DEFAULT_PARAMETERS] = (
                True
            )

        if self.client_session_keep_alive is not None:
            self._session_parameters[PARAMETER_CLIENT_SESSION_KEEP_ALIVE] = (
                self._client_session_keep_alive
            )

        if self.client_session_keep_alive_heartbeat_frequency is not None:
            self._session_parameters[
                PARAMETER_CLIENT_SESSION_KEEP_ALIVE_HEARTBEAT_FREQUENCY
            ] = self._validate_client_session_keep_alive_heartbeat_frequency()

        if self.client_prefetch_threads:
            self._session_parameters[PARAMETER_CLIENT_PREFETCH_THREADS] = (
                self._validate_client_prefetch_threads()
            )

        # Setup authenticator
        auth = Auth(self.rest)

        if self._session_token and self._master_token:
            auth._rest.update_tokens(
                self._session_token,
                self._master_token,
                self._master_validity_in_seconds,
            )
            heartbeat_ret = auth._rest._heartbeat()
            logger.debug(heartbeat_ret)
            if not heartbeat_ret or not heartbeat_ret.get("success"):
                Error.errorhandler_wrapper(
                    self,
                    None,
                    ProgrammingError,
                    {
                        "msg": "Session and master tokens invalid",
                        "errno": ER_INVALID_VALUE,
                    },
                )
            else:
                logger.debug("Session and master token validation successful.")

        else:
            if self.auth_class is not None:
                if type(
                    self.auth_class
                ) not in FIRST_PARTY_AUTHENTICATORS and not issubclass(
                    type(self.auth_class), AuthByKeyPair
                ):
                    raise TypeError("auth_class must be a child class of AuthByKeyPair")
                    # TODO: add telemetry for custom auth
                self.auth_class = self.auth_class
            elif self._authenticator == DEFAULT_AUTHENTICATOR:
                self.auth_class = AuthByDefault(
                    password=self._password,
                    timeout=self.login_timeout,
                    backoff_generator=self._backoff_generator,
                )
            elif self._authenticator == EXTERNAL_BROWSER_AUTHENTICATOR:
                self._session_parameters[
                    PARAMETER_CLIENT_STORE_TEMPORARY_CREDENTIAL
                ] = (self._client_store_temporary_credential if IS_LINUX else True)
                auth.read_temporary_credentials(
                    self.host,
                    self.user,
                    self._session_parameters,
                )
                # Depending on whether self._rest.id_token is available we do different
                #  auth_instance
                if self._rest.id_token is None:
                    self.auth_class = AuthByWebBrowser(
                        application=self.application,
                        protocol=self._protocol,
                        host=self.host,  # TODO: delete this?
                        port=self.port,
                        timeout=self.login_timeout,
                        backoff_generator=self._backoff_generator,
                    )
                else:
                    self.auth_class = AuthByIdToken(
                        id_token=self._rest.id_token,
                        application=self.application,
                        protocol=self._protocol,
                        host=self.host,
                        port=self.port,
                        timeout=self.login_timeout,
                        backoff_generator=self._backoff_generator,
                    )

            elif self._authenticator == KEY_PAIR_AUTHENTICATOR:
                private_key = self._private_key

                if self._private_key_file:
                    private_key = _get_private_bytes_from_file(
                        self._private_key_file,
                        self._private_key_file_pwd,
                    )

                self.auth_class = AuthByKeyPair(
                    private_key=private_key,
                    timeout=self.login_timeout,
                    backoff_generator=self._backoff_generator,
                )
            elif self._authenticator == OAUTH_AUTHENTICATOR:
                self.auth_class = AuthByOAuth(
                    oauth_token=self._token,
                    timeout=self.login_timeout,
                    backoff_generator=self._backoff_generator,
                )
            elif self._authenticator == OAUTH_AUTHORIZATION_CODE:
                pkce = "pkce" in map(lambda e: e.lower(), self._oauth_security_features)

                if self._oauth_client_id is None:
                    Error.errorhandler_wrapper(
                        self,
                        None,
                        ProgrammingError,
                        {
                            "msg": "Oauth code flow requirement 'client_id' is empty",
                            "errno": ER_NO_CLIENT_ID,
                        },
                    )
                if self._role and (self._oauth_scope == ""):
                    # if role is known then let's inject it into scope
                    self._oauth_scope = _OAUTH_DEFAULT_SCOPE.format(role=self._role)
                self.auth_class = AuthByOauthCode(
                    application=self.application,
                    client_id=self._oauth_client_id,
                    client_secret=self._oauth_client_secret,
                    authentication_url=self._oauth_authorization_url.format(
                        host=self.host, port=self.port
                    ),
                    token_request_url=self._oauth_token_request_url.format(
                        host=self.host, port=self.port
                    ),
<<<<<<< HEAD
                    # redirect_uri="http://127.0.0.1:{port}/",
                    # redirect_uri="http://localhost:{port}/snowflake/oauth-redirect",
                    redirect_uri=self._oauth_redirect_uri,
=======
                    redirect_uri="http://127.0.0.1:{port}/",
>>>>>>> dafeb5b3
                    scope=self._oauth_scope,
                    pkce=pkce,
                )
            elif self._authenticator == USR_PWD_MFA_AUTHENTICATOR:
                self._session_parameters[PARAMETER_CLIENT_REQUEST_MFA_TOKEN] = (
                    self._client_request_mfa_token if IS_LINUX else True
                )
                if self._session_parameters[PARAMETER_CLIENT_REQUEST_MFA_TOKEN]:
                    auth.read_temporary_credentials(
                        self.host,
                        self.user,
                        self._session_parameters,
                    )
                self.auth_class = AuthByUsrPwdMfa(
                    password=self._password,
                    mfa_token=self.rest.mfa_token,
                    timeout=self.login_timeout,
                    backoff_generator=self._backoff_generator,
                )
            elif self._authenticator == PROGRAMMATIC_ACCESS_TOKEN:
                self.auth_class = AuthByPAT(self._token)
            else:
                # okta URL, e.g., https://<account>.okta.com/
                self.auth_class = AuthByOkta(
                    application=self.application,
                    timeout=self.login_timeout,
                    backoff_generator=self._backoff_generator,
                )

            self.authenticate_with_retry(self.auth_class)

            self._password = None  # ensure password won't persist
            self.auth_class.reset_secrets()

        self.initialize_query_context_cache()

        if self.client_session_keep_alive:
            # This will be called after the heartbeat frequency has actually been set.
            # By this point it should have been decided if the heartbeat has to be enabled
            # and what would the heartbeat frequency be
            self._add_heartbeat()

    def __config(self, **kwargs):
        """Sets up parameters in the connection object."""
        logger.debug("__config")
        # Handle special cases first
        if "sequence_counter" in kwargs:
            self.sequence_counter = kwargs["sequence_counter"]
        if "application" in kwargs:
            value = kwargs["application"]
            if not APPLICATION_RE.match(value):
                msg = f"Invalid application name: {value}"
                raise ProgrammingError(msg=msg, errno=0)
            else:
                self._application = value
        if "validate_default_parameters" in kwargs:
            self._validate_default_parameters = kwargs["validate_default_parameters"]
        # Handle rest of arguments
        skip_list = ["validate_default_parameters", "sequence_counter", "application"]
        for name, value in filter(lambda e: e[0] not in skip_list, kwargs.items()):
            if self.validate_default_parameters:
                if name not in DEFAULT_CONFIGURATION.keys():
                    close_matches = get_close_matches(
                        name, DEFAULT_CONFIGURATION.keys(), n=1, cutoff=0.8
                    )
                    guess = close_matches[0] if len(close_matches) > 0 else None
                    warnings.warn(
                        "'{}' is an unknown connection parameter{}".format(
                            name, f", did you mean '{guess}'?" if guess else ""
                        ),
                        # Raise warning from where class was initiated
                        stacklevel=4,
                    )
                elif not isinstance(value, DEFAULT_CONFIGURATION[name][1]):
                    accepted_types = DEFAULT_CONFIGURATION[name][1]
                    warnings.warn(
                        "'{}' connection parameter should be of type '{}', but is a '{}'".format(
                            name,
                            (
                                str(tuple(e.__name__ for e in accepted_types)).replace(
                                    "'", ""
                                )
                                if isinstance(accepted_types, tuple)
                                else accepted_types.__name__
                            ),
                            type(value).__name__,
                        ),
                        # Raise warning from where class was initiated
                        stacklevel=4,
                    )
            setattr(self, "_" + name, value)

        if self._numpy:
            try:
                import numpy  # noqa: F401
            except ModuleNotFoundError:  # pragma: no cover
                Error.errorhandler_wrapper(
                    self,
                    None,
                    ProgrammingError,
                    {
                        "msg": "Numpy module is not installed. Cannot fetch data as numpy",
                        "errno": ER_NO_NUMPY,
                    },
                )

        if self._paramstyle is None:
            import snowflake.connector

            self._paramstyle = snowflake.connector.paramstyle
        elif self._paramstyle not in SUPPORTED_PARAMSTYLES:
            raise ProgrammingError(
                msg="Invalid paramstyle is specified", errno=ER_INVALID_VALUE
            )

        if self._auth_class and not isinstance(self._auth_class, AuthByPlugin):
            raise TypeError("auth_class must subclass AuthByPlugin")

        if "account" in kwargs:
            if "host" not in kwargs:
                self._host = construct_hostname(kwargs.get("region"), self._account)

        if "unsafe_file_write" in kwargs:
            self._unsafe_file_write = kwargs["unsafe_file_write"]
        else:
            self._unsafe_file_write = False

        logger.info(
            f"Connecting to {_DOMAIN_NAME_MAP.get(extract_top_level_domain_from_hostname(self._host), 'GLOBAL')} Snowflake domain"
        )

        # If using a custom auth class, we should set the authenticator
        # type to be the same as the custom auth class
        if self._auth_class:
            self._authenticator = self._auth_class.type_.value

        if self._authenticator:
            # Only upper self._authenticator if it is a non-okta link
            auth_tmp = self._authenticator.upper()
            if auth_tmp in [  # Non-okta authenticators
                DEFAULT_AUTHENTICATOR,
                EXTERNAL_BROWSER_AUTHENTICATOR,
                KEY_PAIR_AUTHENTICATOR,
                OAUTH_AUTHENTICATOR,
                USR_PWD_MFA_AUTHENTICATOR,
            ]:
                self._authenticator = auth_tmp

        # read OAuth token from
        token_file_path = kwargs.get("token_file_path")
        if token_file_path:
            with open(token_file_path) as f:
                self._token = f.read()

        # Set of authenticators allowing empty user.
        empty_user_allowed_authenticators = {OAUTH_AUTHENTICATOR, NO_AUTH_AUTHENTICATOR}

        if not (self._master_token and self._session_token):
            if (
                not self.user
                and self._authenticator not in empty_user_allowed_authenticators
            ):
                # OAuth and NoAuth Authentications does not require a username
                Error.errorhandler_wrapper(
                    self,
                    None,
                    ProgrammingError,
                    {"msg": "User is empty", "errno": ER_NO_USER},
                )

            if self._private_key or self._private_key_file:
                self._authenticator = KEY_PAIR_AUTHENTICATOR

            if (
                self.auth_class is None
                and self._authenticator
                not in (
                    EXTERNAL_BROWSER_AUTHENTICATOR,
                    OAUTH_AUTHENTICATOR,
                    OAUTH_AUTHORIZATION_CODE,
                    KEY_PAIR_AUTHENTICATOR,
                    PROGRAMMATIC_ACCESS_TOKEN,
                )
                and not self._password
            ):
                Error.errorhandler_wrapper(
                    self,
                    None,
                    ProgrammingError,
                    {"msg": "Password is empty", "errno": ER_NO_PASSWORD},
                )

        # Only AuthNoAuth allows account to be omitted.
        if not self._account and not isinstance(self.auth_class, AuthNoAuth):
            Error.errorhandler_wrapper(
                self,
                None,
                ProgrammingError,
                {"msg": "Account must be specified", "errno": ER_NO_ACCOUNT_NAME},
            )
        if self._account and "." in self._account:
            self._account = parse_account(self._account)

        if not isinstance(self._backoff_policy, Callable) or not isinstance(
            self._backoff_policy(), Iterator
        ):
            Error.errorhandler_wrapper(
                self,
                None,
                ProgrammingError,
                {
                    "msg": "Backoff policy must be a generator function",
                    "errno": ER_INVALID_BACKOFF_POLICY,
                },
            )

        if self.ocsp_fail_open:
            logger.debug(
                "This connection is in OCSP Fail Open Mode. "
                "TLS Certificates would be checked for validity "
                "and revocation status. Any other Certificate "
                "Revocation related exceptions or OCSP Responder "
                "failures would be disregarded in favor of "
                "connectivity."
            )

        if self.disable_ocsp_checks:
            logger.debug(
                "This connection runs with disabled OCSP checks. "
                "Revocation status of the certificate will not be checked against OCSP Responder."
            )

    def cmd_query(
        self,
        sql: str,
        sequence_counter: int,
        request_id: uuid.UUID,
        binding_params: None | tuple | dict[str, dict[str, str]] = None,
        binding_stage: str | None = None,
        is_file_transfer: bool = False,
        statement_params: dict[str, str] | None = None,
        is_internal: bool = False,
        describe_only: bool = False,
        _no_results: bool = False,
        _update_current_object: bool = True,
        _no_retry: bool = False,
        timeout: int | None = None,
        dataframe_ast: str | None = None,
    ) -> dict[str, Any]:
        """Executes a query with a sequence counter."""
        logger.debug("_cmd_query")
        data = {
            "sqlText": sql,
            "asyncExec": _no_results,
            "sequenceId": sequence_counter,
            "querySubmissionTime": get_time_millis(),
        }
        if dataframe_ast is not None:
            data["dataframeAst"] = dataframe_ast
        if statement_params is not None:
            data["parameters"] = statement_params
        if is_internal:
            data["isInternal"] = is_internal
        if describe_only:
            data["describeOnly"] = describe_only
        if binding_stage is not None:
            # binding stage for bulk array binding
            data["bindStage"] = binding_stage
        if binding_params is not None:
            # binding parameters. This is for qmarks paramstyle.
            data["bindings"] = binding_params
        if not _no_results:
            # not an async query.
            queryContext = self.get_query_context()
            #  Here queryContextDTO should be a dict object field, same with `parameters` field
            data["queryContextDTO"] = queryContext
        client = "sfsql_file_transfer" if is_file_transfer else "sfsql"

        if logger.getEffectiveLevel() <= logging.DEBUG:
            logger.debug(
                "sql=[%s], sequence_id=[%s], is_file_transfer=[%s]",
                self._format_query_for_log(data["sqlText"]),
                data["sequenceId"],
                is_file_transfer,
            )

        url_parameters = {REQUEST_ID: request_id}

        ret = self.rest.request(
            "/queries/v1/query-request?" + urlencode(url_parameters),
            data,
            client=client,
            _no_results=_no_results,
            _include_retry_params=True,
            _no_retry=_no_retry,
            timeout=timeout,
        )

        if ret is None:
            ret = {"data": {}}
        if ret.get("data") is None:
            ret["data"] = {}
        if _update_current_object:
            data = ret["data"]
            if "finalDatabaseName" in data and data["finalDatabaseName"] is not None:
                self._database = data["finalDatabaseName"]
            if "finalSchemaName" in data and data["finalSchemaName"] is not None:
                self._schema = data["finalSchemaName"]
            if "finalWarehouseName" in data and data["finalWarehouseName"] is not None:
                self._warehouse = data["finalWarehouseName"]
            if "finalRoleName" in data:
                self._role = data["finalRoleName"]
            if "queryContext" in data and not _no_results:
                # here the data["queryContext"] field has been automatically converted from JSON into a dict type
                self.set_query_context(data["queryContext"])

        return ret

    def _reauthenticate(self):
        return self._auth_class.reauthenticate(conn=self)

    def authenticate_with_retry(self, auth_instance) -> None:
        # make some changes if needed before real __authenticate
        try:
            self._authenticate(auth_instance)
        except ReauthenticationRequest as ex:
            # cached id_token expiration error, we have cleaned id_token and try to authenticate again
            logger.debug("ID token expired. Reauthenticating...: %s", ex)
            if isinstance(auth_instance, AuthByIdToken):
                # Note: SNOW-733835 IDToken auth needs to authenticate through
                #  SSO if it has expired
                self._reauthenticate()
            else:
                self._authenticate(auth_instance)

    def _authenticate(self, auth_instance: AuthByPlugin):
        auth_instance.prepare(
            conn=self,
            authenticator=self._authenticator,
            service_name=self.service_name,
            account=self.account,
            user=self.user,
            password=self._password,
        )
        self._consent_cache_id_token = getattr(
            auth_instance, "consent_cache_id_token", True
        )

        auth = Auth(self.rest)
        # record start time for computing timeout
        auth_instance._retry_ctx.set_start_time()
        try:
            auth.authenticate(
                auth_instance=auth_instance,
                account=self.account,
                user=self.user,
                database=self.database,
                schema=self.schema,
                warehouse=self.warehouse,
                role=self.role,
                passcode=self._passcode,
                passcode_in_password=self._passcode_in_password,
                mfa_callback=self._mfa_callback,
                password_callback=self._password_callback,
                session_parameters=self._session_parameters,
            )
        except OperationalError as e:
            logger.debug(
                "Operational Error raised at authentication"
                f"for authenticator: {type(auth_instance).__name__}"
            )
            while True:
                try:
                    auth_instance.handle_timeout(
                        authenticator=self._authenticator,
                        service_name=self.service_name,
                        account=self.account,
                        user=self.user,
                        password=self._password,
                    )
                    auth.authenticate(
                        auth_instance=auth_instance,
                        account=self.account,
                        user=self.user,
                        database=self.database,
                        schema=self.schema,
                        warehouse=self.warehouse,
                        role=self.role,
                        passcode=self._passcode,
                        passcode_in_password=self._passcode_in_password,
                        mfa_callback=self._mfa_callback,
                        password_callback=self._password_callback,
                        session_parameters=self._session_parameters,
                    )
                except OperationalError as auth_op:
                    if auth_op.errno == ER_FAILED_TO_CONNECT_TO_DB:
                        if _CONNECTIVITY_ERR_MSG in e.msg:
                            auth_op.msg += f"\n{_CONNECTIVITY_ERR_MSG}"
                        raise auth_op from e
                    logger.debug("Continuing authenticator specific timeout handling")
                    continue
                break

    def _write_params_to_byte_rows(
        self, params: list[tuple[Any | tuple]]
    ) -> list[bytes]:
        """Write csv-format rows of binding values as list of bytes string.

        Args:
            params: Binding parameters to bulk array insertion query with qmark/numeric format.
            cursor: SnowflakeCursor.

        Returns:
            List of bytes string corresponding to rows

        """
        res = []
        try:
            for row in params:
                temp = map(self.converter.to_csv_bindings, row)
                res.append((",".join(temp) + "\n").encode("utf-8"))
        except (ProgrammingError, AttributeError) as exc:
            raise BindUploadError from exc
        return res

    def _get_snowflake_type_and_binding(
        self,
        cursor: SnowflakeCursor | None,
        v: tuple[str, Any] | Any,
    ) -> TypeAndBinding:
        if isinstance(v, tuple):
            if len(v) != 2:
                Error.errorhandler_wrapper(
                    self,
                    cursor,
                    ProgrammingError,
                    {
                        "msg": "Binding parameters must be a list "
                        "where one element is a single value or "
                        "a pair of Snowflake datatype and a value",
                        "errno": ER_FAILED_PROCESSING_QMARK,
                    },
                )
            snowflake_type, v = v
        else:
            snowflake_type = self.converter.snowflake_type(v)
            if snowflake_type is None:
                Error.errorhandler_wrapper(
                    self,
                    cursor,
                    ProgrammingError,
                    {
                        "msg": "Python data type [{}] cannot be "
                        "automatically mapped to Snowflake data "
                        "type. Specify the snowflake data type "
                        "explicitly.".format(v.__class__.__name__.lower()),
                        "errno": ER_NOT_IMPLICITY_SNOWFLAKE_DATATYPE,
                    },
                )
        return TypeAndBinding(
            snowflake_type,
            self.converter.to_snowflake_bindings(snowflake_type, v),
        )

    # TODO we could probably rework this to not make dicts like this: {'1': 'value', '2': '13'}
    def _process_params_qmarks(
        self,
        params: Sequence | None,
        cursor: SnowflakeCursor | None = None,
    ) -> dict[str, dict[str, str]] | None:
        if not params:
            return None
        processed_params = {}

        get_type_and_binding = partial(self._get_snowflake_type_and_binding, cursor)

        for idx, v in enumerate(params):
            if isinstance(v, list):
                snowflake_type = self.converter.snowflake_type(v)
                all_param_data = list(map(get_type_and_binding, v))
                first_type = all_param_data[0].type
                # if all elements have the same snowflake type, update snowflake_type
                if all(param_data.type == first_type for param_data in all_param_data):
                    snowflake_type = first_type
                processed_params[str(idx + 1)] = {
                    "type": snowflake_type,
                    "value": [param_data.binding for param_data in all_param_data],
                }
            else:
                snowflake_type, snowflake_binding = get_type_and_binding(v)
                processed_params[str(idx + 1)] = {
                    "type": snowflake_type,
                    "value": snowflake_binding,
                }
        if logger.getEffectiveLevel() <= logging.DEBUG:
            for k, v in processed_params.items():
                logger.debug("idx: %s, type: %s", k, v.get("type"))
        return processed_params

    def _process_params_pyformat(
        self,
        params: Any | Sequence[Any] | dict[Any, Any] | None,
        cursor: SnowflakeCursor | None = None,
    ) -> tuple[Any] | dict[str, Any] | None:
        """Process parameters for client-side parameter binding.

        Args:
            params: Either a sequence, or a dictionary of parameters, if anything else
                is given then it will be put into a list and processed that way.
            cursor: The SnowflakeCursor used to report errors if necessary.
        """
        if params is None:
            if self._interpolate_empty_sequences:
                return None
            return {}
        if isinstance(params, dict):
            return self._process_params_dict(params)

        # TODO: remove this, callers should send in what's in the signature
        if not isinstance(params, (tuple, list)):
            params = [
                params,
            ]

        try:
            res = map(self._process_single_param, params)
            ret = tuple(res)
            logger.debug(f"parameters: {ret}")
            return ret
        except Exception as e:
            Error.errorhandler_wrapper(
                self,
                cursor,
                ProgrammingError,
                {
                    "msg": f"Failed processing pyformat-parameters; {e}",
                    "errno": ER_FAILED_PROCESSING_PYFORMAT,
                },
            )

    def _process_params_dict(
        self, params: dict[Any, Any], cursor: SnowflakeCursor | None = None
    ) -> dict:
        try:
            res = {k: self._process_single_param(v) for k, v in params.items()}
            logger.debug(f"parameters: {res}")
            return res
        except Exception as e:
            Error.errorhandler_wrapper(
                self,
                cursor,
                ProgrammingError,
                {
                    "msg": f"Failed processing pyformat-parameters: {e}",
                    "errno": ER_FAILED_PROCESSING_PYFORMAT,
                },
            )

    def _process_single_param(self, param: Any) -> Any:
        """Process a single parameter to Snowflake understandable form.

        This is a convenience function to replace repeated multiple calls with a single
        function call.

        It calls the following underlying functions in this order:
            1. self.converter.to_snowflake
            2. self.converter.escape
            3. self.converter.quote
        """
        to_snowflake = self.converter.to_snowflake
        escape = self.converter.escape
        _quote = self.converter.quote
        return _quote(escape(to_snowflake(param)))

    def _cancel_query(self, sql: str, request_id: UUID) -> dict[str, bool | None]:
        """Cancels the query with the exact SQL query and requestId."""
        logger.debug("_cancel_query sql=[%s], request_id=[%s]", sql, request_id)
        url_parameters = {REQUEST_ID: str(uuid.uuid4())}

        return self.rest.request(
            "/queries/v1/abort-request?" + urlencode(url_parameters),
            {
                "sqlText": sql,
                REQUEST_ID: str(request_id),
            },
        )

    def _next_sequence_counter(self) -> int:
        """Gets next sequence counter. Used internally."""
        with self._lock_sequence_counter:
            self.sequence_counter += 1
            logger.debug("sequence counter: %s", self.sequence_counter)
            return self.sequence_counter

    def _log_telemetry(self, telemetry_data) -> None:
        """Logs data to telemetry."""
        if self.telemetry_enabled:
            self._telemetry.try_add_log_to_batch(telemetry_data)

    def _add_heartbeat(self) -> None:
        """Add a periodic heartbeat query in order to keep connection alive."""
        if not self.heartbeat_thread:
            self._validate_client_session_keep_alive_heartbeat_frequency()
            heartbeat_wref = weakref.WeakMethod(self._heartbeat_tick)

            def beat_if_possible() -> None:
                heartbeat_fn = heartbeat_wref()
                if heartbeat_fn:
                    heartbeat_fn()

            self.heartbeat_thread = HeartBeatTimer(
                self.client_session_keep_alive_heartbeat_frequency,
                beat_if_possible,
            )
            self.heartbeat_thread.start()
            logger.debug("started heartbeat")

    def _cancel_heartbeat(self) -> None:
        """Cancel a heartbeat thread."""
        if self.heartbeat_thread:
            self.heartbeat_thread.cancel()
            self.heartbeat_thread.join()
            self.heartbeat_thread = None
            logger.debug("stopped heartbeat")

    def _heartbeat_tick(self) -> None:
        """Execute a heartbeat if connection isn't closed yet."""
        if not self.is_closed():
            logger.debug("heartbeating!")
            self.rest._heartbeat()

    def _validate_client_session_keep_alive_heartbeat_frequency(self) -> int:
        """Validate and return heartbeat frequency in seconds."""
        real_max = int(self.rest.master_validity_in_seconds / 4)
        real_min = int(real_max / 4)

        # ensure the type is integer
        self._client_session_keep_alive_heartbeat_frequency = int(
            self.client_session_keep_alive_heartbeat_frequency
        )

        if self.client_session_keep_alive_heartbeat_frequency is None:
            # This is an unlikely scenario but covering it just in case.
            self._client_session_keep_alive_heartbeat_frequency = real_min
        elif self.client_session_keep_alive_heartbeat_frequency > real_max:
            self._client_session_keep_alive_heartbeat_frequency = real_max
        elif self.client_session_keep_alive_heartbeat_frequency < real_min:
            self._client_session_keep_alive_heartbeat_frequency = real_min

        return self.client_session_keep_alive_heartbeat_frequency

    def _validate_client_prefetch_threads(self) -> int:
        if self.client_prefetch_threads <= 0:
            self._client_prefetch_threads = 1
        elif self.client_prefetch_threads > MAX_CLIENT_PREFETCH_THREADS:
            self._client_prefetch_threads = MAX_CLIENT_PREFETCH_THREADS
        self._client_prefetch_threads = int(self.client_prefetch_threads)
        return self.client_prefetch_threads

    def _update_parameters(
        self,
        parameters: dict[str, str | int | bool],
    ) -> None:
        """Update session parameters."""
        with self._lock_converter:
            self.converter.set_parameters(parameters)
        for name, value in parameters.items():
            self._session_parameters[name] = value
            if PARAMETER_CLIENT_TELEMETRY_ENABLED == name:
                self._server_param_telemetry_enabled = value
            elif PARAMETER_CLIENT_SESSION_KEEP_ALIVE == name:
                # Only set if the local config is None.
                # Always give preference to user config.
                if self.client_session_keep_alive is None:
                    self.client_session_keep_alive = value
            elif (
                PARAMETER_CLIENT_SESSION_KEEP_ALIVE_HEARTBEAT_FREQUENCY == name
                and self.client_session_keep_alive_heartbeat_frequency is None
            ):
                # Only set if local value hasn't been set already.
                self.client_session_keep_alive_heartbeat_frequency = value
            elif PARAMETER_SERVICE_NAME == name:
                self.service_name = value
            elif PARAMETER_CLIENT_PREFETCH_THREADS == name:
                self.client_prefetch_threads = value
            elif PARAMETER_ENABLE_STAGE_S3_PRIVATELINK_FOR_US_EAST_1 == name:
                self.enable_stage_s3_privatelink_for_us_east_1 = value
            elif PARAMETER_QUERY_CONTEXT_CACHE_SIZE == name:
                self.query_context_cache_size = value

    def _format_query_for_log(self, query: str) -> str:
        ret = " ".join(line.strip() for line in query.split("\n"))
        return (
            ret
            if len(ret) < self.log_max_query_length
            else ret[0 : self.log_max_query_length] + "..."
        )

    def __enter__(self) -> SnowflakeConnection:
        """Context manager."""
        return self

    def __exit__(
        self,
        exc_type: type[BaseException] | None,
        exc_val: BaseException | None,
        exc_tb: TracebackType | None,
    ) -> None:
        """Context manager with commit or rollback teardown."""
        if not self._session_parameters.get("AUTOCOMMIT", False):
            # Either AUTOCOMMIT is turned off, or is not set so we default to old behavior
            if exc_tb is None:
                self.commit()
            else:
                self.rollback()
        self.close()

    def _get_query_status(self, sf_qid: str) -> tuple[QueryStatus, dict[str, Any]]:
        """Retrieves the status of query with sf_qid and returns it with the raw response.

        This is the underlying function used by the public get_status functions.

        Args:
            sf_qid: Snowflake query id of interest.

        Raises:
            ValueError: if sf_qid is not a valid UUID string.
        """
        try:
            uuid.UUID(sf_qid)
        except ValueError:
            raise ValueError(f"Invalid UUID: '{sf_qid}'")
        logger.debug(f"get_query_status sf_qid='{sf_qid}'")

        status = "NO_DATA"
        if self.is_closed():
            return QueryStatus.DISCONNECTED, {"data": {"queries": []}}
        status_resp = self.rest.request(
            "/monitoring/queries/" + quote(sf_qid), method="get", client="rest"
        )
        if "queries" not in status_resp["data"]:
            return QueryStatus.FAILED_WITH_ERROR, status_resp
        queries = status_resp["data"]["queries"]
        if len(queries) > 0:
            status = queries[0]["status"]
        status_ret = QueryStatus[status]
        return status_ret, status_resp

    def _cache_query_status(self, sf_qid: str, status_ret: QueryStatus) -> None:
        # If query was started by us and it has finished let's cache this info
        if sf_qid in self._async_sfqids and not self.is_still_running(status_ret):
            self._async_sfqids.pop(
                sf_qid, None
            )  # Prevent KeyError when multiple threads try to remove the same query id
            self._done_async_sfqids[sf_qid] = None

    def _close_at_exit(self):
        with suppress(Exception):
            self.close(retry=False)

    def _process_error_query_status(
        self,
        sf_qid: str,
        status_resp: dict,
        error_message: str = "",
        error_cls: type[Exception] = ProgrammingError,
    ) -> None:
        status_resp = status_resp or {}
        data = status_resp.get("data", {})
        queries = data.get("queries")

        if sf_qid in self._async_sfqids:
            self._async_sfqids.pop(sf_qid, None)
        message = status_resp.get("message")
        if message is None:
            message = ""
        code = queries[0].get("errorCode", -1) if queries else -1
        sql_state = None
        if "data" in status_resp:
            message += queries[0].get("errorMessage", "") if queries else ""
            sql_state = data.get("sqlState")
        Error.errorhandler_wrapper(
            self,
            None,
            error_cls,
            {
                "msg": message or error_message,
                "errno": int(code),
                "sqlstate": sql_state,
                "sfqid": sf_qid,
            },
        )

    def get_query_status(self, sf_qid: str) -> QueryStatus:
        """Retrieves the status of query with sf_qid.

        Query status is returned as a QueryStatus.

        Args:
            sf_qid: Snowflake query id of interest.

        Raises:
            ValueError: if sf_qid is not a valid UUID string.
        """
        status, _ = self._get_query_status(sf_qid)
        self._cache_query_status(sf_qid, status)
        return status

    def get_query_status_throw_if_error(self, sf_qid: str) -> QueryStatus:
        """Retrieves the status of query with sf_qid as a QueryStatus and raises an exception if the query terminated with an error.

        Query status is returned as a QueryStatus.

        Args:
            sf_qid: Snowflake query id of interest.

        Raises:
            ValueError: if sf_qid is not a valid UUID string.
        """
        status, status_resp = self._get_query_status(sf_qid)
        self._cache_query_status(sf_qid, status)
        if self.is_an_error(status):
            self._process_error_query_status(sf_qid, status_resp)
        return status

    def initialize_query_context_cache(self) -> None:
        if not self.is_query_context_cache_disabled:
            self.query_context_cache = QueryContextCache(self.query_context_cache_size)

    def get_query_context(self) -> dict | None:
        if self.is_query_context_cache_disabled:
            return None
        return self.query_context_cache.serialize_to_dict()

    def set_query_context(self, data: dict) -> None:
        if not self.is_query_context_cache_disabled:
            self.query_context_cache.deserialize_json_dict(data)

    @staticmethod
    def is_still_running(status: QueryStatus) -> bool:
        """Checks whether given status is currently running."""
        return status in (
            QueryStatus.RUNNING,
            QueryStatus.QUEUED,
            QueryStatus.RESUMING_WAREHOUSE,
            QueryStatus.QUEUED_REPARING_WAREHOUSE,
            QueryStatus.BLOCKED,
            QueryStatus.NO_DATA,
        )

    @staticmethod
    def is_an_error(status: QueryStatus) -> bool:
        """Checks whether given status means that there has been an error."""
        return status in (
            QueryStatus.ABORTING,
            QueryStatus.FAILED_WITH_ERROR,
            QueryStatus.ABORTED,
            QueryStatus.FAILED_WITH_INCIDENT,
            QueryStatus.DISCONNECTED,
        )

    def _all_async_queries_finished(self) -> bool:
        """Checks whether all async queries started by this Connection have finished executing."""

        if not self._async_sfqids:
            return True

        queries = list(reversed(self._async_sfqids.keys()))

        num_workers = min(self.client_prefetch_threads, len(queries))
        found_unfinished_query = False

        def async_query_check_helper(
            sfq_id: str,
        ) -> bool:
            nonlocal found_unfinished_query
            return found_unfinished_query or self.is_still_running(
                self.get_query_status(sfq_id)
            )

        with ThreadPoolExecutor(
            max_workers=num_workers, thread_name_prefix="async_query_check_"
        ) as tpe:  # We should upgrade to using cancel_futures=True once supporting 3.9+
            futures = (tpe.submit(async_query_check_helper, sfqid) for sfqid in queries)
            for f in as_completed(futures):
                if f.result():
                    found_unfinished_query = True
                    break
            for f in futures:
                f.cancel()

        return not found_unfinished_query

    def _log_telemetry_imported_packages(self) -> None:
        if self._log_imported_packages_in_telemetry:
            # filter out duplicates caused by submodules
            # and internal modules with names starting with an underscore
            imported_modules = {
                k.split(".", maxsplit=1)[0]
                for k in list(sys.modules)
                if not k.startswith("_")
            }
            ts = get_time_millis()
            self._log_telemetry(
                TelemetryData.from_telemetry_data_dict(
                    from_dict={
                        TelemetryField.KEY_TYPE.value: TelemetryField.IMPORTED_PACKAGES.value,
                        TelemetryField.KEY_VALUE.value: str(imported_modules),
                    },
                    timestamp=ts,
                    connection=self,
                )
            )

    def is_valid(self) -> bool:
        """This function tries to answer the question: Is this connection still good for sending queries?
        Attempts to validate the connections both on the TCP/IP and Session levels."""
        logger.debug("validating connection and session")
        if self.is_closed():
            logger.debug("connection is already closed and not valid")
            return False

        try:
            logger.debug("trying to heartbeat into the session to validate")
            hb_result = self.rest._heartbeat()
            session_valid = hb_result.get("success")
            logger.debug("session still valid? %s", session_valid)
            return bool(session_valid)
        except Exception as e:
            logger.debug("session could not be validated due to exception: %s", e)
            return False<|MERGE_RESOLUTION|>--- conflicted
+++ resolved
@@ -330,11 +330,8 @@
         str,
         # SNOW-1825621: OAUTH implementation
     ),
-<<<<<<< HEAD
     # TODO: remove redundant environment variables
     "oauth_redirect_uri": ("http://127.0.0.1:{port}/", str),
-=======
->>>>>>> dafeb5b3
     "oauth_scope": (
         "",
         str,
@@ -1186,13 +1183,7 @@
                     token_request_url=self._oauth_token_request_url.format(
                         host=self.host, port=self.port
                     ),
-<<<<<<< HEAD
-                    # redirect_uri="http://127.0.0.1:{port}/",
-                    # redirect_uri="http://localhost:{port}/snowflake/oauth-redirect",
                     redirect_uri=self._oauth_redirect_uri,
-=======
-                    redirect_uri="http://127.0.0.1:{port}/",
->>>>>>> dafeb5b3
                     scope=self._oauth_scope,
                     pkce=pkce,
                 )
