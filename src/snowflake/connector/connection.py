#!/usr/bin/env python
# -*- coding: utf-8 -*-
#
# Copyright (c) 2012-2020 Snowflake Computing Inc. All right reserved.
#

import copy
import logging
import os
import re
import sys
import uuid
import warnings
from difflib import get_close_matches
from io import StringIO
from logging import getLogger
from threading import Lock
from time import strptime
from typing import Any, Callable, Dict, Generator, Iterable, List, Optional, Tuple, Union

from . import errors, proxy
from .auth import Auth
from .auth_default import AuthByDefault
from .auth_idtoken import AuthByIdToken
from .auth_keypair import AuthByKeyPair
from .auth_oauth import AuthByOAuth
from .auth_okta import AuthByOkta
from .auth_usrpwdmfa import AuthByUsrPwdMfa
from .auth_webbrowser import AuthByWebBrowser
from .chunk_downloader import DEFAULT_CLIENT_PREFETCH_THREADS, MAX_CLIENT_PREFETCH_THREADS, SnowflakeChunkDownloader
from .compat import IS_LINUX, IS_WINDOWS, quote, urlencode
from .constants import (
    PARAMETER_AUTOCOMMIT,
    PARAMETER_CLIENT_PREFETCH_THREADS,
    PARAMETER_CLIENT_REQUEST_MFA_TOKEN,
    PARAMETER_CLIENT_SESSION_KEEP_ALIVE,
    PARAMETER_CLIENT_SESSION_KEEP_ALIVE_HEARTBEAT_FREQUENCY,
    PARAMETER_CLIENT_STORE_TEMPORARY_CREDENTIAL,
    PARAMETER_CLIENT_TELEMETRY_ENABLED,
    PARAMETER_CLIENT_TELEMETRY_OOB_ENABLED,
    PARAMETER_CLIENT_VALIDATE_DEFAULT_PARAMETERS,
    PARAMETER_SERVICE_NAME,
    PARAMETER_TIMEZONE,
    OCSPMode,
    QueryStatus,
)
from .converter import SnowflakeConverter
from .cursor import LOG_MAX_QUERY_LENGTH, SnowflakeCursor
from .description import CLIENT_NAME, CLIENT_VERSION, PLATFORM, PYTHON_VERSION, SNOWFLAKE_CONNECTOR_VERSION
from .errorcode import (
    ER_CONNECTION_IS_CLOSED,
    ER_FAILED_PROCESSING_PYFORMAT,
    ER_INVALID_VALUE,
    ER_NO_ACCOUNT_NAME,
    ER_NO_NUMPY,
    ER_NO_PASSWORD,
    ER_NO_USER,
    ER_NOT_IMPLICITY_SNOWFLAKE_DATATYPE,
)
from .errors import DatabaseError, Error, ProgrammingError
from .incident import IncidentAPI
from .network import (
    DEFAULT_AUTHENTICATOR,
    EXTERNAL_BROWSER_AUTHENTICATOR,
    KEY_PAIR_AUTHENTICATOR,
    OAUTH_AUTHENTICATOR,
    CUSTOM_AUTHENTICATOR,
    REQUEST_ID,
    USR_PWD_MFA_AUTHENTICATOR,
    ReauthenticationRequest,
    SnowflakeRestful,
)
from .sqlstate import SQLSTATE_CONNECTION_NOT_EXISTS, SQLSTATE_FEATURE_NOT_SUPPORTED
from .telemetry import TelemetryClient
from .telemetry_oob import TelemetryService
from .time_util import DEFAULT_MASTER_VALIDITY_IN_SECONDS, HeartBeatTimer, get_time_millis
from .util_text import construct_hostname, parse_account, split_statements


def DefaultConverterClass():
    if IS_WINDOWS:
        from .converter_issue23517 import SnowflakeConverterIssue23517
        return SnowflakeConverterIssue23517
    else:
        from .converter import SnowflakeConverter
        return SnowflakeConverter


SUPPORTED_PARAMSTYLES = {
    'qmark',
    'numeric',
    'format',
    'pyformat',
}
# Default configs, tuple of default variable and accepted types
DEFAULT_CONFIGURATION = {
    'dsn': (None, (type(None), str)),  # standard
    'user': ('', str),  # standard
    'password': ('', str),  # standard
    'host': ('127.0.0.1', str),  # standard
    'port': (8080, (int, str)),  # standard
    'database': (None, (type(None), str)),  # standard
    'proxy_host': (None, (type(None), str)),  # snowflake
    'proxy_port': (None, (type(None), str)),  # snowflake
    'proxy_user': (None, (type(None), str)),  # snowflake
    'proxy_password': (None, (type(None), str)),  # snowflake
    'protocol': (u'http', str),  # snowflake
    'warehouse': (None, (type(None), str)),  # snowflake
    'region': (None, (type(None), str)),  # snowflake
    'account': (None, (type(None), str)),  # snowflake
    'schema': (None, (type(None), str)),  # snowflake
    'role': (None, (type(None), str)),  # snowflake
    'session_id': (None, (type(None), str)),  # snowflake
    'login_timeout': (120, int),  # login timeout
    'network_timeout': (None, (type(None), int)),  # network timeout (infinite by default)
    'passcode_in_password': (False, bool),  # Snowflake MFA
    'passcode': (None, (type(None), str)),  # Snowflake MFA
    'private_key': (None, (type(None), str)),
    'token': (None, (type(None), str)),  # OAuth or JWT Token
    'authenticator': (DEFAULT_AUTHENTICATOR, (type(None), str)),
    'mfa_callback': (None, (type(None), Callable)),
    'password_callback': (None, (type(None), Callable)),
    'application': (CLIENT_NAME, (type(None), str)),
    'internal_application_name': (CLIENT_NAME, (type(None), str)),
    'internal_application_version': (CLIENT_VERSION, (type(None), str)),
    'insecure_mode': (False, bool),  # Error security fix requirement
    'ocsp_fail_open': (True, bool),  # fail open on ocsp issues, default true
    'inject_client_pause': (0, int),  # snowflake internal
    'session_parameters': (None, (type(None), dict)),  # snowflake session parameters
    'autocommit': (None, (type(None), bool)),  # snowflake
    'client_session_keep_alive': (False, bool),  # snowflake
    'client_session_keep_alive_heartbeat_frequency': (None, (type(None), int)),  # snowflake
    'client_prefetch_threads': (4, int),  # snowflake
    'numpy': (False, bool),  # snowflake
    'ocsp_response_cache_filename': (None, (type(None), str)),  # snowflake internal
    'converter_class': (DefaultConverterClass(), SnowflakeConverter),
    'chunk_downloader_class': (SnowflakeChunkDownloader, object),  # snowflake internal
    'validate_default_parameters': (False, bool),  # snowflake
    'probe_connection': (False, bool),  # snowflake
    'paramstyle': (None, (type(None), str)),  # standard/snowflake
    'timezone': (None, (type(None), str)),  # snowflake
    'consent_cache_id_token': (True, bool),  # snowflake
    'service_name': (None, (type(None), str)),  # snowflake,
    'support_negative_year': (True, bool),  # snowflake
    'log_max_query_length': (LOG_MAX_QUERY_LENGTH, int),  # snowflake
    'disable_request_pooling': (False, bool),  # snowflake
    # enable temporary credential file for Linux, default false. Mac/Win will overlook this
    'client_store_temporary_credential': (False, bool),
    'client_request_mfa_token': (False, bool),
    'use_openssl_only': (False, bool),  # only use openssl instead of python only crypto modules
}

APPLICATION_RE = re.compile(r'[\w\d_]+')

# adding the exception class to Connection class
for m in [method for method in dir(errors) if
          callable(getattr(errors, method))]:
    setattr(sys.modules[__name__], m, getattr(errors, m))

# Workaround for https://bugs.python.org/issue7980
strptime('20150102030405', '%Y%m%d%H%M%S')

logger = getLogger(__name__)


class SnowflakeConnection(object):
    """Implementation of the connection object for the Snowflake Database.

    Use connect(..) to get the object.

    Attributes:
        insecure_mode: Whether or not the connection is in insecure mode. Insecure mode means that the connection
            validates the TLS certificate but doesn't check revocation status.
        ocsp_fail_open: Whether or not the connection is in fail open mode. Fail open mode decides if TLS certificates
            continue to be validated. Revoked certificates are blocked. Any other exceptions are disregarded.
        session_id: The session ID of the connection.
        user: The user name used in the connection.
        host: The host name the connection attempts to connect to.
        port: The port to communicate with on the host.
        region: Region name if not the default Snowflake Database deployment.
        proxy_host: The hostname used proxy server.
        proxy_port: Port on proxy server to communicate with.
        proxy_user: User name to login with on the proxy sever.
        proxy_password: Password to be used to authenticate with proxy server.
        account: Account name to be used to authenticate with Snowflake.
        database: Database to use on Snowflake.
        schema: Schema in use on Snowflake.
        warehouse: Warehouse to be used on Snowflake.
        role: Role in use on Snowflake.
        login_timeout: Login timeout in seconds. Used while authenticating.
        network_timeout: Network timeout. Used for general purpose.
        client_session_keepalive: Whether to keep connection alive by issuing a heartbeat.
        client_session_keep_alive_heartbeat_frequency: Heartbeat frequency to keep connection alive in seconds.
        client_prefetch_threads: Number of threads to download the result set.
        rest: Snowflake REST API object. Internal use only. Maybe removed in a later release.
        application: Application name to communicate with Snowflake as. By default, this is "PythonConnector".
        errorhandler: Handler used with errors. By default, an exception will raised on error.
        converter_class: Handler used to convert data to Python native objects.
        validate_default_parameters: Validate database, schema, role and warehouse used on Snowflake.
        is_pyformat: Whether the current argument binding is pyformat or format.
        consent_cache_id_token: Consented cache ID token.
        use_openssl_only: Use OpenSSL instead of pure Python libraries for signature verification and encryption.
    """

    OCSP_ENV_LOCK = Lock()

    def __init__(self, **kwargs):
        self._lock_sequence_counter = Lock()
        self.sequence_counter = 0
        self._errorhandler = Error.default_errorhandler
        self._lock_converter = Lock()
        self.messages = []
        self._async_sfqids = set()
        self._done_async_sfqids = set()
        self.telemetry_enabled = False
        logger.info(
            "Snowflake Connector for Python Version: %s, "
            "Python Version: %s, Platform: %s",
            SNOWFLAKE_CONNECTOR_VERSION,
            PYTHON_VERSION, PLATFORM)

        self._rest = None
        for name, (value, _) in DEFAULT_CONFIGURATION.items():
            setattr(self, '_' + name, value)

        self.heartbeat_thread = None

        self.converter = None
        self.connect(**kwargs)
        self._telemetry = TelemetryClient(self._rest)
        self.incident = IncidentAPI(self._rest)

    def __del__(self):  # pragma: no cover
        try:
            self.close(retry=False)
        except Exception:
            pass

    @property
    def insecure_mode(self):
        return self._insecure_mode

    @property
    def ocsp_fail_open(self):
        return self._ocsp_fail_open

    def _ocsp_mode(self):
        """OCSP mode. INSECURE, FAIL_OPEN or FAIL_CLOSED."""
        if self.insecure_mode:
            return OCSPMode.INSECURE
        return OCSPMode.FAIL_OPEN \
            if self.ocsp_fail_open else OCSPMode.FAIL_CLOSED

    @property
    def session_id(self):
        return self._session_id

    @property
    def user(self):
        return self._user

    @property
    def host(self):
        return self._host

    @property
    def port(self):
        return self._port

    @property
    def region(self):
        warnings.warn("Region has been deprecated and will be removed in the near future", PendingDeprecationWarning)
        return self._region

    @property
    def proxy_host(self):
        return self._proxy_host

    @property
    def proxy_port(self):
        return self._proxy_port

    @property
    def proxy_user(self):
        return self._proxy_user

    @property
    def proxy_password(self):
        return self._proxy_password

    @property
    def account(self):
        return self._account

    @property
    def database(self):
        return self._database

    @property
    def schema(self):
        return self._schema

    @property
    def warehouse(self):
        return self._warehouse

    @property
    def role(self):
        return self._role

    @property
    def login_timeout(self):
        return int(self._login_timeout) if self._login_timeout is not None \
            else None

    @property
    def network_timeout(self):
        return int(self._network_timeout) if self._network_timeout is not \
                                             None else None

    @property
    def client_session_keep_alive(self):
        return self._client_session_keep_alive

    @client_session_keep_alive.setter
    def client_session_keep_alive(self, value):
        self._client_session_keep_alive = True if value else False

    @property
    def client_session_keep_alive_heartbeat_frequency(self):
        return self._client_session_keep_alive_heartbeat_frequency if \
            self._client_session_keep_alive_heartbeat_frequency else \
            DEFAULT_MASTER_VALIDITY_IN_SECONDS / 16

    @client_session_keep_alive_heartbeat_frequency.setter
    def client_session_keep_alive_heartbeat_frequency(self, value):
        self._client_session_keep_alive_heartbeat_frequency = value
        self._validate_client_session_keep_alive_heartbeat_frequency()

    @property
    def client_prefetch_threads(self):
        return self._client_prefetch_threads if \
            self._client_prefetch_threads else DEFAULT_CLIENT_PREFETCH_THREADS

    @client_prefetch_threads.setter
    def client_prefetch_threads(self, value):
        self._client_prefetch_threads = value
        self._validate_client_prefetch_threads()

    @property
    def rest(self):
        return self._rest

    @property
    def application(self):
        return self._application

    @property
    def errorhandler(self):
        return self._errorhandler

    @errorhandler.setter
    def errorhandler(self, value):
        if value is None:
            raise ProgrammingError('None errorhandler is specified')
        self._errorhandler = value

    @property
    def converter_class(self):
        return self._converter_class

    @property
    def validate_default_parameters(self):
        return self._validate_default_parameters

    @property
    def is_pyformat(self):
        return self._paramstyle in ('pyformat', 'format')

    @property
    def consent_cache_id_token(self):
        return self._consent_cache_id_token

    @property
    def telemetry_enabled(self):
        return self._telemetry_enabled

    @telemetry_enabled.setter
    def telemetry_enabled(self, value):
        self._telemetry_enabled = True if value else False

    @property
    def service_name(self):
        return self._service_name

    @service_name.setter
    def service_name(self, value):
        self._service_name = value

    @property
    def log_max_query_length(self):
        return self._log_max_query_length

    @property
    def disable_request_pooling(self):
        return self._disable_request_pooling

    @disable_request_pooling.setter
    def disable_request_pooling(self, value):
        self._disable_request_pooling = True if value else False

    @property
    def use_openssl_only(self):
        return self._use_openssl_only

    def connect(self, **kwargs):
        """Establishes connection to Snowflake."""
        logger.debug('connect')
        if len(kwargs) > 0:
            self.__config(**kwargs)
            TelemetryService.get_instance().update_context(kwargs)

        self.__set_error_attributes()
        self.__open_connection()

    def close(self, retry=True):
        """Closes the connection."""
        try:
            if not self.rest:
                logger.debug('Rest object has been destroyed, cannot close session')
                return

            # will hang if the application doesn't close the connection and
            # CLIENT_SESSION_KEEP_ALIVE is set, because the heartbeat runs on
            # a separate thread.
            self._cancel_heartbeat()

            # close telemetry first, since it needs rest to send remaining data
            logger.info('closed')
            self._telemetry.close(send_on_close=retry)
            if self._all_async_queries_finished():
                logger.info('No async queries seem to be running, deleting session')
                self.rest.delete_session(retry=retry)
            else:
                logger.info('There are {} async queries still running, not deleting session'.format(
                    len(self._async_sfqids)
                ))
            self.rest.close()
            self._rest = None
            del self.messages[:]
            logger.debug('Session is closed')
        except Exception as e:
            logger.debug('Exception encountered in closing connection. ignoring...: %s', e)

    def is_closed(self):
        """Checks whether the connection has been closed."""
        return self.rest is None

    def autocommit(self, mode):
        """Sets autocommit mode to True, or False. Defaults to True."""
        if not self.rest:
            Error.errorhandler_wrapper(
                self, None, DatabaseError,
                {
                    'msg': "Connection is closed",
                    'errno': ER_CONNECTION_IS_CLOSED,
                    'sqlstate': SQLSTATE_CONNECTION_NOT_EXISTS,
                })
        if not isinstance(mode, bool):
            Error.errorhandler_wrapper(
                self, None, ProgrammingError,
                {
                    'msg': 'Invalid parameter: {}'.format(mode),
                    'errno': ER_INVALID_VALUE,
                }
            )
        try:
            self.cursor().execute(
                "ALTER SESSION SET autocommit={}".format(mode))
        except Error as e:
            if e.sqlstate == SQLSTATE_FEATURE_NOT_SUPPORTED:
                logger.debug("Autocommit feature is not enabled for this "
                             "connection. Ignored")

    def commit(self):
        """Commits the current transaction."""
        self.cursor().execute("COMMIT")

    def rollback(self):
        """Rolls back the current transaction."""
        self.cursor().execute("ROLLBACK")

    def cursor(self, cursor_class: SnowflakeCursor = SnowflakeCursor):
        """Creates a cursor object. Each statement will be executed in a new cursor object."""
        logger.debug('cursor')
        if not self.rest:
            Error.errorhandler_wrapper(
                self, None, DatabaseError,
                {
                    'msg': "Connection is closed",
                    'errno': ER_CONNECTION_IS_CLOSED,
                    'sqlstate': SQLSTATE_CONNECTION_NOT_EXISTS,

                })
        return cursor_class(self)

    def execute_string(self, sql_text: str,
                       remove_comments: bool = False,
                       return_cursors: bool = True,
                       cursor_class: SnowflakeCursor = SnowflakeCursor,
                       **kwargs) -> Iterable[SnowflakeCursor]:
        """Executes a SQL text including multiple statements. This is a non-standard convenience method."""
        stream = StringIO(sql_text)
        stream_generator = self.execute_stream(stream,
                                               remove_comments=remove_comments,
                                               cursor_class=cursor_class,
                                               **kwargs)
        ret = list(stream_generator)
        return ret if return_cursors else list()

    def execute_stream(self, stream: StringIO,
                       remove_comments: bool = False,
                       cursor_class: SnowflakeCursor = SnowflakeCursor,
                       **kwargs) -> Generator['SnowflakeCursor', None, None]:
        """Executes a stream of SQL statements. This is a non-standard convenient method."""
        split_statements_list = split_statements(stream, remove_comments=remove_comments)
        # Note: split_statements_list is a list of tuples of sql statements and whether they are put/get
        non_empty_statements = [e for e in split_statements_list if e[0]]
        for sql, is_put_or_get in non_empty_statements:
            cur = self.cursor(cursor_class=cursor_class)
            cur.execute(sql, _is_put_get=is_put_or_get, **kwargs)
            yield cur

    def __set_error_attributes(self):
        for m in [method for method in dir(errors) if
                  callable(getattr(errors, method))]:
            setattr(self, m, getattr(errors, m))

    @staticmethod
    def setup_ocsp_privatelink(app, hostname):
        SnowflakeConnection.OCSP_ENV_LOCK.acquire()
        ocsp_cache_server = \
            'http://ocsp.{}/ocsp_response_cache.json'.format(
                hostname)
        os.environ[
            'SF_OCSP_RESPONSE_CACHE_SERVER_URL'] = ocsp_cache_server
        logger.debug("OCSP Cache Server is updated: %s", ocsp_cache_server)
        SnowflakeConnection.OCSP_ENV_LOCK.release()

    def get_custom_authenticator(self):
        raise NotImplementedError()

    def __open_connection(self):
        """Opens a new network connection."""
        self.converter = self._converter_class(
            use_numpy=self._numpy,
            support_negative_year=self._support_negative_year)

        proxy.set_proxies(
            self.proxy_host, self.proxy_port, self.proxy_user,
            self.proxy_password)

        self._rest = SnowflakeRestful(
            host=self.host,
            port=self.port,
            protocol=self._protocol,
            inject_client_pause=self._inject_client_pause,
            connection=self)
        logger.debug('REST API object was created: %s:%s',
                     self.host,
                     self.port)

        if 'SF_OCSP_RESPONSE_CACHE_SERVER_URL' in os.environ:
            logger.debug(
                "Custom OCSP Cache Server URL found in environment - %s",
                os.environ['SF_OCSP_RESPONSE_CACHE_SERVER_URL'])

        if self.host.endswith(".privatelink.snowflakecomputing.com"):
            SnowflakeConnection.setup_ocsp_privatelink(self.application, self.host)
        else:
            if 'SF_OCSP_RESPONSE_CACHE_SERVER_URL' in os.environ:
                del os.environ['SF_OCSP_RESPONSE_CACHE_SERVER_URL']

        if self._authenticator == DEFAULT_AUTHENTICATOR:
            auth_instance = AuthByDefault(self._password)
        elif self._authenticator == EXTERNAL_BROWSER_AUTHENTICATOR:
            auth_instance = AuthByWebBrowser(
                self.rest, self.application, protocol=self._protocol,
                host=self.host, port=self.port)
        elif self._authenticator == KEY_PAIR_AUTHENTICATOR:
            auth_instance = AuthByKeyPair(self._private_key)
        elif self._authenticator == OAUTH_AUTHENTICATOR:
            auth_instance = AuthByOAuth(self._token)
<<<<<<< HEAD
        elif self._authenticator == CUSTOM_AUTHENTICATOR:
            auth_instance = self.get_custom_authenticator()
=======
        elif self._authenticator == USR_PWD_MFA_AUTHENTICATOR:
            auth_instance = AuthByUsrPwdMfa(self._password)
>>>>>>> d6df58f1
        else:
            # okta URL, e.g., https://<account>.okta.com/
            auth_instance = AuthByOkta(self.rest, self.application)

        if self._session_parameters is None:
            self._session_parameters = {}
        if self._autocommit is not None:
            self._session_parameters[PARAMETER_AUTOCOMMIT] = self._autocommit

        if self._timezone is not None:
            self._session_parameters[PARAMETER_TIMEZONE] = self._timezone

        if self._validate_default_parameters:
            # Snowflake will validate the requested database, schema, and warehouse
            self._session_parameters[PARAMETER_CLIENT_VALIDATE_DEFAULT_PARAMETERS] = True

        if self.client_session_keep_alive:
            self._session_parameters[PARAMETER_CLIENT_SESSION_KEEP_ALIVE] = True

        if self.client_session_keep_alive_heartbeat_frequency:
            self._session_parameters[
                PARAMETER_CLIENT_SESSION_KEEP_ALIVE_HEARTBEAT_FREQUENCY] = \
                self._validate_client_session_keep_alive_heartbeat_frequency()

        if self.client_prefetch_threads:
            self._session_parameters[PARAMETER_CLIENT_PREFETCH_THREADS] = \
                self._validate_client_prefetch_threads()

        if self.supports_temporary_credentails():
            # enable storing temporary credential in a file
            self._session_parameters[
                PARAMETER_CLIENT_STORE_TEMPORARY_CREDENTIAL] = \
                    self._client_store_temporary_credential if IS_LINUX else True

        if self._authenticator == USR_PWD_MFA_AUTHENTICATOR:
            self._session_parameters[
                PARAMETER_CLIENT_REQUEST_MFA_TOKEN] = \
                    self._client_request_mfa_token if IS_LINUX else True

        auth = Auth(self.rest)
        auth.read_temporary_credentials(self.host, self.user, self._session_parameters)
        self._authenticate(auth_instance)

        self._password = None  # ensure password won't persist

        if self.client_session_keep_alive:
            self._add_heartbeat()

    def supports_temporary_credentails(self):
        return self._authenticator in (EXTERNAL_BROWSER_AUTHENTICATOR,)

    def supports_reauth(self):
        return self._authenticator in (EXTERNAL_BROWSER_AUTHENTICATOR,)

    def get_password_not_required_list(self):
        return [
            EXTERNAL_BROWSER_AUTHENTICATOR,
            OAUTH_AUTHENTICATOR,
            KEY_PAIR_AUTHENTICATOR
        ]

    def __preprocess_auth_instance(self, auth_instance):
        if type(auth_instance) is AuthByWebBrowser:
            if self._rest.id_token is not None:
                return AuthByIdToken(self._rest.id_token)
        if type(auth_instance) is AuthByUsrPwdMfa:
            if self._rest.mfa_token is not None:
                auth_instance.set_mfa_token(self._rest.mfa_token)
        return auth_instance

    def __config(self, **kwargs):
        """Sets up parameters in the connection object."""
        logger.debug('__config')
        # Handle special cases first
        if 'sequence_counter' in kwargs:
            self.sequence_counter = kwargs['sequence_counter']
        if 'application' in kwargs:
            value = kwargs['application']
            if not APPLICATION_RE.match(value):
                msg = 'Invalid application name: {}'.format(value)
                raise ProgrammingError(
                    msg=msg,
                    errno=0
                )
            else:
                self._application = value
        if 'validate_default_parameters' in kwargs:
            self._validate_default_parameters = kwargs['validate_default_parameters']
        # Handle rest of arguments
        skip_list = ['validate_default_parameters', 'sequence_counter', 'application']
        for name, value in filter(lambda e: e[0] not in skip_list, kwargs.items()):
            if self.validate_default_parameters:
                if name not in DEFAULT_CONFIGURATION.keys():
                    close_matches = get_close_matches(name, DEFAULT_CONFIGURATION.keys(), n=1, cutoff=0.8)
                    guess = close_matches[0] if len(close_matches) > 0 else None
                    warnings.warn("'{}' is an unknown connection parameter{}".format(
                        name,
                        ", did you mean '{}'?".format(guess) if guess else ''
                    ))
                elif not isinstance(value, DEFAULT_CONFIGURATION[name][1]):
                    accepted_types = DEFAULT_CONFIGURATION[name][1]
                    warnings.warn("'{}' connection parameter should be of type '{}', but is a '{}'".format(
                        name,
                        str(tuple(e.__name__ for e in accepted_types)).replace("'", '')
                        if isinstance(accepted_types, tuple)
                        else accepted_types.__name__,
                        type(value).__name__
                    ))
            setattr(self, '_' + name, value)

        if self._numpy:
            try:
                import numpy  # noqa: F401
            except ModuleNotFoundError:  # pragma: no cover
                Error.errorhandler_wrapper(
                    self, None, ProgrammingError,
                    {
                        'msg': 'Numpy module is not installed. Cannot fetch data as numpy',
                        'errno': ER_NO_NUMPY
                    })

        if self._paramstyle is None:
            import snowflake.connector
            self._paramstyle = snowflake.connector.paramstyle
        elif self._paramstyle not in SUPPORTED_PARAMSTYLES:
            raise ProgrammingError(
                msg='Invalid paramstyle is specified',
                errno=ER_INVALID_VALUE
            )

        if 'account' in kwargs:
            if 'host' not in kwargs:
                self._host = construct_hostname(kwargs.get('region'), self._account)
            if 'port' not in kwargs:
                self._port = '443'
            if 'protocol' not in kwargs:
                self._protocol = 'https'

        if self._authenticator:
            # Only upper self._authenticator if it is a non-okta link
            auth_tmp = self._authenticator.upper()
            if auth_tmp in [  # Non-okta authenticators
                DEFAULT_AUTHENTICATOR,
                EXTERNAL_BROWSER_AUTHENTICATOR,
                KEY_PAIR_AUTHENTICATOR,
                OAUTH_AUTHENTICATOR,
<<<<<<< HEAD
                CUSTOM_AUTHENTICATOR
=======
                USR_PWD_MFA_AUTHENTICATOR,
>>>>>>> d6df58f1
            ]:
                self._authenticator = auth_tmp

        if not self.user and self._authenticator != OAUTH_AUTHENTICATOR:
            # OAuth Authentication does not require a username
            Error.errorhandler_wrapper(
                self, None, ProgrammingError,
                {
                    'msg': "User is empty",
                    'errno': ER_NO_USER
                })

        if self._private_key:
            self._authenticator = KEY_PAIR_AUTHENTICATOR

        # when self._authenticator would be in this list it is always upper'd before
        if self._authenticator not in self.get_password_not_required_list():
            # authentication is done by the browser if the authenticator
            # is externalbrowser
            if not self._password:
                Error.errorhandler_wrapper(
                    self, None, ProgrammingError,
                    {
                        'msg': "Password is empty",
                        'errno': ER_NO_PASSWORD
                    })

        if not self._account:
            Error.errorhandler_wrapper(
                self, None, ProgrammingError,
                {
                    'msg': "Account must be specified",
                    'errno': ER_NO_ACCOUNT_NAME
                })
        if '.' in self._account:
            self._account = parse_account(self._account)

        if self.ocsp_fail_open:
            logger.info(
                'This connection is in OCSP Fail Open Mode. '
                'TLS Certificates would be checked for validity '
                'and revocation status. Any other Certificate '
                'Revocation related exceptions or OCSP Responder '
                'failures would be disregarded in favor of '
                'connectivity.')

        if self.insecure_mode:
            logger.info(
                'THIS CONNECTION IS IN INSECURE MODE. IT '
                'MEANS THE CERTIFICATE WILL BE VALIDATED BUT THE '
                'CERTIFICATE REVOCATION STATUS WILL NOT BE '
                'CHECKED.')

        if 'SF_USE_OPENSSL_ONLY' not in os.environ:
            logger.info(
                'Setting use_openssl_only mode to %s', self.use_openssl_only
            )
            os.environ['SF_USE_OPENSSL_ONLY'] = str(self.use_openssl_only)
        elif (os.environ.get('SF_USE_OPENSSL_ONLY', 'False') == 'True') != self.use_openssl_only:
            logger.warning(
                'Mode use_openssl_only is already set to: %s, ignoring set request to: %s',
                os.environ['SF_USE_OPENSSL_ONLY'],
                self.use_openssl_only
            )
            self._use_openssl_only = (os.environ['SF_USE_OPENSSL_ONLY'] == 'True')

    def cmd_query(self,
                  sql: str,
                  sequence_counter: int,
                  request_id: uuid.UUID,
                  binding_params: Union[None, Tuple, Dict[str, Dict[str, str]]] = None,
                  is_file_transfer: bool = False,
                  statement_params: Optional[Dict[str, str]] = None,
                  is_internal: bool = False,
                  _no_results: bool = False,
                  _update_current_object: bool = True):
        """Executes a query with a sequence counter."""
        logger.debug('_cmd_query')
        data = {
            'sqlText': sql,
            'asyncExec': _no_results,
            'sequenceId': sequence_counter,
            'querySubmissionTime': get_time_millis(),
        }
        if statement_params is not None:
            data['parameters'] = statement_params
        if is_internal:
            data['isInternal'] = is_internal
        if binding_params is not None:
            # binding parameters. This is for qmarks paramstyle.
            data['bindings'] = binding_params

        client = 'sfsql_file_transfer' if is_file_transfer else 'sfsql'

        if logger.getEffectiveLevel() <= logging.DEBUG:
            logger.debug(
                'sql=[%s], sequence_id=[%s], is_file_transfer=[%s]',
                self._format_query_for_log(data['sqlText']),
                data['sequenceId'],
                is_file_transfer
            )

        url_parameters = {REQUEST_ID: request_id}

        ret = self.rest.request(
            '/queries/v1/query-request?' + urlencode(url_parameters),
            data, client=client, _no_results=_no_results,
            _include_retry_params=True)

        if ret is None:
            ret = {'data': {}}
        if ret.get('data') is None:
            ret['data'] = {}
        if _update_current_object:
            data = ret['data']
            if 'finalDatabaseName' in data:
                self._database = data['finalDatabaseName']
            if 'finalSchemaName' in data:
                self._schema = data['finalSchemaName']
            if 'finalWarehouseName' in data:
                self._warehouse = data['finalWarehouseName']
            if 'finalRoleName' in data:
                self._role = data['finalRoleName']

        return ret

    def _reauthenticate_by_webbrowser(self):
        auth_instance = AuthByWebBrowser(
            self.rest, self.application, protocol=self._protocol,
            host=self.host, port=self.port)
        self._authenticate(auth_instance)
        return {'success': True}

    def _authenticate(self, auth_instance):
        # make some changes if needed before real __authenticate
        try:
            self.__authenticate(self.__preprocess_auth_instance(auth_instance))
        except ReauthenticationRequest as ex:
            # cached id_token expiration error, we have cleaned id_token and try to authenticate again
            logger.debug("ID token expired. Reauthenticating...: %s", ex)
            self.__authenticate(self.__preprocess_auth_instance(auth_instance))

    def __authenticate(self, auth_instance):
        auth_instance.authenticate(
            authenticator=self._authenticator,
            service_name=self.service_name,
            account=self.account,
            user=self.user,
            password=self._password,
        )
        self._consent_cache_id_token = getattr(
            auth_instance, 'consent_cache_id_token', True)

        auth = Auth(self.rest)
        self._session_parameters = auth.authenticate(
            auth_instance=auth_instance,
            account=self.account,
            user=self.user,
            database=self.database,
            schema=self.schema,
            warehouse=self.warehouse,
            role=self.role,
            passcode=self._passcode,
            passcode_in_password=self._passcode_in_password,
            mfa_callback=self._mfa_callback,
            password_callback=self._password_callback,
            session_parameters=self._session_parameters,
        )

    def _process_params_qmarks(self,
                               params: Union[List, Tuple, None],
                               cursor: 'SnowflakeCursor' = None) -> Dict[str, Dict[str, str]]:
        if not params:
            return None
        processed_params = {}
        if not isinstance(params, (list, tuple)):
            errorvalue = {
                'msg': "Binding parameters must be a list: {}".format(
                    params
                ),
                'errno': ER_FAILED_PROCESSING_PYFORMAT
            }
            Error.errorhandler_wrapper(self, cursor,
                                       ProgrammingError,
                                       errorvalue)
        for idx, v in enumerate(params):
            if isinstance(v, tuple):
                if len(v) != 2:
                    Error.errorhandler_wrapper(
                        self, cursor,
                        ProgrammingError,
                        {
                            'msg': "Binding parameters must be a list "
                                    "where one element is a single value or "
                                    "a pair of Snowflake datatype and a value",
                            'errno': ER_FAILED_PROCESSING_PYFORMAT,
                        }
                    )
                processed_params[str(idx + 1)] = {
                    'type': v[0],
                    'value': self.converter.to_snowflake_bindings(
                        v[0], v[1])}
            else:
                snowflake_type = self.converter.snowflake_type(
                    v)
                if snowflake_type is None:
                    Error.errorhandler_wrapper(
                        self, cursor,
                        ProgrammingError,
                        {
                            'msg': "Python data type [{}] cannot be "
                                    "automatically mapped to Snowflake data "
                                    "type. Specify the snowflake data type "
                                    "explicitly.".format(
                                v.__class__.__name__.lower()),
                            'errno': ER_NOT_IMPLICITY_SNOWFLAKE_DATATYPE
                        }
                    )
                if isinstance(v, list):
                    vv = [
                        self.converter.to_snowflake_bindings(
                            self.converter.snowflake_type(v0), v0) for v0 in v]
                else:
                    vv = self.converter.to_snowflake_bindings(
                        snowflake_type, v)
                processed_params[str(idx + 1)] = {
                    'type': snowflake_type,
                    'value': vv}
        if logger.getEffectiveLevel() <= logging.DEBUG:
            for k, v in processed_params.items():
                logger.debug("idx: %s, type: %s", k, v.get('type'))
        return processed_params

    def _process_params(self,
                        params: Union[Dict, List, Tuple, None],
                        cursor: 'SnowflakeCursor' = None) -> Union[Tuple, Dict]:
        if params is None:
            return {}
        if isinstance(params, dict):
            return self.__process_params_dict(params)

        if not isinstance(params, (tuple, list)):
            params = [params, ]

        try:
            res = params
            res = map(self.converter.to_snowflake, res)
            res = map(self.converter.escape, res)
            res = map(self.converter.quote, res)
            ret = tuple(res)
            logger.debug('parameters: %s', ret)
            return ret
        except Exception as e:
            errorvalue = {
                'msg': "Failed processing pyformat-parameters; {}".format(
                    e),
                'errno': ER_FAILED_PROCESSING_PYFORMAT}
            Error.errorhandler_wrapper(self, cursor,
                                       ProgrammingError,
                                       errorvalue)

    def __process_params_dict(self,
                              params: Union[Dict, List, Tuple, None],
                              cursor: 'SnowflakeCursor' = None) -> Dict:
        # TODO this function could be reworked
        try:
            to_snowflake = self.converter.to_snowflake
            escape = self.converter.escape
            quote = self.converter.quote
            res = {}
            for k, v in params.items():
                c = v
                c = to_snowflake(c)
                c = escape(c)
                c = quote(c)
                res[k] = c
            logger.debug('parameters: %s', res)
            return res
        except Exception as e:
            errorvalue = {
                'msg': "Failed processing pyformat-parameters: {}".format(
                    e),
                'errno': ER_FAILED_PROCESSING_PYFORMAT}
            Error.errorhandler_wrapper(
                self, cursor, ProgrammingError, errorvalue)

    def _cancel_query(self, sql, request_id):
        """Cancels the query with the exact SQL query and requestId."""
        logger.debug('_cancel_query sql=[%s], request_id=[%s]', sql,
                     request_id)
        url_parameters = {REQUEST_ID: str(uuid.uuid4())}

        return self.rest.request(
            '/queries/v1/abort-request?' + urlencode(url_parameters), {
                'sqlText': sql,
                REQUEST_ID: str(request_id),
            })

    def _next_sequence_counter(self):
        """Gets next sequence counter. Used internally."""
        with self._lock_sequence_counter:
            self.sequence_counter += 1
            logger.debug('sequence counter: %s', self.sequence_counter)
            return self.sequence_counter

    def _log_telemetry(self, telemetry_data):
        """Logs data to telemetry."""
        if self.telemetry_enabled:
            self._telemetry.try_add_log_to_batch(telemetry_data)

    def _add_heartbeat(self):
        """Add an hourly heartbeat query in order to keep connection alive."""
        if not self.heartbeat_thread:
            self._validate_client_session_keep_alive_heartbeat_frequency()
            self.heartbeat_thread = HeartBeatTimer(
                self.client_session_keep_alive_heartbeat_frequency,
                self._heartbeat_tick)
            self.heartbeat_thread.start()
            logger.debug("started heartbeat")

    def _cancel_heartbeat(self):
        """Cancel a heartbeat thread."""
        if self.heartbeat_thread:
            self.heartbeat_thread.cancel()
            self.heartbeat_thread.join()
            self.heartbeat_thread = None
            logger.debug("stopped heartbeat")

    def _heartbeat_tick(self):
        """Execute a hearbeat if connection isn't closed yet."""
        if not self.is_closed():
            logger.debug("heartbeating!")
            self.rest._heartbeat()

    def _validate_client_session_keep_alive_heartbeat_frequency(self):
        """Validate and return heartbeat frequency in seconds."""
        real_max = int(self.rest.master_validity_in_seconds / 4)
        real_min = int(real_max / 4)
        if self.client_session_keep_alive_heartbeat_frequency > real_max:
            self._client_session_keep_alive_heartbeat_frequency = real_max
        elif self.client_session_keep_alive_heartbeat_frequency < real_min:
            self._client_session_keep_alive_heartbeat_frequency = real_min

        # ensure the type is integer
        self._client_session_keep_alive_heartbeat_frequency = int(
            self.client_session_keep_alive_heartbeat_frequency)
        return self.client_session_keep_alive_heartbeat_frequency

    def _validate_client_prefetch_threads(self):
        if self.client_prefetch_threads <= 0:
            self._client_prefetch_threads = 1
        elif self.client_prefetch_threads > MAX_CLIENT_PREFETCH_THREADS:
            self._client_prefetch_threads = MAX_CLIENT_PREFETCH_THREADS
        self._client_prefetch_threads = int(
            self.client_prefetch_threads)
        return self.client_prefetch_threads

    def _set_parameters(self, ret, session_parameters):
        """Sets session parameters."""
        if 'parameters' not in ret['data']:
            return
        parameters = ret['data']['parameters']
        with self._lock_converter:
            self.converter.set_parameters(parameters)
        for kv in parameters:
            name = kv['name']
            value = kv['value']
            session_parameters[name] = value
            if PARAMETER_CLIENT_TELEMETRY_ENABLED == name:
                self.telemetry_enabled = value
            elif PARAMETER_CLIENT_TELEMETRY_OOB_ENABLED == name:
                if value:
                    TelemetryService.get_instance().enable()
                else:
                    TelemetryService.get_instance().disable()
            elif PARAMETER_CLIENT_SESSION_KEEP_ALIVE == name:
                self.client_session_keep_alive = value
            elif PARAMETER_CLIENT_SESSION_KEEP_ALIVE_HEARTBEAT_FREQUENCY == \
                    name:
                self.client_session_keep_alive_heartbeat_frequency = value
            elif PARAMETER_SERVICE_NAME == name:
                self.service_name = value
            elif PARAMETER_CLIENT_PREFETCH_THREADS == name:
                self.client_prefetch_threads = value

    def _format_query_for_log(self, query):
        ret = ' '.join(line.strip() for line in query.split('\n'))
        return (ret if len(ret) < self.log_max_query_length
                else ret[0:self.log_max_query_length] + '...')

    def __enter__(self):
        """Context manager."""
        return self

    def __exit__(self, exc_type, exc_val, exc_tb):
        """Context manager with commit or rollback teardown."""
        if exc_tb is None:
            self.commit()
        else:
            self.rollback()
        self.close()

    def _get_query_status(self, sf_qid: str) -> Tuple[QueryStatus, Dict[str, Any]]:
        """Retrieves the status of query with sf_qid and returns it with the raw response.

        This is the underlying function used by the public get_status functions.

        Args:
            sf_qid: Snowflake query id of interest.

        Raises:
            ValueError: if sf_qid is not a valid UUID string.
        """
        try:
            uuid.UUID(sf_qid)
        except ValueError:
            raise ValueError("Invalid UUID: '{}'".format(sf_qid))
        logger.debug('get_query_status sf_qid=\'{}\''.format(sf_qid))

        status = 'NO_DATA'
        status_resp = self.rest.request('/monitoring/queries/' + quote(sf_qid),
                                        method='get',
                                        client='rest')
        queries = status_resp['data']['queries']
        if len(queries) > 0:
            status = queries[0]['status']
        status_ret = QueryStatus[status]
        # If query was started by us and it has finished let's cache this info
        if sf_qid in self._async_sfqids and not self.is_still_running(status_ret):
            self._async_sfqids.remove(sf_qid)
            self._done_async_sfqids.add(sf_qid)
        return status_ret, status_resp

    def get_query_status(self, sf_qid: str) -> QueryStatus:
        """Retrieves the status of query with sf_qid.

        Query status is returned as a QueryStatus.

        Args:
            sf_qid: Snowflake query id of interest.

        Raises:
            ValueError: if sf_qid is not a valid UUID string.
        """
        status, status_resp = self._get_query_status(sf_qid)
        return status

    def get_query_status_throw_if_error(self, sf_qid: str) -> QueryStatus:
        """Retrieves the status of query with sf_qid as a QueryStatus and raises an exception if the query terminated with an error.

        Query status is returned as a QueryStatus.

        Args:
            sf_qid: Snowflake query id of interest.

        Raises:
            ValueError: if sf_qid is not a valid UUID string.
        """
        status, status_resp = self._get_query_status(sf_qid)
        queries = status_resp['data']['queries']
        if self.is_an_error(status):
            if sf_qid in self._async_sfqids:
                self._async_sfqids.remove(sf_qid)
            message = status_resp.get('message')
            if message is None:
                message = ''
            code = status_resp.get('code')
            if code is None:
                code = -1
            sql_state = None
            if 'data' in status_resp:
                message += queries[0].get('errorMessage', '') if len(queries) > 0 else ''
                sql_state = status_resp['data'].get('sqlState')
            Error.errorhandler_wrapper(self, None,
                                       ProgrammingError,
                                       {'msg': message,
                                        'errno': int(code),
                                        'sqlstate': sql_state,
                                        'sfqid': sf_qid})
        return status

    @staticmethod
    def is_still_running(status: QueryStatus) -> bool:
        """Checks whether given status is currently running."""
        return status in (
                QueryStatus.RUNNING,
                QueryStatus.RESUMING_WAREHOUSE,
                QueryStatus.QUEUED,
                QueryStatus.QUEUED_REPAIRING_WAREHOUSE,
                QueryStatus.NO_DATA,
        )

    @staticmethod
    def is_an_error(status: QueryStatus) -> bool:
        """Checks whether given status means that there has been an error."""
        return status in (
            QueryStatus.ABORTING,
            QueryStatus.FAILED_WITH_ERROR,
            QueryStatus.ABORTED,
            QueryStatus.FAILED_WITH_INCIDENT,
            QueryStatus.DISCONNECTED,
            QueryStatus.BLOCKED,
        )

    def _all_async_queries_finished(self) -> bool:
        """Checks whether all async queries started by this Connection have finished executing."""
        queries = copy.copy(self._async_sfqids)  # get_query_status might update _async_sfqids, let's copy the list
        finished_async_queries = (not self.is_still_running(self.get_query_status(q)) for q in queries)
        return all(finished_async_queries)<|MERGE_RESOLUTION|>--- conflicted
+++ resolved
@@ -591,13 +591,10 @@
             auth_instance = AuthByKeyPair(self._private_key)
         elif self._authenticator == OAUTH_AUTHENTICATOR:
             auth_instance = AuthByOAuth(self._token)
-<<<<<<< HEAD
+        elif self._authenticator == USR_PWD_MFA_AUTHENTICATOR:
+            auth_instance = AuthByUsrPwdMfa(self._password)
         elif self._authenticator == CUSTOM_AUTHENTICATOR:
             auth_instance = self.get_custom_authenticator()
-=======
-        elif self._authenticator == USR_PWD_MFA_AUTHENTICATOR:
-            auth_instance = AuthByUsrPwdMfa(self._password)
->>>>>>> d6df58f1
         else:
             # okta URL, e.g., https://<account>.okta.com/
             auth_instance = AuthByOkta(self.rest, self.application)
@@ -744,11 +741,8 @@
                 EXTERNAL_BROWSER_AUTHENTICATOR,
                 KEY_PAIR_AUTHENTICATOR,
                 OAUTH_AUTHENTICATOR,
-<<<<<<< HEAD
+                USR_PWD_MFA_AUTHENTICATOR,
                 CUSTOM_AUTHENTICATOR
-=======
-                USR_PWD_MFA_AUTHENTICATOR,
->>>>>>> d6df58f1
             ]:
                 self._authenticator = auth_tmp
 
