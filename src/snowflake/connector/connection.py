--- conflicted
+++ resolved
@@ -380,16 +380,13 @@
         True,
         bool,
     ),  # SNOW-XXXXX: remove the check_arrow_conversion_error_on_every_column flag
-<<<<<<< HEAD
     "headers_customizers": (
         None,
         (type(None), MutableSequence[HeadersCustomizer]),
-=======
     "external_session_id": (
         None,
         str,
         # SNOW-2096721: External (Spark) session ID
->>>>>>> cef7b515
     ),
 }
 
