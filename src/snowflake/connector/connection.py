#!/usr/bin/env python
#
# Copyright (c) 2012-2023 Snowflake Computing Inc. All rights reserved.
#

from __future__ import annotations

import atexit
import collections.abc
import logging
import os
import pathlib
import re
import sys
import traceback
import uuid
import warnings
import weakref
from concurrent.futures import as_completed
from concurrent.futures.thread import ThreadPoolExecutor
from contextlib import suppress
from difflib import get_close_matches
from functools import partial
from io import StringIO
from logging import getLogger
from threading import Lock
from types import TracebackType
from typing import Any, Callable, Generator, Iterable, Iterator, NamedTuple, Sequence
from uuid import UUID

from cryptography.hazmat.backends import default_backend
from cryptography.hazmat.primitives import serialization
from cryptography.hazmat.primitives.asymmetric.rsa import RSAPrivateKey

from . import errors, proxy
from ._query_context_cache import QueryContextCache
from .auth import (
    FIRST_PARTY_AUTHENTICATORS,
    Auth,
    AuthByDefault,
    AuthByKeyPair,
    AuthByOAuth,
    AuthByOauthCode,
    AuthByOkta,
    AuthByPAT,
    AuthByPlugin,
    AuthByUsrPwdMfa,
    AuthByWebBrowser,
    AuthNoAuth,
)
from .auth.idtoken import AuthByIdToken
from .backoff_policies import exponential_backoff
from .bind_upload_agent import BindUploadError
from .compat import IS_LINUX, IS_WINDOWS, quote, urlencode
from .config_manager import CONFIG_MANAGER, _get_default_connection_params
from .connection_diagnostic import ConnectionDiagnostic
from .constants import (
    _CONNECTIVITY_ERR_MSG,
    _DOMAIN_NAME_MAP,
    _OAUTH_DEFAULT_SCOPE,
    ENV_VAR_PARTNER,
    PARAMETER_AUTOCOMMIT,
    PARAMETER_CLIENT_PREFETCH_THREADS,
    PARAMETER_CLIENT_REQUEST_MFA_TOKEN,
    PARAMETER_CLIENT_SESSION_KEEP_ALIVE,
    PARAMETER_CLIENT_SESSION_KEEP_ALIVE_HEARTBEAT_FREQUENCY,
    PARAMETER_CLIENT_STORE_TEMPORARY_CREDENTIAL,
    PARAMETER_CLIENT_TELEMETRY_ENABLED,
    PARAMETER_CLIENT_VALIDATE_DEFAULT_PARAMETERS,
    PARAMETER_ENABLE_STAGE_S3_PRIVATELINK_FOR_US_EAST_1,
    PARAMETER_QUERY_CONTEXT_CACHE_SIZE,
    PARAMETER_SERVICE_NAME,
    PARAMETER_TIMEZONE,
    OCSPMode,
    QueryStatus,
)
from .converter import SnowflakeConverter
from .cursor import LOG_MAX_QUERY_LENGTH, SnowflakeCursor
from .description import (
    CLIENT_NAME,
    CLIENT_VERSION,
    PLATFORM,
    PYTHON_VERSION,
    SNOWFLAKE_CONNECTOR_VERSION,
)
from .errorcode import (
    ER_CONNECTION_IS_CLOSED,
    ER_FAILED_PROCESSING_PYFORMAT,
    ER_FAILED_PROCESSING_QMARK,
    ER_FAILED_TO_CONNECT_TO_DB,
    ER_INVALID_BACKOFF_POLICY,
    ER_INVALID_VALUE,
    ER_NO_ACCOUNT_NAME,
    ER_NO_CLIENT_ID,
    ER_NO_NUMPY,
    ER_NO_PASSWORD,
    ER_NO_USER,
    ER_NOT_IMPLICITY_SNOWFLAKE_DATATYPE,
)
from .errors import DatabaseError, Error, OperationalError, ProgrammingError
from .log_configuration import EasyLoggingConfigPython
from .network import (
    DEFAULT_AUTHENTICATOR,
    EXTERNAL_BROWSER_AUTHENTICATOR,
    KEY_PAIR_AUTHENTICATOR,
    NO_AUTH_AUTHENTICATOR,
    OAUTH_AUTHENTICATOR,
    OAUTH_AUTHORIZATION_CODE,
    PROGRAMMATIC_ACCESS_TOKEN,
    REQUEST_ID,
    USR_PWD_MFA_AUTHENTICATOR,
    ReauthenticationRequest,
    SnowflakeRestful,
)
from .sqlstate import SQLSTATE_CONNECTION_NOT_EXISTS, SQLSTATE_FEATURE_NOT_SUPPORTED
from .telemetry import TelemetryClient, TelemetryData, TelemetryField
from .time_util import HeartBeatTimer, get_time_millis
from .url_util import extract_top_level_domain_from_hostname
from .util_text import construct_hostname, parse_account, split_statements

DEFAULT_CLIENT_PREFETCH_THREADS = 4
MAX_CLIENT_PREFETCH_THREADS = 10
DEFAULT_BACKOFF_POLICY = exponential_backoff()


def DefaultConverterClass() -> type:
    if IS_WINDOWS:
        from .converter_issue23517 import SnowflakeConverterIssue23517

        return SnowflakeConverterIssue23517
    else:
        from .converter import SnowflakeConverter

        return SnowflakeConverter


def _get_private_bytes_from_file(
    private_key_file: str | bytes | os.PathLike[str] | os.PathLike[bytes],
    private_key_file_pwd: bytes | str | None = None,
) -> bytes:
    if private_key_file_pwd is not None and isinstance(private_key_file_pwd, str):
        private_key_file_pwd = private_key_file_pwd.encode("utf-8")
    with open(private_key_file, "rb") as key:
        private_key = serialization.load_pem_private_key(
            key.read(),
            password=private_key_file_pwd,
            backend=default_backend(),
        )

    pkb = private_key.private_bytes(
        encoding=serialization.Encoding.DER,
        format=serialization.PrivateFormat.PKCS8,
        encryption_algorithm=serialization.NoEncryption(),
    )

    return pkb


SUPPORTED_PARAMSTYLES = {
    "qmark",
    "numeric",
    "format",
    "pyformat",
}
# Default configs, tuple of default variable and accepted types
DEFAULT_CONFIGURATION: dict[str, tuple[Any, type | tuple[type, ...]]] = {
    "dsn": (None, (type(None), str)),  # standard
    "user": ("", str),  # standard
    "password": ("", str),  # standard
    "host": ("127.0.0.1", str),  # standard
    "port": (443, (int, str)),  # standard
    "database": (None, (type(None), str)),  # standard
    "proxy_host": (None, (type(None), str)),  # snowflake
    "proxy_port": (None, (type(None), str)),  # snowflake
    "proxy_user": (None, (type(None), str)),  # snowflake
    "proxy_password": (None, (type(None), str)),  # snowflake
    "protocol": ("https", str),  # snowflake
    "warehouse": (None, (type(None), str)),  # snowflake
    "region": (None, (type(None), str)),  # snowflake
    "account": (None, (type(None), str)),  # snowflake
    "schema": (None, (type(None), str)),  # snowflake
    "role": (None, (type(None), str)),  # snowflake
    "session_id": (None, (type(None), str)),  # snowflake
    "login_timeout": (None, (type(None), int)),  # login timeout
    "network_timeout": (
        None,
        (type(None), int),
    ),  # network timeout (infinite by default)
    "socket_timeout": (None, (type(None), int)),
    "backoff_policy": (DEFAULT_BACKOFF_POLICY, Callable),
    "passcode_in_password": (False, bool),  # Snowflake MFA
    "passcode": (None, (type(None), str)),  # Snowflake MFA
    "private_key": (None, (type(None), bytes, str, RSAPrivateKey)),
    "private_key_file": (None, (type(None), str)),
    "private_key_file_pwd": (None, (type(None), str, bytes)),
    "token": (None, (type(None), str)),  # OAuth/JWT/PAT Token
    "token_file_path": (
        None,
        (type(None), str, bytes),
    ),  # OAuth/JWT/PAT Token file path
    "authenticator": (DEFAULT_AUTHENTICATOR, (type(None), str)),
    "mfa_callback": (None, (type(None), Callable)),
    "password_callback": (None, (type(None), Callable)),
    "auth_class": (None, (type(None), AuthByPlugin)),
    "application": (CLIENT_NAME, (type(None), str)),
    # internal_application_name/version is used to tell the server the type of client connecting to
    # Snowflake. There are some functionalities (e.g., MFA, Arrow result format) that
    # Snowflake server doesn't support for new client types, which requires developers to
    # add the new client type to the server to support these features.
    "internal_application_name": (CLIENT_NAME, (type(None), str)),
    "internal_application_version": (CLIENT_VERSION, (type(None), str)),
    "insecure_mode": (False, bool),  # Error security fix requirement
    "ocsp_fail_open": (True, bool),  # fail open on ocsp issues, default true
    "inject_client_pause": (0, int),  # snowflake internal
    "session_parameters": (None, (type(None), dict)),  # snowflake session parameters
    "autocommit": (None, (type(None), bool)),  # snowflake
    "client_session_keep_alive": (None, (type(None), bool)),  # snowflake
    "client_session_keep_alive_heartbeat_frequency": (
        None,
        (type(None), int),
    ),  # snowflake
    "client_prefetch_threads": (4, int),  # snowflake
    "numpy": (False, bool),  # snowflake
    "ocsp_response_cache_filename": (None, (type(None), str)),  # snowflake internal
    "converter_class": (DefaultConverterClass(), SnowflakeConverter),
    "validate_default_parameters": (False, bool),  # snowflake
    "probe_connection": (False, bool),  # snowflake
    "paramstyle": (None, (type(None), str)),  # standard/snowflake
    "timezone": (None, (type(None), str)),  # snowflake
    "consent_cache_id_token": (True, bool),  # snowflake
    "service_name": (None, (type(None), str)),  # snowflake
    "support_negative_year": (True, bool),  # snowflake
    "log_max_query_length": (LOG_MAX_QUERY_LENGTH, int),  # snowflake
    "disable_request_pooling": (False, bool),  # snowflake
    # enable temporary credential file for Linux, default false. Mac/Win will overlook this
    "client_store_temporary_credential": (False, bool),
    "client_request_mfa_token": (False, bool),
    "use_openssl_only": (
        True,
        bool,
    ),  # ignored - python only crypto modules are no longer used
    # whether to convert Arrow number values to decimal instead of doubles
    "arrow_number_to_decimal": (False, bool),
    "enable_stage_s3_privatelink_for_us_east_1": (
        False,
        bool,
    ),  # only use regional url when the param is set
    # Allows cursors to be re-iterable
    "reuse_results": (False, bool),
    # parameter protecting behavior change of SNOW-501058
    "interpolate_empty_sequences": (False, bool),
    "enable_connection_diag": (False, bool),  # Generate SnowCD like report
    "connection_diag_log_path": (
        None,
        (type(None), str),
    ),  # Path to connection diag report
    "connection_diag_whitelist_path": (
        None,
        (type(None), str),
    ),  # Path to connection diag whitelist json - Deprecated remove in future
    "connection_diag_allowlist_path": (
        None,
        (type(None), str),
    ),  # Path to connection diag allowlist json
    "log_imported_packages_in_telemetry": (
        True,
        bool,
    ),  # Whether to log imported packages in telemetry
    "disable_query_context_cache": (
        False,
        bool,
    ),  # Disable query context cache
    "json_result_force_utf8_decoding": (
        False,
        bool,
    ),  # Whether to force the JSON content to be decoded in utf-8, it is only effective when result format is JSON
    "server_session_keep_alive": (
        False,
        bool,
    ),  # Whether to keep session alive after connector shuts down
    "enable_retry_reason_in_query_response": (
        True,
        bool,
    ),  # Enable sending retryReason in response header for query-requests
    "session_token": (
        None,
        (type(None), str),
    ),  # session token from another connection, to be provided together with master token
    "master_token": (
        None,
        (type(None), str),
    ),  # master token from another connection, to be provided together with session token
    "master_validity_in_seconds": (
        None,
        (type(None), int),
    ),  # master token validity in seconds
    "disable_console_login": (
        True,
        bool,
    ),  # Disable console login and fall back to getting SSO URL from GS
    "debug_arrow_chunk": (
        False,
        bool,
    ),  # log raw arrow chunk for debugging purpuse in case there is malformed arrow data
    "disable_saml_url_check": (
        False,
        bool,
    ),  # disable saml url check in okta authentication
    "iobound_tpe_limit": (
        None,
        (type(None), int),
    ),  # SNOW-1817982: limit iobound TPE sizes when executing PUT/GET
    "oauth_client_id": (
        None,
        (type(None), str),
        # SNOW-1825621: OAUTH implementation
    ),
    "oauth_client_secret": (
        None,
        (type(None), str),
        # SNOW-1825621: OAUTH implementation
    ),
    "oauth_authorization_url": (
        "{host}:{port}/oauth/authorize",
        str,
        # SNOW-1825621: OAUTH implementation
    ),
    "oauth_token_request_url": (
        "{host}:{port}/oauth/token-request",
        str,
        # SNOW-1825621: OAUTH implementation
    ),
    "oauth_scope": (
        "",
        str,
        # SNOW-1825621: OAUTH implementation
    ),
<<<<<<< HEAD
    "oauth_security_features": (
        ("pkce",),
        collections.abc.Iterable,  # of strings
        # SNOW-1825621: OAUTH PKCE
    ),
=======
>>>>>>> b85a824e
}

APPLICATION_RE = re.compile(r"[\w\d_]+")

# adding the exception class to Connection class
for m in [method for method in dir(errors) if callable(getattr(errors, method))]:
    setattr(sys.modules[__name__], m, getattr(errors, m))

logger = getLogger(__name__)


class TypeAndBinding(NamedTuple):
    """Stores the type name and the Snowflake binding."""

    type: str
    binding: str | None


class SnowflakeConnection:
    """Implementation of the connection object for the Snowflake Database.

    Use connect(..) to get the object.

    Attributes:
        insecure_mode: Whether or not the connection is in insecure mode. Insecure mode means that the connection
            validates the TLS certificate but doesn't check revocation status.
        ocsp_fail_open: Whether or not the connection is in fail open mode. Fail open mode decides if TLS certificates
            continue to be validated. Revoked certificates are blocked. Any other exceptions are disregarded.
        session_id: The session ID of the connection.
        user: The user name used in the connection.
        host: The host name the connection attempts to connect to.
        port: The port to communicate with on the host.
        region: Region name if not the default Snowflake Database deployment.
        proxy_host: The hostname used proxy server.
        proxy_port: Port on proxy server to communicate with.
        proxy_user: User name to login with on the proxy sever.
        proxy_password: Password to be used to authenticate with proxy server.
        account: Account name to be used to authenticate with Snowflake.
        database: Database to use on Snowflake.
        schema: Schema in use on Snowflake.
        warehouse: Warehouse to be used on Snowflake.
        role: Role in use on Snowflake.
        login_timeout: Login timeout in seconds. Login requests will not be retried after this timeout expires.
            Note that the login attempt may still take more than login_timeout seconds as an ongoing login request
            cannot be canceled even upon login timeout expiry. The login timeout only prevents further retries.
            If not specified, login_timeout is set to `snowflake.connector.auth.by_plugin.DEFAULT_AUTH_CLASS_TIMEOUT`.
            Note that the number of retries on login requests is still limited by
            `snowflake.connector.auth.by_plugin.DEFAULT_MAX_CON_RETRY_ATTEMPTS`.
        network_timeout: Network timeout in seconds. Network requests besides login requests will not be retried
            after this timeout expires. Overriden in cursor query execution if timeout is passed to cursor.execute.
            Note that an operation may still take more than network_timeout seconds for the same reason as above.
            If not specified, network_timeout is infinite.
        socket_timeout: Socket timeout in seconds. Sets both socket connect and read timeout.
        backoff_policy: Backoff policy to use for login and network requests. Must be a callable generator function.
            Standard linear and exponential backoff implementations are included in `snowflake.connector.backoff_policies`
            See the backoff_policies module for details and implementation examples.
        client_session_keep_alive_heartbeat_frequency: Heartbeat frequency to keep connection alive in seconds.
        client_prefetch_threads: Number of threads to download the result set.
        rest: Snowflake REST API object. Internal use only. Maybe removed in a later release.
        application: Application name to communicate with Snowflake as. By default, this is "PythonConnector".
        errorhandler: Handler used with errors. By default, an exception will be raised on error.
        converter_class: Handler used to convert data to Python native objects.
        validate_default_parameters: Validate database, schema, role and warehouse used on Snowflake.
        is_pyformat: Whether the current argument binding is pyformat or format.
        consent_cache_id_token: Consented cache ID token.
        enable_stage_s3_privatelink_for_us_east_1: when true, clients use regional s3 url to upload files.
        enable_connection_diag: when true, clients will generate a connectivity diagnostic report.
        connection_diag_log_path: path to location to create diag report with enable_connection_diag.
        connection_diag_whitelist_path: path to a whitelist.json file to test with enable_connection_diag - deprecated remove in future
        connection_diag_allowlist_path: path to a allowlist.json file to test with enable_connection_diag.
        json_result_force_utf8_decoding: When true, json result will be decoded in utf-8,
          when false, the encoding of the content is auto-detected. Default value is false.
          This parameter is only effective when the result format is JSON.
        server_session_keep_alive: When true, the connector does not destroy the session on the Snowflake server side
          before the connector shuts down. Default value is false.
        token_file_path: The file path of the token file. If both token and token_file_path are provided, the token in token_file_path will be used.
        unsafe_file_write: When true, files downloaded by GET will be saved with 644 permissions. Otherwise, files will be saved with safe - owner-only permissions: 600.
    """

    OCSP_ENV_LOCK = Lock()

    def __init__(
        self,
        connection_name: str | None = None,
        connections_file_path: pathlib.Path | None = None,
        **kwargs,
    ) -> None:
        """Create a new SnowflakeConnection.

        Connections can be loaded from the TOML file located at
        snowflake.connector.constants.CONNECTIONS_FILE.

        When connection_name is supplied we will first load that connection
        and then override any other values supplied.

        When no arguments are given (other than connection_file_path) the
        default connection will be loaded first. Note that no overwriting is
        supported in this case.

        If overwriting values from the default connection is desirable, supply
        the name explicitly.
        """
        # initiate easy logging during every connection
        easy_logging = EasyLoggingConfigPython()
        easy_logging.create_log()
        self._lock_sequence_counter = Lock()
        self.sequence_counter = 0
        self._errorhandler = Error.default_errorhandler
        self._lock_converter = Lock()
        self.messages = []
        self._async_sfqids: dict[str, None] = {}
        self._done_async_sfqids: dict[str, None] = {}
        self._client_param_telemetry_enabled = True
        self._server_param_telemetry_enabled = False
        self._session_parameters: dict[str, str | int | bool] = {}
        logger.info(
            "Snowflake Connector for Python Version: %s, "
            "Python Version: %s, Platform: %s",
            SNOWFLAKE_CONNECTOR_VERSION,
            PYTHON_VERSION,
            PLATFORM,
        )

        self._rest = None
        for name, (value, _) in DEFAULT_CONFIGURATION.items():
            setattr(self, f"_{name}", value)

        self.heartbeat_thread = None
        is_kwargs_empty = not kwargs

        if "application" not in kwargs:
            if ENV_VAR_PARTNER in os.environ.keys():
                kwargs["application"] = os.environ[ENV_VAR_PARTNER]
            elif "streamlit" in sys.modules:
                kwargs["application"] = "streamlit"

        self.converter = None
        self.query_context_cache: QueryContextCache | None = None
        self.query_context_cache_size = 5
        if connections_file_path is not None:
            # Change config file path and force update cache
            for i, s in enumerate(CONFIG_MANAGER._slices):
                if s.section == "connections":
                    CONFIG_MANAGER._slices[i] = s._replace(path=connections_file_path)
                    CONFIG_MANAGER.read_config()
                    break
        if connection_name is not None:
            connections = CONFIG_MANAGER["connections"]
            if connection_name not in connections:
                raise Error(
                    f"Invalid connection_name '{connection_name}',"
                    f" known ones are {list(connections.keys())}"
                )
            kwargs = {**connections[connection_name], **kwargs}
        elif is_kwargs_empty:
            # connection_name is None and kwargs was empty when called
            kwargs = _get_default_connection_params()
        self.__set_error_attributes()
        self.connect(**kwargs)
        self._telemetry = TelemetryClient(self._rest)
        self.expired = False

        # get the imported modules from sys.modules
        self._log_telemetry_imported_packages()
        # check SNOW-1218851 for long term improvement plan to refactor ocsp code
        atexit.register(self._close_at_exit)

    @property
    def insecure_mode(self) -> bool:
        return self._insecure_mode

    @property
    def ocsp_fail_open(self) -> bool:
        return self._ocsp_fail_open

    def _ocsp_mode(self) -> OCSPMode:
        """OCSP mode. INSEC
        URE, FAIL_OPEN or FAIL_CLOSED."""
        if self.insecure_mode:
            return OCSPMode.INSECURE
        elif self.ocsp_fail_open:
            return OCSPMode.FAIL_OPEN
        else:
            return OCSPMode.FAIL_CLOSED

    @property
    def session_id(self) -> int:
        return self._session_id

    @property
    def user(self) -> str:
        return self._user

    @property
    def host(self) -> str:
        return self._host

    @property
    def port(self) -> int:
        return int(self._port)

    @property
    def region(self) -> str | None:
        warnings.warn(
            "Region has been deprecated and will be removed in the near future",
            PendingDeprecationWarning,
            # Raise warning from where this property was called from
            stacklevel=2,
        )
        return self._region

    @property
    def proxy_host(self) -> str | None:
        return self._proxy_host

    @property
    def proxy_port(self) -> str | None:
        return self._proxy_port

    @property
    def proxy_user(self) -> str | None:
        return self._proxy_user

    @property
    def proxy_password(self) -> str | None:
        return self._proxy_password

    @property
    def account(self) -> str:
        return self._account

    @property
    def database(self) -> str | None:
        return self._database

    @property
    def schema(self) -> str | None:
        return self._schema

    @property
    def warehouse(self) -> str | None:
        return self._warehouse

    @property
    def role(self) -> str | None:
        return self._role

    @property
    def login_timeout(self) -> int | None:
        return int(self._login_timeout) if self._login_timeout is not None else None

    @property
    def network_timeout(self) -> int | None:
        return int(self._network_timeout) if self._network_timeout is not None else None

    @property
    def socket_timeout(self) -> int | None:
        return int(self._socket_timeout) if self._socket_timeout is not None else None

    @property
    def _backoff_generator(self) -> Iterator:
        return self._backoff_policy()

    @property
    def client_session_keep_alive(self) -> bool | None:
        return self._client_session_keep_alive

    @client_session_keep_alive.setter
    def client_session_keep_alive(self, value) -> None:
        self._client_session_keep_alive = value

    @property
    def client_session_keep_alive_heartbeat_frequency(self) -> int | None:
        return self._client_session_keep_alive_heartbeat_frequency

    @client_session_keep_alive_heartbeat_frequency.setter
    def client_session_keep_alive_heartbeat_frequency(self, value) -> None:
        self._client_session_keep_alive_heartbeat_frequency = value
        self._validate_client_session_keep_alive_heartbeat_frequency()

    @property
    def client_prefetch_threads(self) -> int:
        return (
            self._client_prefetch_threads
            if self._client_prefetch_threads
            else DEFAULT_CLIENT_PREFETCH_THREADS
        )

    @client_prefetch_threads.setter
    def client_prefetch_threads(self, value) -> None:
        self._client_prefetch_threads = value
        self._validate_client_prefetch_threads()

    @property
    def rest(self) -> SnowflakeRestful | None:
        return self._rest

    @property
    def application(self) -> str:
        return self._application

    @property
    def errorhandler(self) -> Callable:  # TODO: callable args
        return self._errorhandler

    @errorhandler.setter
    # Note: Callable doesn't implement operator|
    def errorhandler(self, value: Callable | None) -> None:
        if value is None:
            raise ProgrammingError("None errorhandler is specified")
        self._errorhandler = value

    @property
    def converter_class(self) -> type[SnowflakeConverter]:
        return self._converter_class

    @property
    def validate_default_parameters(self) -> bool:
        return self._validate_default_parameters

    @property
    def is_pyformat(self) -> bool:
        return self._paramstyle in ("pyformat", "format")

    @property
    def consent_cache_id_token(self):
        return self._consent_cache_id_token

    @property
    def telemetry_enabled(self) -> bool:
        return bool(
            self._client_param_telemetry_enabled
            and self._server_param_telemetry_enabled
        )

    @telemetry_enabled.setter
    def telemetry_enabled(self, value) -> None:
        self._client_param_telemetry_enabled = True if value else False
        if (
            self._client_param_telemetry_enabled
            and not self._server_param_telemetry_enabled
        ):
            logger.info(
                "Telemetry has been disabled by the session parameter CLIENT_TELEMETRY_ENABLED."
                " Set session parameter CLIENT_TELEMETRY_ENABLED to true to enable telemetry."
            )

    @property
    def service_name(self) -> str | None:
        return self._service_name

    @service_name.setter
    def service_name(self, value) -> None:
        self._service_name = value

    @property
    def log_max_query_length(self) -> int:
        return self._log_max_query_length

    @property
    def disable_request_pooling(self) -> bool:
        return self._disable_request_pooling

    @disable_request_pooling.setter
    def disable_request_pooling(self, value) -> None:
        self._disable_request_pooling = True if value else False

    @property
    def use_openssl_only(self) -> bool:
        # Deprecated, kept for backwards compatibility
        return True

    @property
    def arrow_number_to_decimal(self):
        return self._arrow_number_to_decimal

    @property
    def enable_stage_s3_privatelink_for_us_east_1(self) -> bool:
        return self._enable_stage_s3_privatelink_for_us_east_1

    @enable_stage_s3_privatelink_for_us_east_1.setter
    def enable_stage_s3_privatelink_for_us_east_1(self, value) -> None:
        self._enable_stage_s3_privatelink_for_us_east_1 = True if value else False

    @property
    def enable_connection_diag(self) -> bool:
        return self._enable_connection_diag

    @property
    def connection_diag_log_path(self):
        return self._connection_diag_log_path

    @property
    def connection_diag_whitelist_path(self):
        """
        Old version of ``connection_diag_allowlist_path``.
        This used to be the original name, but snowflake backend
        deprecated whitelist for allowlist. This name will be
        deprecated in the future.
        """
        warnings.warn(
            "connection_diag_whitelist_path has been deprecated, use connection_diag_allowlist_path instead",
            DeprecationWarning,
            stacklevel=2,
        )
        return self._connection_diag_whitelist_path

    @property
    def connection_diag_allowlist_path(self):
        return self._connection_diag_allowlist_path

    @arrow_number_to_decimal.setter
    def arrow_number_to_decimal_setter(self, value: bool) -> None:
        self._arrow_number_to_decimal = value

    @property
    def auth_class(self) -> AuthByPlugin | None:
        return self._auth_class

    @auth_class.setter
    def auth_class(self, value: AuthByPlugin) -> None:
        if isinstance(value, AuthByPlugin):
            self._auth_class = value
        else:
            raise TypeError("auth_class must subclass AuthByPlugin")

    @property
    def is_query_context_cache_disabled(self) -> bool:
        return self._disable_query_context_cache

    @property
    def iobound_tpe_limit(self) -> int | None:
        return self._iobound_tpe_limit

    @property
    def unsafe_file_write(self) -> bool:
        return self._unsafe_file_write

    @unsafe_file_write.setter
    def unsafe_file_write(self, value: bool) -> None:
        self._unsafe_file_write = value

    def connect(self, **kwargs) -> None:
        """Establishes connection to Snowflake."""
        logger.debug("connect")
        if len(kwargs) > 0:
            self.__config(**kwargs)

        if self.enable_connection_diag:
            exceptions_dict = {}
            connection_diag = ConnectionDiagnostic(
                account=self.account,
                host=self.host,
                connection_diag_log_path=self.connection_diag_log_path,
                connection_diag_allowlist_path=(
                    self.connection_diag_allowlist_path
                    if self.connection_diag_allowlist_path is not None
                    else self.connection_diag_whitelist_path
                ),
                proxy_host=self.proxy_host,
                proxy_port=self.proxy_port,
                proxy_user=self.proxy_user,
                proxy_password=self.proxy_password,
            )
            try:
                connection_diag.run_test()
                self.__open_connection()
                connection_diag.cursor = self.cursor()
            except Exception:
                exceptions_dict["connection_test"] = traceback.format_exc()
                logger.warning(
                    f"""Exception during connection test:\n{exceptions_dict["connection_test"]} """
                )
            try:
                connection_diag.run_post_test()
            except Exception:
                exceptions_dict["post_test"] = traceback.format_exc()
                logger.warning(
                    f"""Exception during post connection test:\n{exceptions_dict["post_test"]} """
                )
            finally:
                connection_diag.generate_report()
                if exceptions_dict:
                    raise Exception(str(exceptions_dict))
        else:
            self.__open_connection()

    def close(self, retry: bool = True) -> None:
        """Closes the connection."""
        # unregister to dereference connection object as it's already closed after the execution
        atexit.unregister(self._close_at_exit)
        try:
            if not self.rest:
                logger.debug("Rest object has been destroyed, cannot close session")
                return

            # will hang if the application doesn't close the connection and
            # CLIENT_SESSION_KEEP_ALIVE is set, because the heartbeat runs on
            # a separate thread.
            self._cancel_heartbeat()

            # close telemetry first, since it needs rest to send remaining data
            logger.info("closed")
            self._telemetry.close(send_on_close=bool(retry and self.telemetry_enabled))
            if (
                self._all_async_queries_finished()
                and not self._server_session_keep_alive
            ):
                logger.info("No async queries seem to be running, deleting session")
                self.rest.delete_session(retry=retry)
            else:
                logger.info(
                    "There are {} async queries still running, not deleting session".format(
                        len(self._async_sfqids)
                    )
                )
            self.rest.close()
            self._rest = None
            if self.query_context_cache:
                self.query_context_cache.clear_cache()
            del self.messages[:]
            logger.debug("Session is closed")
        except Exception as e:
            logger.debug(
                "Exception encountered in closing connection. ignoring...: %s", e
            )

    def is_closed(self) -> bool:
        """Checks whether the connection has been closed."""
        return self.rest is None

    def autocommit(self, mode) -> None:
        """Sets autocommit mode to True, or False. Defaults to True."""
        if not self.rest:
            Error.errorhandler_wrapper(
                self,
                None,
                DatabaseError,
                {
                    "msg": "Connection is closed",
                    "errno": ER_CONNECTION_IS_CLOSED,
                    "sqlstate": SQLSTATE_CONNECTION_NOT_EXISTS,
                },
            )
        if not isinstance(mode, bool):
            Error.errorhandler_wrapper(
                self,
                None,
                ProgrammingError,
                {
                    "msg": f"Invalid parameter: {mode}",
                    "errno": ER_INVALID_VALUE,
                },
            )
        try:
            self.cursor().execute(f"ALTER SESSION SET autocommit={mode}")
        except Error as e:
            if e.sqlstate == SQLSTATE_FEATURE_NOT_SUPPORTED:
                logger.debug(
                    "Autocommit feature is not enabled for this " "connection. Ignored"
                )

    def commit(self) -> None:
        """Commits the current transaction."""
        self.cursor().execute("COMMIT")

    def rollback(self) -> None:
        """Rolls back the current transaction."""
        self.cursor().execute("ROLLBACK")

    def cursor(
        self, cursor_class: type[SnowflakeCursor] = SnowflakeCursor
    ) -> SnowflakeCursor:
        """Creates a cursor object. Each statement will be executed in a new cursor object."""
        logger.debug("cursor")
        if not self.rest:
            Error.errorhandler_wrapper(
                self,
                None,
                DatabaseError,
                {
                    "msg": "Connection is closed",
                    "errno": ER_CONNECTION_IS_CLOSED,
                    "sqlstate": SQLSTATE_CONNECTION_NOT_EXISTS,
                },
            )
        return cursor_class(self)

    def execute_string(
        self,
        sql_text: str,
        remove_comments: bool = False,
        return_cursors: bool = True,
        cursor_class: SnowflakeCursor = SnowflakeCursor,
        **kwargs,
    ) -> Iterable[SnowflakeCursor]:
        """Executes a SQL text including multiple statements. This is a non-standard convenience method."""
        stream = StringIO(sql_text)
        stream_generator = self.execute_stream(
            stream, remove_comments=remove_comments, cursor_class=cursor_class, **kwargs
        )
        ret = list(stream_generator)
        return ret if return_cursors else list()

    def execute_stream(
        self,
        stream: StringIO,
        remove_comments: bool = False,
        cursor_class: SnowflakeCursor = SnowflakeCursor,
        **kwargs,
    ) -> Generator[SnowflakeCursor, None, None]:
        """Executes a stream of SQL statements. This is a non-standard convenient method."""
        split_statements_list = split_statements(
            stream, remove_comments=remove_comments
        )
        # Note: split_statements_list is a list of tuples of sql statements and whether they are put/get
        non_empty_statements = [e for e in split_statements_list if e[0]]
        for sql, is_put_or_get in non_empty_statements:
            cur = self.cursor(cursor_class=cursor_class)
            cur.execute(sql, _is_put_get=is_put_or_get, **kwargs)
            yield cur

    def __set_error_attributes(self) -> None:
        for m in [
            method for method in dir(errors) if callable(getattr(errors, method))
        ]:
            # If name starts with _ then ignore that
            name = m if not m.startswith("_") else m[1:]
            setattr(self, name, getattr(errors, m))

    @staticmethod
    def setup_ocsp_privatelink(app, hostname) -> None:
        hostname = hostname.lower()
        SnowflakeConnection.OCSP_ENV_LOCK.acquire()
        ocsp_cache_server = f"http://ocsp.{hostname}/ocsp_response_cache.json"
        os.environ["SF_OCSP_RESPONSE_CACHE_SERVER_URL"] = ocsp_cache_server
        logger.debug("OCSP Cache Server is updated: %s", ocsp_cache_server)
        SnowflakeConnection.OCSP_ENV_LOCK.release()

    def __open_connection(self):
        """Opens a new network connection."""
        self.converter = self._converter_class(
            use_numpy=self._numpy, support_negative_year=self._support_negative_year
        )

        proxy.set_proxies(
            self.proxy_host, self.proxy_port, self.proxy_user, self.proxy_password
        )

        self._rest = SnowflakeRestful(
            host=self.host,
            port=self.port,
            protocol=self._protocol,
            inject_client_pause=self._inject_client_pause,
            connection=self,
        )
        logger.debug("REST API object was created: %s:%s", self.host, self.port)

        if "SF_OCSP_RESPONSE_CACHE_SERVER_URL" in os.environ:
            logger.debug(
                "Custom OCSP Cache Server URL found in environment - %s",
                os.environ["SF_OCSP_RESPONSE_CACHE_SERVER_URL"],
            )

        if ".privatelink.snowflakecomputing." in self.host.lower():
            SnowflakeConnection.setup_ocsp_privatelink(self.application, self.host)
        else:
            if "SF_OCSP_RESPONSE_CACHE_SERVER_URL" in os.environ:
                del os.environ["SF_OCSP_RESPONSE_CACHE_SERVER_URL"]

        if self._session_parameters is None:
            self._session_parameters = {}
        if self._autocommit is not None:
            self._session_parameters[PARAMETER_AUTOCOMMIT] = self._autocommit

        if self._timezone is not None:
            self._session_parameters[PARAMETER_TIMEZONE] = self._timezone

        if self._validate_default_parameters:
            # Snowflake will validate the requested database, schema, and warehouse
            self._session_parameters[PARAMETER_CLIENT_VALIDATE_DEFAULT_PARAMETERS] = (
                True
            )

        if self.client_session_keep_alive is not None:
            self._session_parameters[PARAMETER_CLIENT_SESSION_KEEP_ALIVE] = (
                self._client_session_keep_alive
            )

        if self.client_session_keep_alive_heartbeat_frequency is not None:
            self._session_parameters[
                PARAMETER_CLIENT_SESSION_KEEP_ALIVE_HEARTBEAT_FREQUENCY
            ] = self._validate_client_session_keep_alive_heartbeat_frequency()

        if self.client_prefetch_threads:
            self._session_parameters[PARAMETER_CLIENT_PREFETCH_THREADS] = (
                self._validate_client_prefetch_threads()
            )

        # Setup authenticator
        auth = Auth(self.rest)

        if self._session_token and self._master_token:
            auth._rest.update_tokens(
                self._session_token,
                self._master_token,
                self._master_validity_in_seconds,
            )
            heartbeat_ret = auth._rest._heartbeat()
            logger.debug(heartbeat_ret)
            if not heartbeat_ret or not heartbeat_ret.get("success"):
                Error.errorhandler_wrapper(
                    self,
                    None,
                    ProgrammingError,
                    {
                        "msg": "Session and master tokens invalid",
                        "errno": ER_INVALID_VALUE,
                    },
                )
            else:
                logger.debug("Session and master token validation successful.")

        else:
            if self.auth_class is not None:
                if type(
                    self.auth_class
                ) not in FIRST_PARTY_AUTHENTICATORS and not issubclass(
                    type(self.auth_class), AuthByKeyPair
                ):
                    raise TypeError("auth_class must be a child class of AuthByKeyPair")
                    # TODO: add telemetry for custom auth
                self.auth_class = self.auth_class
            elif self._authenticator == DEFAULT_AUTHENTICATOR:
                self.auth_class = AuthByDefault(
                    password=self._password,
                    timeout=self.login_timeout,
                    backoff_generator=self._backoff_generator,
                )
            elif self._authenticator == EXTERNAL_BROWSER_AUTHENTICATOR:
                self._session_parameters[
                    PARAMETER_CLIENT_STORE_TEMPORARY_CREDENTIAL
                ] = (self._client_store_temporary_credential if IS_LINUX else True)
                auth.read_temporary_credentials(
                    self.host,
                    self.user,
                    self._session_parameters,
                )
                # Depending on whether self._rest.id_token is available we do different
                #  auth_instance
                if self._rest.id_token is None:
                    self.auth_class = AuthByWebBrowser(
                        application=self.application,
                        protocol=self._protocol,
                        host=self.host,  # TODO: delete this?
                        port=self.port,
                        timeout=self.login_timeout,
                        backoff_generator=self._backoff_generator,
                    )
                else:
                    self.auth_class = AuthByIdToken(
                        id_token=self._rest.id_token,
                        application=self.application,
                        protocol=self._protocol,
                        host=self.host,
                        port=self.port,
                        timeout=self.login_timeout,
                        backoff_generator=self._backoff_generator,
                    )

            elif self._authenticator == KEY_PAIR_AUTHENTICATOR:
                private_key = self._private_key

                if self._private_key_file:
                    private_key = _get_private_bytes_from_file(
                        self._private_key_file,
                        self._private_key_file_pwd,
                    )

                self.auth_class = AuthByKeyPair(
                    private_key=private_key,
                    timeout=self.login_timeout,
                    backoff_generator=self._backoff_generator,
                )
            elif self._authenticator == OAUTH_AUTHENTICATOR:
                self.auth_class = AuthByOAuth(
                    oauth_token=self._token,
                    timeout=self.login_timeout,
                    backoff_generator=self._backoff_generator,
                )
            elif self._authenticator == OAUTH_AUTHORIZATION_CODE:
<<<<<<< HEAD
                pkce = "pkce" in map(lambda e: e.lower(), self._oauth_security_features)
=======
>>>>>>> b85a824e
                if self._oauth_client_id is None:
                    Error.errorhandler_wrapper(
                        self,
                        None,
                        ProgrammingError,
                        {
                            "msg": "Oauth code flow requirement 'client_id' is empty",
                            "errno": ER_NO_CLIENT_ID,
                        },
                    )
                if self._role and (self._oauth_scope == ""):
                    # if role is known then let's inject it into scope
                    self._oauth_scope = _OAUTH_DEFAULT_SCOPE.format(role=self._role)
                self.auth_class = AuthByOauthCode(
                    application=self.application,
                    client_id=self._oauth_client_id,
                    client_secret=self._oauth_client_secret,
                    authentication_url=self._oauth_authorization_url.format(
                        host=self.host, port=self.port
                    ),
                    token_request_url=self._oauth_token_request_url.format(
                        host=self.host, port=self.port
                    ),
                    redirect_uri="http://127.0.0.1:{port}/",
                    scope=self._oauth_scope,
<<<<<<< HEAD
                    pkce=pkce,
=======
>>>>>>> b85a824e
                )
            elif self._authenticator == USR_PWD_MFA_AUTHENTICATOR:
                self._session_parameters[PARAMETER_CLIENT_REQUEST_MFA_TOKEN] = (
                    self._client_request_mfa_token if IS_LINUX else True
                )
                if self._session_parameters[PARAMETER_CLIENT_REQUEST_MFA_TOKEN]:
                    auth.read_temporary_credentials(
                        self.host,
                        self.user,
                        self._session_parameters,
                    )
                self.auth_class = AuthByUsrPwdMfa(
                    password=self._password,
                    mfa_token=self.rest.mfa_token,
                    timeout=self.login_timeout,
                    backoff_generator=self._backoff_generator,
                )
            elif self._authenticator == PROGRAMMATIC_ACCESS_TOKEN:
                self.auth_class = AuthByPAT(self._token)
            else:
                # okta URL, e.g., https://<account>.okta.com/
                self.auth_class = AuthByOkta(
                    application=self.application,
                    timeout=self.login_timeout,
                    backoff_generator=self._backoff_generator,
                )

            self.authenticate_with_retry(self.auth_class)

            self._password = None  # ensure password won't persist
            self.auth_class.reset_secrets()

        self.initialize_query_context_cache()

        if self.client_session_keep_alive:
            # This will be called after the heartbeat frequency has actually been set.
            # By this point it should have been decided if the heartbeat has to be enabled
            # and what would the heartbeat frequency be
            self._add_heartbeat()

    def __config(self, **kwargs):
        """Sets up parameters in the connection object."""
        logger.debug("__config")
        # Handle special cases first
        if "sequence_counter" in kwargs:
            self.sequence_counter = kwargs["sequence_counter"]
        if "application" in kwargs:
            value = kwargs["application"]
            if not APPLICATION_RE.match(value):
                msg = f"Invalid application name: {value}"
                raise ProgrammingError(msg=msg, errno=0)
            else:
                self._application = value
        if "validate_default_parameters" in kwargs:
            self._validate_default_parameters = kwargs["validate_default_parameters"]
        # Handle rest of arguments
        skip_list = ["validate_default_parameters", "sequence_counter", "application"]
        for name, value in filter(lambda e: e[0] not in skip_list, kwargs.items()):
            if self.validate_default_parameters:
                if name not in DEFAULT_CONFIGURATION.keys():
                    close_matches = get_close_matches(
                        name, DEFAULT_CONFIGURATION.keys(), n=1, cutoff=0.8
                    )
                    guess = close_matches[0] if len(close_matches) > 0 else None
                    warnings.warn(
                        "'{}' is an unknown connection parameter{}".format(
                            name, f", did you mean '{guess}'?" if guess else ""
                        ),
                        # Raise warning from where class was initiated
                        stacklevel=4,
                    )
                elif not isinstance(value, DEFAULT_CONFIGURATION[name][1]):
                    accepted_types = DEFAULT_CONFIGURATION[name][1]
                    warnings.warn(
                        "'{}' connection parameter should be of type '{}', but is a '{}'".format(
                            name,
                            (
                                str(tuple(e.__name__ for e in accepted_types)).replace(
                                    "'", ""
                                )
                                if isinstance(accepted_types, tuple)
                                else accepted_types.__name__
                            ),
                            type(value).__name__,
                        ),
                        # Raise warning from where class was initiated
                        stacklevel=4,
                    )
            setattr(self, "_" + name, value)

        if self._numpy:
            try:
                import numpy  # noqa: F401
            except ModuleNotFoundError:  # pragma: no cover
                Error.errorhandler_wrapper(
                    self,
                    None,
                    ProgrammingError,
                    {
                        "msg": "Numpy module is not installed. Cannot fetch data as numpy",
                        "errno": ER_NO_NUMPY,
                    },
                )

        if self._paramstyle is None:
            import snowflake.connector

            self._paramstyle = snowflake.connector.paramstyle
        elif self._paramstyle not in SUPPORTED_PARAMSTYLES:
            raise ProgrammingError(
                msg="Invalid paramstyle is specified", errno=ER_INVALID_VALUE
            )

        if self._auth_class and not isinstance(self._auth_class, AuthByPlugin):
            raise TypeError("auth_class must subclass AuthByPlugin")

        if "account" in kwargs:
            if "host" not in kwargs:
                self._host = construct_hostname(kwargs.get("region"), self._account)
<<<<<<< HEAD
=======

        if "unsafe_file_write" in kwargs:
            self._unsafe_file_write = kwargs["unsafe_file_write"]
        else:
            self._unsafe_file_write = False
>>>>>>> b85a824e

        logger.info(
            f"Connecting to {_DOMAIN_NAME_MAP.get(extract_top_level_domain_from_hostname(self._host), 'GLOBAL')} Snowflake domain"
        )

        # If using a custom auth class, we should set the authenticator
        # type to be the same as the custom auth class
        if self._auth_class:
            self._authenticator = self._auth_class.type_.value

        if self._authenticator:
            # Only upper self._authenticator if it is a non-okta link
            auth_tmp = self._authenticator.upper()
            if auth_tmp in [  # Non-okta authenticators
                DEFAULT_AUTHENTICATOR,
                EXTERNAL_BROWSER_AUTHENTICATOR,
                KEY_PAIR_AUTHENTICATOR,
                OAUTH_AUTHENTICATOR,
                USR_PWD_MFA_AUTHENTICATOR,
            ]:
                self._authenticator = auth_tmp

        # read OAuth token from
        token_file_path = kwargs.get("token_file_path")
        if token_file_path:
            with open(token_file_path) as f:
                self._token = f.read()

        # Set of authenticators allowing empty user.
        empty_user_allowed_authenticators = {OAUTH_AUTHENTICATOR, NO_AUTH_AUTHENTICATOR}

        if not (self._master_token and self._session_token):
            if (
                not self.user
                and self._authenticator not in empty_user_allowed_authenticators
            ):
                # OAuth and NoAuth Authentications does not require a username
                Error.errorhandler_wrapper(
                    self,
                    None,
                    ProgrammingError,
                    {"msg": "User is empty", "errno": ER_NO_USER},
                )

            if self._private_key or self._private_key_file:
                self._authenticator = KEY_PAIR_AUTHENTICATOR

            if (
                self.auth_class is None
                and self._authenticator
                not in (
                    EXTERNAL_BROWSER_AUTHENTICATOR,
                    OAUTH_AUTHENTICATOR,
                    OAUTH_AUTHORIZATION_CODE,
                    KEY_PAIR_AUTHENTICATOR,
                    PROGRAMMATIC_ACCESS_TOKEN,
                )
                and not self._password
            ):
                Error.errorhandler_wrapper(
                    self,
                    None,
                    ProgrammingError,
                    {"msg": "Password is empty", "errno": ER_NO_PASSWORD},
                )

        # Only AuthNoAuth allows account to be omitted.
        if not self._account and not isinstance(self.auth_class, AuthNoAuth):
            Error.errorhandler_wrapper(
                self,
                None,
                ProgrammingError,
                {"msg": "Account must be specified", "errno": ER_NO_ACCOUNT_NAME},
            )
        if self._account and "." in self._account:
            self._account = parse_account(self._account)

        if not isinstance(self._backoff_policy, Callable) or not isinstance(
            self._backoff_policy(), Iterator
        ):
            Error.errorhandler_wrapper(
                self,
                None,
                ProgrammingError,
                {
                    "msg": "Backoff policy must be a generator function",
                    "errno": ER_INVALID_BACKOFF_POLICY,
                },
            )

        if self.ocsp_fail_open:
            logger.info(
                "This connection is in OCSP Fail Open Mode. "
                "TLS Certificates would be checked for validity "
                "and revocation status. Any other Certificate "
                "Revocation related exceptions or OCSP Responder "
                "failures would be disregarded in favor of "
                "connectivity."
            )

        if self.insecure_mode:
            logger.info(
                "THIS CONNECTION IS IN INSECURE MODE. IT "
                "MEANS THE CERTIFICATE WILL BE VALIDATED BUT THE "
                "CERTIFICATE REVOCATION STATUS WILL NOT BE "
                "CHECKED."
            )

    def cmd_query(
        self,
        sql: str,
        sequence_counter: int,
        request_id: uuid.UUID,
        binding_params: None | tuple | dict[str, dict[str, str]] = None,
        binding_stage: str | None = None,
        is_file_transfer: bool = False,
        statement_params: dict[str, str] | None = None,
        is_internal: bool = False,
        describe_only: bool = False,
        _no_results: bool = False,
        _update_current_object: bool = True,
        _no_retry: bool = False,
        timeout: int | None = None,
        dataframe_ast: str | None = None,
    ) -> dict[str, Any]:
        """Executes a query with a sequence counter."""
        logger.debug("_cmd_query")
        data = {
            "sqlText": sql,
            "asyncExec": _no_results,
            "sequenceId": sequence_counter,
            "querySubmissionTime": get_time_millis(),
        }
        if dataframe_ast is not None:
            data["dataframeAst"] = dataframe_ast
        if statement_params is not None:
            data["parameters"] = statement_params
        if is_internal:
            data["isInternal"] = is_internal
        if describe_only:
            data["describeOnly"] = describe_only
        if binding_stage is not None:
            # binding stage for bulk array binding
            data["bindStage"] = binding_stage
        if binding_params is not None:
            # binding parameters. This is for qmarks paramstyle.
            data["bindings"] = binding_params
        if not _no_results:
            # not an async query.
            queryContext = self.get_query_context()
            #  Here queryContextDTO should be a dict object field, same with `parameters` field
            data["queryContextDTO"] = queryContext
        client = "sfsql_file_transfer" if is_file_transfer else "sfsql"

        if logger.getEffectiveLevel() <= logging.DEBUG:
            logger.debug(
                "sql=[%s], sequence_id=[%s], is_file_transfer=[%s]",
                self._format_query_for_log(data["sqlText"]),
                data["sequenceId"],
                is_file_transfer,
            )

        url_parameters = {REQUEST_ID: request_id}

        ret = self.rest.request(
            "/queries/v1/query-request?" + urlencode(url_parameters),
            data,
            client=client,
            _no_results=_no_results,
            _include_retry_params=True,
            _no_retry=_no_retry,
            timeout=timeout,
        )

        if ret is None:
            ret = {"data": {}}
        if ret.get("data") is None:
            ret["data"] = {}
        if _update_current_object:
            data = ret["data"]
            if "finalDatabaseName" in data and data["finalDatabaseName"] is not None:
                self._database = data["finalDatabaseName"]
            if "finalSchemaName" in data and data["finalSchemaName"] is not None:
                self._schema = data["finalSchemaName"]
            if "finalWarehouseName" in data and data["finalWarehouseName"] is not None:
                self._warehouse = data["finalWarehouseName"]
            if "finalRoleName" in data:
                self._role = data["finalRoleName"]
            if "queryContext" in data and not _no_results:
                # here the data["queryContext"] field has been automatically converted from JSON into a dict type
                self.set_query_context(data["queryContext"])

        return ret

    def _reauthenticate(self):
        return self._auth_class.reauthenticate(conn=self)

    def authenticate_with_retry(self, auth_instance) -> None:
        # make some changes if needed before real __authenticate
        try:
            self._authenticate(auth_instance)
        except ReauthenticationRequest as ex:
            # cached id_token expiration error, we have cleaned id_token and try to authenticate again
            logger.debug("ID token expired. Reauthenticating...: %s", ex)
            if isinstance(auth_instance, AuthByIdToken):
                # Note: SNOW-733835 IDToken auth needs to authenticate through
                #  SSO if it has expired
                self._reauthenticate()
            else:
                self._authenticate(auth_instance)

    def _authenticate(self, auth_instance: AuthByPlugin):
        auth_instance.prepare(
            conn=self,
            authenticator=self._authenticator,
            service_name=self.service_name,
            account=self.account,
            user=self.user,
            password=self._password,
        )
        self._consent_cache_id_token = getattr(
            auth_instance, "consent_cache_id_token", True
        )

        auth = Auth(self.rest)
        # record start time for computing timeout
        auth_instance._retry_ctx.set_start_time()
        try:
            auth.authenticate(
                auth_instance=auth_instance,
                account=self.account,
                user=self.user,
                database=self.database,
                schema=self.schema,
                warehouse=self.warehouse,
                role=self.role,
                passcode=self._passcode,
                passcode_in_password=self._passcode_in_password,
                mfa_callback=self._mfa_callback,
                password_callback=self._password_callback,
                session_parameters=self._session_parameters,
            )
        except OperationalError as e:
            logger.debug(
                "Operational Error raised at authentication"
                f"for authenticator: {type(auth_instance).__name__}"
            )
            while True:
                try:
                    auth_instance.handle_timeout(
                        authenticator=self._authenticator,
                        service_name=self.service_name,
                        account=self.account,
                        user=self.user,
                        password=self._password,
                    )
                    auth.authenticate(
                        auth_instance=auth_instance,
                        account=self.account,
                        user=self.user,
                        database=self.database,
                        schema=self.schema,
                        warehouse=self.warehouse,
                        role=self.role,
                        passcode=self._passcode,
                        passcode_in_password=self._passcode_in_password,
                        mfa_callback=self._mfa_callback,
                        password_callback=self._password_callback,
                        session_parameters=self._session_parameters,
                    )
                except OperationalError as auth_op:
                    if auth_op.errno == ER_FAILED_TO_CONNECT_TO_DB:
                        if _CONNECTIVITY_ERR_MSG in e.msg:
                            auth_op.msg += f"\n{_CONNECTIVITY_ERR_MSG}"
                        raise auth_op from e
                    logger.debug("Continuing authenticator specific timeout handling")
                    continue
                break

    def _write_params_to_byte_rows(
        self, params: list[tuple[Any | tuple]]
    ) -> list[bytes]:
        """Write csv-format rows of binding values as list of bytes string.

        Args:
            params: Binding parameters to bulk array insertion query with qmark/numeric format.
            cursor: SnowflakeCursor.

        Returns:
            List of bytes string corresponding to rows

        """
        res = []
        try:
            for row in params:
                temp = map(self.converter.to_csv_bindings, row)
                res.append((",".join(temp) + "\n").encode("utf-8"))
        except (ProgrammingError, AttributeError) as exc:
            raise BindUploadError from exc
        return res

    def _get_snowflake_type_and_binding(
        self,
        cursor: SnowflakeCursor | None,
        v: tuple[str, Any] | Any,
    ) -> TypeAndBinding:
        if isinstance(v, tuple):
            if len(v) != 2:
                Error.errorhandler_wrapper(
                    self,
                    cursor,
                    ProgrammingError,
                    {
                        "msg": "Binding parameters must be a list "
                        "where one element is a single value or "
                        "a pair of Snowflake datatype and a value",
                        "errno": ER_FAILED_PROCESSING_QMARK,
                    },
                )
            snowflake_type, v = v
        else:
            snowflake_type = self.converter.snowflake_type(v)
            if snowflake_type is None:
                Error.errorhandler_wrapper(
                    self,
                    cursor,
                    ProgrammingError,
                    {
                        "msg": "Python data type [{}] cannot be "
                        "automatically mapped to Snowflake data "
                        "type. Specify the snowflake data type "
                        "explicitly.".format(v.__class__.__name__.lower()),
                        "errno": ER_NOT_IMPLICITY_SNOWFLAKE_DATATYPE,
                    },
                )
        return TypeAndBinding(
            snowflake_type,
            self.converter.to_snowflake_bindings(snowflake_type, v),
        )

    # TODO we could probably rework this to not make dicts like this: {'1': 'value', '2': '13'}
    def _process_params_qmarks(
        self,
        params: Sequence | None,
        cursor: SnowflakeCursor | None = None,
    ) -> dict[str, dict[str, str]] | None:
        if not params:
            return None
        processed_params = {}

        get_type_and_binding = partial(self._get_snowflake_type_and_binding, cursor)

        for idx, v in enumerate(params):
            if isinstance(v, list):
                snowflake_type = self.converter.snowflake_type(v)
                all_param_data = list(map(get_type_and_binding, v))
                first_type = all_param_data[0].type
                # if all elements have the same snowflake type, update snowflake_type
                if all(param_data.type == first_type for param_data in all_param_data):
                    snowflake_type = first_type
                processed_params[str(idx + 1)] = {
                    "type": snowflake_type,
                    "value": [param_data.binding for param_data in all_param_data],
                }
            else:
                snowflake_type, snowflake_binding = get_type_and_binding(v)
                processed_params[str(idx + 1)] = {
                    "type": snowflake_type,
                    "value": snowflake_binding,
                }
        if logger.getEffectiveLevel() <= logging.DEBUG:
            for k, v in processed_params.items():
                logger.debug("idx: %s, type: %s", k, v.get("type"))
        return processed_params

    def _process_params_pyformat(
        self,
        params: Any | Sequence[Any] | dict[Any, Any] | None,
        cursor: SnowflakeCursor | None = None,
    ) -> tuple[Any] | dict[str, Any] | None:
        """Process parameters for client-side parameter binding.

        Args:
            params: Either a sequence, or a dictionary of parameters, if anything else
                is given then it will be put into a list and processed that way.
            cursor: The SnowflakeCursor used to report errors if necessary.
        """
        if params is None:
            if self._interpolate_empty_sequences:
                return None
            return {}
        if isinstance(params, dict):
            return self._process_params_dict(params)

        # TODO: remove this, callers should send in what's in the signature
        if not isinstance(params, (tuple, list)):
            params = [
                params,
            ]

        try:
            res = map(self._process_single_param, params)
            ret = tuple(res)
            logger.debug(f"parameters: {ret}")
            return ret
        except Exception as e:
            Error.errorhandler_wrapper(
                self,
                cursor,
                ProgrammingError,
                {
                    "msg": f"Failed processing pyformat-parameters; {e}",
                    "errno": ER_FAILED_PROCESSING_PYFORMAT,
                },
            )

    def _process_params_dict(
        self, params: dict[Any, Any], cursor: SnowflakeCursor | None = None
    ) -> dict:
        try:
            res = {k: self._process_single_param(v) for k, v in params.items()}
            logger.debug(f"parameters: {res}")
            return res
        except Exception as e:
            Error.errorhandler_wrapper(
                self,
                cursor,
                ProgrammingError,
                {
                    "msg": f"Failed processing pyformat-parameters: {e}",
                    "errno": ER_FAILED_PROCESSING_PYFORMAT,
                },
            )

    def _process_single_param(self, param: Any) -> Any:
        """Process a single parameter to Snowflake understandable form.

        This is a convenience function to replace repeated multiple calls with a single
        function call.

        It calls the following underlying functions in this order:
            1. self.converter.to_snowflake
            2. self.converter.escape
            3. self.converter.quote
        """
        to_snowflake = self.converter.to_snowflake
        escape = self.converter.escape
        _quote = self.converter.quote
        return _quote(escape(to_snowflake(param)))

    def _cancel_query(self, sql: str, request_id: UUID) -> dict[str, bool | None]:
        """Cancels the query with the exact SQL query and requestId."""
        logger.debug("_cancel_query sql=[%s], request_id=[%s]", sql, request_id)
        url_parameters = {REQUEST_ID: str(uuid.uuid4())}

        return self.rest.request(
            "/queries/v1/abort-request?" + urlencode(url_parameters),
            {
                "sqlText": sql,
                REQUEST_ID: str(request_id),
            },
        )

    def _next_sequence_counter(self) -> int:
        """Gets next sequence counter. Used internally."""
        with self._lock_sequence_counter:
            self.sequence_counter += 1
            logger.debug("sequence counter: %s", self.sequence_counter)
            return self.sequence_counter

    def _log_telemetry(self, telemetry_data) -> None:
        """Logs data to telemetry."""
        if self.telemetry_enabled:
            self._telemetry.try_add_log_to_batch(telemetry_data)

    def _add_heartbeat(self) -> None:
        """Add a periodic heartbeat query in order to keep connection alive."""
        if not self.heartbeat_thread:
            self._validate_client_session_keep_alive_heartbeat_frequency()
            heartbeat_wref = weakref.WeakMethod(self._heartbeat_tick)

            def beat_if_possible() -> None:
                heartbeat_fn = heartbeat_wref()
                if heartbeat_fn:
                    heartbeat_fn()

            self.heartbeat_thread = HeartBeatTimer(
                self.client_session_keep_alive_heartbeat_frequency,
                beat_if_possible,
            )
            self.heartbeat_thread.start()
            logger.debug("started heartbeat")

    def _cancel_heartbeat(self) -> None:
        """Cancel a heartbeat thread."""
        if self.heartbeat_thread:
            self.heartbeat_thread.cancel()
            self.heartbeat_thread.join()
            self.heartbeat_thread = None
            logger.debug("stopped heartbeat")

    def _heartbeat_tick(self) -> None:
        """Execute a heartbeat if connection isn't closed yet."""
        if not self.is_closed():
            logger.debug("heartbeating!")
            self.rest._heartbeat()

    def _validate_client_session_keep_alive_heartbeat_frequency(self) -> int:
        """Validate and return heartbeat frequency in seconds."""
        real_max = int(self.rest.master_validity_in_seconds / 4)
        real_min = int(real_max / 4)

        # ensure the type is integer
        self._client_session_keep_alive_heartbeat_frequency = int(
            self.client_session_keep_alive_heartbeat_frequency
        )

        if self.client_session_keep_alive_heartbeat_frequency is None:
            # This is an unlikely scenario but covering it just in case.
            self._client_session_keep_alive_heartbeat_frequency = real_min
        elif self.client_session_keep_alive_heartbeat_frequency > real_max:
            self._client_session_keep_alive_heartbeat_frequency = real_max
        elif self.client_session_keep_alive_heartbeat_frequency < real_min:
            self._client_session_keep_alive_heartbeat_frequency = real_min

        return self.client_session_keep_alive_heartbeat_frequency

    def _validate_client_prefetch_threads(self) -> int:
        if self.client_prefetch_threads <= 0:
            self._client_prefetch_threads = 1
        elif self.client_prefetch_threads > MAX_CLIENT_PREFETCH_THREADS:
            self._client_prefetch_threads = MAX_CLIENT_PREFETCH_THREADS
        self._client_prefetch_threads = int(self.client_prefetch_threads)
        return self.client_prefetch_threads

    def _update_parameters(
        self,
        parameters: dict[str, str | int | bool],
    ) -> None:
        """Update session parameters."""
        with self._lock_converter:
            self.converter.set_parameters(parameters)
        for name, value in parameters.items():
            self._session_parameters[name] = value
            if PARAMETER_CLIENT_TELEMETRY_ENABLED == name:
                self._server_param_telemetry_enabled = value
            elif PARAMETER_CLIENT_SESSION_KEEP_ALIVE == name:
                # Only set if the local config is None.
                # Always give preference to user config.
                if self.client_session_keep_alive is None:
                    self.client_session_keep_alive = value
            elif (
                PARAMETER_CLIENT_SESSION_KEEP_ALIVE_HEARTBEAT_FREQUENCY == name
                and self.client_session_keep_alive_heartbeat_frequency is None
            ):
                # Only set if local value hasn't been set already.
                self.client_session_keep_alive_heartbeat_frequency = value
            elif PARAMETER_SERVICE_NAME == name:
                self.service_name = value
            elif PARAMETER_CLIENT_PREFETCH_THREADS == name:
                self.client_prefetch_threads = value
            elif PARAMETER_ENABLE_STAGE_S3_PRIVATELINK_FOR_US_EAST_1 == name:
                self.enable_stage_s3_privatelink_for_us_east_1 = value
            elif PARAMETER_QUERY_CONTEXT_CACHE_SIZE == name:
                self.query_context_cache_size = value

    def _format_query_for_log(self, query: str) -> str:
        ret = " ".join(line.strip() for line in query.split("\n"))
        return (
            ret
            if len(ret) < self.log_max_query_length
            else ret[0 : self.log_max_query_length] + "..."
        )

    def __enter__(self) -> SnowflakeConnection:
        """Context manager."""
        return self

    def __exit__(
        self,
        exc_type: type[BaseException] | None,
        exc_val: BaseException | None,
        exc_tb: TracebackType | None,
    ) -> None:
        """Context manager with commit or rollback teardown."""
        if not self._session_parameters.get("AUTOCOMMIT", False):
            # Either AUTOCOMMIT is turned off, or is not set so we default to old behavior
            if exc_tb is None:
                self.commit()
            else:
                self.rollback()
        self.close()

    def _get_query_status(self, sf_qid: str) -> tuple[QueryStatus, dict[str, Any]]:
        """Retrieves the status of query with sf_qid and returns it with the raw response.

        This is the underlying function used by the public get_status functions.

        Args:
            sf_qid: Snowflake query id of interest.

        Raises:
            ValueError: if sf_qid is not a valid UUID string.
        """
        try:
            uuid.UUID(sf_qid)
        except ValueError:
            raise ValueError(f"Invalid UUID: '{sf_qid}'")
        logger.debug(f"get_query_status sf_qid='{sf_qid}'")

        status = "NO_DATA"
        if self.is_closed():
            return QueryStatus.DISCONNECTED, {"data": {"queries": []}}
        status_resp = self.rest.request(
            "/monitoring/queries/" + quote(sf_qid), method="get", client="rest"
        )
        if "queries" not in status_resp["data"]:
            return QueryStatus.FAILED_WITH_ERROR, status_resp
        queries = status_resp["data"]["queries"]
        if len(queries) > 0:
            status = queries[0]["status"]
        status_ret = QueryStatus[status]
        return status_ret, status_resp

    def _cache_query_status(self, sf_qid: str, status_ret: QueryStatus) -> None:
        # If query was started by us and it has finished let's cache this info
        if sf_qid in self._async_sfqids and not self.is_still_running(status_ret):
            self._async_sfqids.pop(
                sf_qid, None
            )  # Prevent KeyError when multiple threads try to remove the same query id
            self._done_async_sfqids[sf_qid] = None

    def _close_at_exit(self):
        with suppress(Exception):
            self.close(retry=False)

    def _process_error_query_status(
        self,
        sf_qid: str,
        status_resp: dict,
        error_message: str = "",
        error_cls: type[Exception] = ProgrammingError,
    ) -> None:
        status_resp = status_resp or {}
        data = status_resp.get("data", {})
        queries = data.get("queries")

        if sf_qid in self._async_sfqids:
            self._async_sfqids.pop(sf_qid, None)
        message = status_resp.get("message")
        if message is None:
            message = ""
        code = queries[0].get("errorCode", -1) if queries else -1
        sql_state = None
        if "data" in status_resp:
            message += queries[0].get("errorMessage", "") if queries else ""
            sql_state = data.get("sqlState")
        Error.errorhandler_wrapper(
            self,
            None,
            error_cls,
            {
                "msg": message or error_message,
                "errno": int(code),
                "sqlstate": sql_state,
                "sfqid": sf_qid,
            },
        )

    def get_query_status(self, sf_qid: str) -> QueryStatus:
        """Retrieves the status of query with sf_qid.

        Query status is returned as a QueryStatus.

        Args:
            sf_qid: Snowflake query id of interest.

        Raises:
            ValueError: if sf_qid is not a valid UUID string.
        """
        status, _ = self._get_query_status(sf_qid)
        self._cache_query_status(sf_qid, status)
        return status

    def get_query_status_throw_if_error(self, sf_qid: str) -> QueryStatus:
        """Retrieves the status of query with sf_qid as a QueryStatus and raises an exception if the query terminated with an error.

        Query status is returned as a QueryStatus.

        Args:
            sf_qid: Snowflake query id of interest.

        Raises:
            ValueError: if sf_qid is not a valid UUID string.
        """
        status, status_resp = self._get_query_status(sf_qid)
        self._cache_query_status(sf_qid, status)
        if self.is_an_error(status):
            self._process_error_query_status(sf_qid, status_resp)
        return status

    def initialize_query_context_cache(self) -> None:
        if not self.is_query_context_cache_disabled:
            self.query_context_cache = QueryContextCache(self.query_context_cache_size)

    def get_query_context(self) -> dict | None:
        if self.is_query_context_cache_disabled:
            return None
        return self.query_context_cache.serialize_to_dict()

    def set_query_context(self, data: dict) -> None:
        if not self.is_query_context_cache_disabled:
            self.query_context_cache.deserialize_json_dict(data)

    @staticmethod
    def is_still_running(status: QueryStatus) -> bool:
        """Checks whether given status is currently running."""
        return status in (
            QueryStatus.RUNNING,
            QueryStatus.QUEUED,
            QueryStatus.RESUMING_WAREHOUSE,
            QueryStatus.QUEUED_REPARING_WAREHOUSE,
            QueryStatus.BLOCKED,
            QueryStatus.NO_DATA,
        )

    @staticmethod
    def is_an_error(status: QueryStatus) -> bool:
        """Checks whether given status means that there has been an error."""
        return status in (
            QueryStatus.ABORTING,
            QueryStatus.FAILED_WITH_ERROR,
            QueryStatus.ABORTED,
            QueryStatus.FAILED_WITH_INCIDENT,
            QueryStatus.DISCONNECTED,
        )

    def _all_async_queries_finished(self) -> bool:
        """Checks whether all async queries started by this Connection have finished executing."""

        if not self._async_sfqids:
            return True

        queries = list(reversed(self._async_sfqids.keys()))

        num_workers = min(self.client_prefetch_threads, len(queries))
        found_unfinished_query = False

        def async_query_check_helper(
            sfq_id: str,
        ) -> bool:
            nonlocal found_unfinished_query
            return found_unfinished_query or self.is_still_running(
                self.get_query_status(sfq_id)
            )

        with ThreadPoolExecutor(
            max_workers=num_workers, thread_name_prefix="async_query_check_"
        ) as tpe:  # We should upgrade to using cancel_futures=True once supporting 3.9+
            futures = (tpe.submit(async_query_check_helper, sfqid) for sfqid in queries)
            for f in as_completed(futures):
                if f.result():
                    found_unfinished_query = True
                    break
            for f in futures:
                f.cancel()

        return not found_unfinished_query

    def _log_telemetry_imported_packages(self) -> None:
        if self._log_imported_packages_in_telemetry:
            # filter out duplicates caused by submodules
            # and internal modules with names starting with an underscore
            imported_modules = {
                k.split(".", maxsplit=1)[0]
                for k in list(sys.modules)
                if not k.startswith("_")
            }
            ts = get_time_millis()
            self._log_telemetry(
                TelemetryData.from_telemetry_data_dict(
                    from_dict={
                        TelemetryField.KEY_TYPE.value: TelemetryField.IMPORTED_PACKAGES.value,
                        TelemetryField.KEY_VALUE.value: str(imported_modules),
                    },
                    timestamp=ts,
                    connection=self,
                )
            )

    def is_valid(self) -> bool:
        """This function tries to answer the question: Is this connection still good for sending queries?
        Attempts to validate the connections both on the TCP/IP and Session levels."""
        logger.debug("validating connection and session")
        if self.is_closed():
            logger.debug("connection is already closed and not valid")
            return False

        try:
            logger.debug("trying to heartbeat into the session to validate")
            hb_result = self.rest._heartbeat()
            session_valid = hb_result.get("success")
            logger.debug("session still valid? %s", session_valid)
            return bool(session_valid)
        except Exception as e:
            logger.debug("session could not be validated due to exception: %s", e)
            return False<|MERGE_RESOLUTION|>--- conflicted
+++ resolved
@@ -335,14 +335,11 @@
         str,
         # SNOW-1825621: OAUTH implementation
     ),
-<<<<<<< HEAD
     "oauth_security_features": (
         ("pkce",),
         collections.abc.Iterable,  # of strings
         # SNOW-1825621: OAUTH PKCE
     ),
-=======
->>>>>>> b85a824e
 }
 
 APPLICATION_RE = re.compile(r"[\w\d_]+")
@@ -1134,10 +1131,8 @@
                     backoff_generator=self._backoff_generator,
                 )
             elif self._authenticator == OAUTH_AUTHORIZATION_CODE:
-<<<<<<< HEAD
                 pkce = "pkce" in map(lambda e: e.lower(), self._oauth_security_features)
-=======
->>>>>>> b85a824e
+
                 if self._oauth_client_id is None:
                     Error.errorhandler_wrapper(
                         self,
@@ -1163,10 +1158,7 @@
                     ),
                     redirect_uri="http://127.0.0.1:{port}/",
                     scope=self._oauth_scope,
-<<<<<<< HEAD
                     pkce=pkce,
-=======
->>>>>>> b85a824e
                 )
             elif self._authenticator == USR_PWD_MFA_AUTHENTICATOR:
                 self._session_parameters[PARAMETER_CLIENT_REQUEST_MFA_TOKEN] = (
@@ -1286,14 +1278,11 @@
         if "account" in kwargs:
             if "host" not in kwargs:
                 self._host = construct_hostname(kwargs.get("region"), self._account)
-<<<<<<< HEAD
-=======
 
         if "unsafe_file_write" in kwargs:
             self._unsafe_file_write = kwargs["unsafe_file_write"]
         else:
             self._unsafe_file_write = False
->>>>>>> b85a824e
 
         logger.info(
             f"Connecting to {_DOMAIN_NAME_MAP.get(extract_top_level_domain_from_hostname(self._host), 'GLOBAL')} Snowflake domain"
