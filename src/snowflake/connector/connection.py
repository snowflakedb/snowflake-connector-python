#!/usr/bin/env python
#
# Copyright (c) 2012-2023 Snowflake Computing Inc. All rights reserved.
#

from __future__ import annotations

import atexit
import logging
import os
import pathlib
import re
import sys
import traceback
import uuid
import warnings
import weakref
from concurrent.futures import as_completed
from concurrent.futures.thread import ThreadPoolExecutor
from contextlib import suppress
from difflib import get_close_matches
from functools import partial
from io import StringIO
from logging import getLogger
from threading import Lock
from types import TracebackType
from typing import Any, Callable, Generator, Iterable, Iterator, NamedTuple, Sequence
from uuid import UUID

from cryptography.hazmat.backends import default_backend
from cryptography.hazmat.primitives import serialization
from cryptography.hazmat.primitives.asymmetric.rsa import RSAPrivateKey

from . import errors, proxy
from ._query_context_cache import QueryContextCache
from .auth import (
    FIRST_PARTY_AUTHENTICATORS,
    Auth,
    AuthByDefault,
    AuthByKeyPair,
    AuthByOAuth,
    AuthByOkta,
    AuthByPAT,
    AuthByPlugin,
    AuthByUsrPwdMfa,
    AuthByWebBrowser,
    AuthByWorkloadIdentity,
    AuthNoAuth,
)
from .auth.idtoken import AuthByIdToken
from .backoff_policies import exponential_backoff
from .bind_upload_agent import BindUploadError
from .compat import IS_LINUX, IS_WINDOWS, quote, urlencode
from .config_manager import CONFIG_MANAGER, _get_default_connection_params
from .connection_diagnostic import ConnectionDiagnostic
from .constants import (
    _CONNECTIVITY_ERR_MSG,
    _DOMAIN_NAME_MAP,
    ENV_VAR_EXPERIMENTAL_AUTHENTICATION,
    ENV_VAR_PARTNER,
    PARAMETER_AUTOCOMMIT,
    PARAMETER_CLIENT_PREFETCH_THREADS,
    PARAMETER_CLIENT_REQUEST_MFA_TOKEN,
    PARAMETER_CLIENT_SESSION_KEEP_ALIVE,
    PARAMETER_CLIENT_SESSION_KEEP_ALIVE_HEARTBEAT_FREQUENCY,
    PARAMETER_CLIENT_STORE_TEMPORARY_CREDENTIAL,
    PARAMETER_CLIENT_TELEMETRY_ENABLED,
    PARAMETER_CLIENT_VALIDATE_DEFAULT_PARAMETERS,
    PARAMETER_ENABLE_STAGE_S3_PRIVATELINK_FOR_US_EAST_1,
    PARAMETER_QUERY_CONTEXT_CACHE_SIZE,
    PARAMETER_SERVICE_NAME,
    PARAMETER_TIMEZONE,
    OCSPMode,
    QueryStatus,
)
from .converter import SnowflakeConverter
from .cursor import LOG_MAX_QUERY_LENGTH, SnowflakeCursor
from .description import (
    CLIENT_NAME,
    CLIENT_VERSION,
    PLATFORM,
    PYTHON_VERSION,
    SNOWFLAKE_CONNECTOR_VERSION,
)
from .direct_file_operation_utils import FileOperationParser, StreamDownloader
from .errorcode import (
    ER_CONNECTION_IS_CLOSED,
    ER_FAILED_PROCESSING_PYFORMAT,
    ER_FAILED_PROCESSING_QMARK,
    ER_FAILED_TO_CONNECT_TO_DB,
    ER_INVALID_BACKOFF_POLICY,
    ER_INVALID_VALUE,
    ER_INVALID_WIF_SETTINGS,
    ER_NO_ACCOUNT_NAME,
    ER_NO_NUMPY,
    ER_NO_PASSWORD,
    ER_NO_USER,
    ER_NOT_IMPLICITY_SNOWFLAKE_DATATYPE,
)
from .errors import DatabaseError, Error, OperationalError, ProgrammingError
from .log_configuration import EasyLoggingConfigPython
from .network import (
    DEFAULT_AUTHENTICATOR,
    EXTERNAL_BROWSER_AUTHENTICATOR,
    KEY_PAIR_AUTHENTICATOR,
    NO_AUTH_AUTHENTICATOR,
    OAUTH_AUTHENTICATOR,
    PROGRAMMATIC_ACCESS_TOKEN,
    REQUEST_ID,
    USR_PWD_MFA_AUTHENTICATOR,
    WORKLOAD_IDENTITY_AUTHENTICATOR,
    ReauthenticationRequest,
    SnowflakeRestful,
)
from .sqlstate import SQLSTATE_CONNECTION_NOT_EXISTS, SQLSTATE_FEATURE_NOT_SUPPORTED
from .telemetry import TelemetryClient, TelemetryData, TelemetryField
from .time_util import HeartBeatTimer, get_time_millis
from .url_util import extract_top_level_domain_from_hostname
from .util_text import construct_hostname, parse_account, split_statements
from .wif_util import AttestationProvider

DEFAULT_CLIENT_PREFETCH_THREADS = 4
MAX_CLIENT_PREFETCH_THREADS = 10
DEFAULT_BACKOFF_POLICY = exponential_backoff()


def DefaultConverterClass() -> type:
    if IS_WINDOWS:
        from .converter_issue23517 import SnowflakeConverterIssue23517

        return SnowflakeConverterIssue23517
    else:
        from .converter import SnowflakeConverter

        return SnowflakeConverter


def _get_private_bytes_from_file(
    private_key_file: str | bytes | os.PathLike[str] | os.PathLike[bytes],
    private_key_file_pwd: bytes | str | None = None,
) -> bytes:
    if private_key_file_pwd is not None and isinstance(private_key_file_pwd, str):
        private_key_file_pwd = private_key_file_pwd.encode("utf-8")
    with open(private_key_file, "rb") as key:
        private_key = serialization.load_pem_private_key(
            key.read(),
            password=private_key_file_pwd,
            backend=default_backend(),
        )

    pkb = private_key.private_bytes(
        encoding=serialization.Encoding.DER,
        format=serialization.PrivateFormat.PKCS8,
        encryption_algorithm=serialization.NoEncryption(),
    )

    return pkb


SUPPORTED_PARAMSTYLES = {
    "qmark",
    "numeric",
    "format",
    "pyformat",
}
# Default configs, tuple of default variable and accepted types
DEFAULT_CONFIGURATION: dict[str, tuple[Any, type | tuple[type, ...]]] = {
    "dsn": (None, (type(None), str)),  # standard
    "user": ("", str),  # standard
    "password": ("", str),  # standard
    "host": ("127.0.0.1", str),  # standard
    "port": (8080, (int, str)),  # standard
    "database": (None, (type(None), str)),  # standard
    "proxy_host": (None, (type(None), str)),  # snowflake
    "proxy_port": (None, (type(None), str)),  # snowflake
    "proxy_user": (None, (type(None), str)),  # snowflake
    "proxy_password": (None, (type(None), str)),  # snowflake
    "protocol": ("http", str),  # snowflake
    "warehouse": (None, (type(None), str)),  # snowflake
    "region": (None, (type(None), str)),  # snowflake
    "account": (None, (type(None), str)),  # snowflake
    "schema": (None, (type(None), str)),  # snowflake
    "role": (None, (type(None), str)),  # snowflake
    "session_id": (None, (type(None), str)),  # snowflake
    "login_timeout": (None, (type(None), int)),  # login timeout
    "network_timeout": (
        None,
        (type(None), int),
    ),  # network timeout (infinite by default)
    "socket_timeout": (None, (type(None), int)),
    "backoff_policy": (DEFAULT_BACKOFF_POLICY, Callable),
    "passcode_in_password": (False, bool),  # Snowflake MFA
    "passcode": (None, (type(None), str)),  # Snowflake MFA
    "private_key": (None, (type(None), bytes, str, RSAPrivateKey)),
    "private_key_file": (None, (type(None), str)),
    "private_key_file_pwd": (None, (type(None), str, bytes)),
    "token": (None, (type(None), str)),  # OAuth/JWT/PAT/OIDC Token
    "token_file_path": (
        None,
        (type(None), str, bytes),
    ),  # OAuth/JWT/PAT/OIDC Token file path
    "authenticator": (DEFAULT_AUTHENTICATOR, (type(None), str)),
    "workload_identity_provider": (None, (type(None), AttestationProvider)),
    "workload_identity_entra_resource": (None, (type(None), str)),
    "mfa_callback": (None, (type(None), Callable)),
    "password_callback": (None, (type(None), Callable)),
    "auth_class": (None, (type(None), AuthByPlugin)),
    "application": (CLIENT_NAME, (type(None), str)),
    # internal_application_name/version is used to tell the server the type of client connecting to
    # Snowflake. There are some functionalities (e.g., MFA, Arrow result format) that
    # Snowflake server doesn't support for new client types, which requires developers to
    # add the new client type to the server to support these features.
    "internal_application_name": (CLIENT_NAME, (type(None), str)),
    "internal_application_version": (CLIENT_VERSION, (type(None), str)),
    "disable_ocsp_checks": (False, bool),
    "ocsp_fail_open": (True, bool),  # fail open on ocsp issues, default true
    "inject_client_pause": (0, int),  # snowflake internal
    "session_parameters": (None, (type(None), dict)),  # snowflake session parameters
    "autocommit": (None, (type(None), bool)),  # snowflake
    "client_session_keep_alive": (None, (type(None), bool)),  # snowflake
    "client_session_keep_alive_heartbeat_frequency": (
        None,
        (type(None), int),
    ),  # snowflake
    "client_prefetch_threads": (4, int),  # snowflake
    "numpy": (False, bool),  # snowflake
    "ocsp_response_cache_filename": (None, (type(None), str)),  # snowflake internal
    "converter_class": (DefaultConverterClass(), SnowflakeConverter),
    "validate_default_parameters": (False, bool),  # snowflake
    "probe_connection": (False, bool),  # snowflake
    "paramstyle": (None, (type(None), str)),  # standard/snowflake
    "timezone": (None, (type(None), str)),  # snowflake
    "consent_cache_id_token": (True, bool),  # snowflake
    "service_name": (None, (type(None), str)),  # snowflake
    "support_negative_year": (True, bool),  # snowflake
    "log_max_query_length": (LOG_MAX_QUERY_LENGTH, int),  # snowflake
    "disable_request_pooling": (False, bool),  # snowflake
    # enable temporary credential file for Linux, default false. Mac/Win will overlook this
    "client_store_temporary_credential": (False, bool),
    "client_request_mfa_token": (False, bool),
    "use_openssl_only": (
        True,
        bool,
    ),  # ignored - python only crypto modules are no longer used
    # whether to convert Arrow number values to decimal instead of doubles
    "arrow_number_to_decimal": (False, bool),
    "enable_stage_s3_privatelink_for_us_east_1": (
        False,
        bool,
    ),  # only use regional url when the param is set
    # Allows cursors to be re-iterable
    "reuse_results": (False, bool),
    # parameter protecting behavior change of SNOW-501058
    "interpolate_empty_sequences": (False, bool),
    "enable_connection_diag": (False, bool),  # Generate SnowCD like report
    "connection_diag_log_path": (
        None,
        (type(None), str),
    ),  # Path to connection diag report
    "connection_diag_whitelist_path": (
        None,
        (type(None), str),
    ),  # Path to connection diag whitelist json - Deprecated remove in future
    "connection_diag_allowlist_path": (
        None,
        (type(None), str),
    ),  # Path to connection diag allowlist json
    "log_imported_packages_in_telemetry": (
        True,
        bool,
    ),  # Whether to log imported packages in telemetry
    "disable_query_context_cache": (
        False,
        bool,
    ),  # Disable query context cache
    "json_result_force_utf8_decoding": (
        False,
        bool,
    ),  # Whether to force the JSON content to be decoded in utf-8, it is only effective when result format is JSON
    "server_session_keep_alive": (
        False,
        bool,
    ),  # Whether to keep session alive after connector shuts down
    "enable_retry_reason_in_query_response": (
        True,
        bool,
    ),  # Enable sending retryReason in response header for query-requests
    "session_token": (
        None,
        (type(None), str),
    ),  # session token from another connection, to be provided together with master token
    "master_token": (
        None,
        (type(None), str),
    ),  # master token from another connection, to be provided together with session token
    "master_validity_in_seconds": (
        None,
        (type(None), int),
    ),  # master token validity in seconds
    "disable_console_login": (
        True,
        bool,
    ),  # Disable console login and fall back to getting SSO URL from GS
    "debug_arrow_chunk": (
        False,
        bool,
    ),  # log raw arrow chunk for debugging purpuse in case there is malformed arrow data
    "disable_saml_url_check": (
        False,
        bool,
    ),  # disable saml url check in okta authentication
    "iobound_tpe_limit": (
        None,
        (type(None), int),
    ),  # SNOW-1817982: limit iobound TPE sizes when executing PUT/GET
    "gcs_use_virtual_endpoints": (
        False,
        bool,
    ),  # use https://{bucket}.storage.googleapis.com instead of https://storage.googleapis.com/{bucket}
<<<<<<< HEAD
=======
    "check_arrow_conversion_error_on_every_column": (
        True,
        bool,
    ),  # SNOW-XXXXX: remove the check_arrow_conversion_error_on_every_column flag
>>>>>>> ac24917f
}

APPLICATION_RE = re.compile(r"[\w\d_]+")

# adding the exception class to Connection class
for m in [method for method in dir(errors) if callable(getattr(errors, method))]:
    setattr(sys.modules[__name__], m, getattr(errors, m))

logger = getLogger(__name__)


class TypeAndBinding(NamedTuple):
    """Stores the type name and the Snowflake binding."""

    type: str
    binding: str | None


class SnowflakeConnection:
    """Implementation of the connection object for the Snowflake Database.

    Use connect(..) to get the object.

    Attributes:
        insecure_mode (deprecated): Whether or not the connection is in OCSP disabled mode. It means that the connection
            validates the TLS certificate but doesn't check revocation status with OCSP provider.
        disable_ocsp_checks: Whether or not the connection is in OCSP disabled mode. It means that the connection
            validates the TLS certificate but doesn't check revocation status with OCSP provider.
        ocsp_fail_open: Whether or not the connection is in fail open mode. Fail open mode decides if TLS certificates
            continue to be validated. Revoked certificates are blocked. Any other exceptions are disregarded.
        session_id: The session ID of the connection.
        user: The user name used in the connection.
        host: The host name the connection attempts to connect to.
        port: The port to communicate with on the host.
        region: Region name if not the default Snowflake Database deployment.
        proxy_host: The hostname used proxy server.
        proxy_port: Port on proxy server to communicate with.
        proxy_user: User name to login with on the proxy sever.
        proxy_password: Password to be used to authenticate with proxy server.
        account: Account name to be used to authenticate with Snowflake.
        database: Database to use on Snowflake.
        schema: Schema in use on Snowflake.
        warehouse: Warehouse to be used on Snowflake.
        role: Role in use on Snowflake.
        login_timeout: Login timeout in seconds. Login requests will not be retried after this timeout expires.
            Note that the login attempt may still take more than login_timeout seconds as an ongoing login request
            cannot be canceled even upon login timeout expiry. The login timeout only prevents further retries.
            If not specified, login_timeout is set to `snowflake.connector.auth.by_plugin.DEFAULT_AUTH_CLASS_TIMEOUT`.
            Note that the number of retries on login requests is still limited by
            `snowflake.connector.auth.by_plugin.DEFAULT_MAX_CON_RETRY_ATTEMPTS`.
        network_timeout: Network timeout in seconds. Network requests besides login requests will not be retried
            after this timeout expires. Overriden in cursor query execution if timeout is passed to cursor.execute.
            Note that an operation may still take more than network_timeout seconds for the same reason as above.
            If not specified, network_timeout is infinite.
        socket_timeout: Socket timeout in seconds. Sets both socket connect and read timeout.
        backoff_policy: Backoff policy to use for login and network requests. Must be a callable generator function.
            Standard linear and exponential backoff implementations are included in `snowflake.connector.backoff_policies`
            See the backoff_policies module for details and implementation examples.
        client_session_keep_alive_heartbeat_frequency: Heartbeat frequency to keep connection alive in seconds.
        client_prefetch_threads: Number of threads to download the result set.
        rest: Snowflake REST API object. Internal use only. Maybe removed in a later release.
        application: Application name to communicate with Snowflake as. By default, this is "PythonConnector".
        errorhandler: Handler used with errors. By default, an exception will be raised on error.
        converter_class: Handler used to convert data to Python native objects.
        validate_default_parameters: Validate database, schema, role and warehouse used on Snowflake.
        is_pyformat: Whether the current argument binding is pyformat or format.
        consent_cache_id_token: Consented cache ID token.
        enable_stage_s3_privatelink_for_us_east_1: when true, clients use regional s3 url to upload files.
        enable_connection_diag: when true, clients will generate a connectivity diagnostic report.
        connection_diag_log_path: path to location to create diag report with enable_connection_diag.
        connection_diag_whitelist_path: path to a whitelist.json file to test with enable_connection_diag - deprecated remove in future
        connection_diag_allowlist_path: path to a allowlist.json file to test with enable_connection_diag.
        json_result_force_utf8_decoding: When true, json result will be decoded in utf-8,
          when false, the encoding of the content is auto-detected. Default value is false.
          This parameter is only effective when the result format is JSON.
        server_session_keep_alive: When true, the connector does not destroy the session on the Snowflake server side
          before the connector shuts down. Default value is false.
        token_file_path: The file path of the token file. If both token and token_file_path are provided, the token in token_file_path will be used.
        unsafe_file_write: When true, files downloaded by GET will be saved with 644 permissions. Otherwise, files will be saved with safe - owner-only permissions: 600.
        gcs_use_virtual_endpoints: When true, the virtual endpoint url is used, see: https://cloud.google.com/storage/docs/request-endpoints#xml-api
<<<<<<< HEAD
=======
        check_arrow_conversion_error_on_every_column: When true, the error check after the conversion from arrow to python types will happen for every column in the row. This is a new behaviour which fixes the bug that caused the type errors to trigger silently when occurring at any place other than last column in a row. To revert the previous (faulty) behaviour, please set this flag to false.
>>>>>>> ac24917f
    """

    OCSP_ENV_LOCK = Lock()

    def __init__(
        self,
        connection_name: str | None = None,
        connections_file_path: pathlib.Path | None = None,
        **kwargs,
    ) -> None:
        """Create a new SnowflakeConnection.

        Connections can be loaded from the TOML file located at
        snowflake.connector.constants.CONNECTIONS_FILE.

        When connection_name is supplied we will first load that connection
        and then override any other values supplied.

        When no arguments are given (other than connection_file_path) the
        default connection will be loaded first. Note that no overwriting is
        supported in this case.

        If overwriting values from the default connection is desirable, supply
        the name explicitly.
        """
        # initiate easy logging during every connection
        easy_logging = EasyLoggingConfigPython()
        easy_logging.create_log()
        self._lock_sequence_counter = Lock()
        self.sequence_counter = 0
        self._errorhandler = Error.default_errorhandler
        self._lock_converter = Lock()
        self.messages = []
        self._async_sfqids: dict[str, None] = {}
        self._done_async_sfqids: dict[str, None] = {}
        self._client_param_telemetry_enabled = True
        self._server_param_telemetry_enabled = False
        self._session_parameters: dict[str, str | int | bool] = {}
        logger.info(
            "Snowflake Connector for Python Version: %s, "
            "Python Version: %s, Platform: %s",
            SNOWFLAKE_CONNECTOR_VERSION,
            PYTHON_VERSION,
            PLATFORM,
        )

        self._rest = None
        for name, (value, _) in DEFAULT_CONFIGURATION.items():
            setattr(self, f"_{name}", value)

        self.heartbeat_thread = None
        is_kwargs_empty = not kwargs

        if "application" not in kwargs:
            if ENV_VAR_PARTNER in os.environ.keys():
                kwargs["application"] = os.environ[ENV_VAR_PARTNER]
            elif "streamlit" in sys.modules:
                kwargs["application"] = "streamlit"

        if "insecure_mode" in kwargs:
            warn_message = "The 'insecure_mode' connection property is deprecated. Please use 'disable_ocsp_checks' instead"
            warnings.warn(
                warn_message,
                DeprecationWarning,
                stacklevel=2,
            )

            if (
                "disable_ocsp_checks" in kwargs
                and kwargs["disable_ocsp_checks"] != kwargs["insecure_mode"]
            ):
                logger.warning(
                    "The values for 'disable_ocsp_checks' and 'insecure_mode' differ. "
                    "Using the value of 'disable_ocsp_checks."
                )
            else:
                self._disable_ocsp_checks = kwargs["insecure_mode"]

        self.converter = None
        self.query_context_cache: QueryContextCache | None = None
        self.query_context_cache_size = 5
        if connections_file_path is not None:
            # Change config file path and force update cache
            for i, s in enumerate(CONFIG_MANAGER._slices):
                if s.section == "connections":
                    CONFIG_MANAGER._slices[i] = s._replace(path=connections_file_path)
                    CONFIG_MANAGER.read_config()
                    break
        if connection_name is not None:
            connections = CONFIG_MANAGER["connections"]
            if connection_name not in connections:
                raise Error(
                    f"Invalid connection_name '{connection_name}',"
                    f" known ones are {list(connections.keys())}"
                )
            kwargs = {**connections[connection_name], **kwargs}
        elif is_kwargs_empty:
            # connection_name is None and kwargs was empty when called
            kwargs = _get_default_connection_params()
        self.__set_error_attributes()
        self.connect(**kwargs)
        self._telemetry = TelemetryClient(self._rest)
        self.expired = False

        # get the imported modules from sys.modules
        self._log_telemetry_imported_packages()
        # check SNOW-1218851 for long term improvement plan to refactor ocsp code
        atexit.register(self._close_at_exit)

        # Set up the file operation parser and stream downloader.
        self._file_operation_parser = FileOperationParser(self)
        self._stream_downloader = StreamDownloader(self)

    # Deprecated
    @property
    def insecure_mode(self) -> bool:
        return self._disable_ocsp_checks

    @property
    def disable_ocsp_checks(self) -> bool:
        return self._disable_ocsp_checks

    @property
    def ocsp_fail_open(self) -> bool:
        return self._ocsp_fail_open

    def _ocsp_mode(self) -> OCSPMode:
        """OCSP mode. DISABLE_OCSP_CHECKS, FAIL_OPEN or FAIL_CLOSED."""
        if self.disable_ocsp_checks:
            return OCSPMode.DISABLE_OCSP_CHECKS
        elif self.ocsp_fail_open:
            return OCSPMode.FAIL_OPEN
        else:
            return OCSPMode.FAIL_CLOSED

    @property
    def session_id(self) -> int:
        return self._session_id

    @property
    def user(self) -> str:
        return self._user

    @property
    def host(self) -> str:
        return self._host

    @property
    def port(self) -> int | str:  # TODO: shouldn't be a string
        return self._port

    @property
    def region(self) -> str | None:
        warnings.warn(
            "Region has been deprecated and will be removed in the near future",
            PendingDeprecationWarning,
            # Raise warning from where this property was called from
            stacklevel=2,
        )
        return self._region

    @property
    def proxy_host(self) -> str | None:
        return self._proxy_host

    @property
    def proxy_port(self) -> str | None:
        return self._proxy_port

    @property
    def proxy_user(self) -> str | None:
        return self._proxy_user

    @property
    def proxy_password(self) -> str | None:
        return self._proxy_password

    @property
    def account(self) -> str:
        return self._account

    @property
    def database(self) -> str | None:
        return self._database

    @property
    def schema(self) -> str | None:
        return self._schema

    @property
    def warehouse(self) -> str | None:
        return self._warehouse

    @property
    def role(self) -> str | None:
        return self._role

    @property
    def login_timeout(self) -> int | None:
        return int(self._login_timeout) if self._login_timeout is not None else None

    @property
    def network_timeout(self) -> int | None:
        return int(self._network_timeout) if self._network_timeout is not None else None

    @property
    def socket_timeout(self) -> int | None:
        return int(self._socket_timeout) if self._socket_timeout is not None else None

    @property
    def _backoff_generator(self) -> Iterator:
        return self._backoff_policy()

    @property
    def client_session_keep_alive(self) -> bool | None:
        return self._client_session_keep_alive

    @client_session_keep_alive.setter
    def client_session_keep_alive(self, value) -> None:
        self._client_session_keep_alive = value

    @property
    def client_session_keep_alive_heartbeat_frequency(self) -> int | None:
        return self._client_session_keep_alive_heartbeat_frequency

    @client_session_keep_alive_heartbeat_frequency.setter
    def client_session_keep_alive_heartbeat_frequency(self, value) -> None:
        self._client_session_keep_alive_heartbeat_frequency = value
        self._validate_client_session_keep_alive_heartbeat_frequency()

    @property
    def client_prefetch_threads(self) -> int:
        return (
            self._client_prefetch_threads
            if self._client_prefetch_threads
            else DEFAULT_CLIENT_PREFETCH_THREADS
        )

    @client_prefetch_threads.setter
    def client_prefetch_threads(self, value) -> None:
        self._client_prefetch_threads = value
        self._validate_client_prefetch_threads()

    @property
    def rest(self) -> SnowflakeRestful | None:
        return self._rest

    @property
    def application(self) -> str:
        return self._application

    @property
    def errorhandler(self) -> Callable:  # TODO: callable args
        return self._errorhandler

    @errorhandler.setter
    # Note: Callable doesn't implement operator|
    def errorhandler(self, value: Callable | None) -> None:
        if value is None:
            raise ProgrammingError("None errorhandler is specified")
        self._errorhandler = value

    @property
    def converter_class(self) -> type[SnowflakeConverter]:
        return self._converter_class

    @property
    def validate_default_parameters(self) -> bool:
        return self._validate_default_parameters

    @property
    def is_pyformat(self) -> bool:
        return self._paramstyle in ("pyformat", "format")

    @property
    def consent_cache_id_token(self):
        return self._consent_cache_id_token

    @property
    def telemetry_enabled(self) -> bool:
        return bool(
            self._client_param_telemetry_enabled
            and self._server_param_telemetry_enabled
        )

    @telemetry_enabled.setter
    def telemetry_enabled(self, value) -> None:
        self._client_param_telemetry_enabled = True if value else False
        if (
            self._client_param_telemetry_enabled
            and not self._server_param_telemetry_enabled
        ):
            logger.info(
                "Telemetry has been disabled by the session parameter CLIENT_TELEMETRY_ENABLED."
                " Set session parameter CLIENT_TELEMETRY_ENABLED to true to enable telemetry."
            )

    @property
    def service_name(self) -> str | None:
        return self._service_name

    @service_name.setter
    def service_name(self, value) -> None:
        self._service_name = value

    @property
    def log_max_query_length(self) -> int:
        return self._log_max_query_length

    @property
    def disable_request_pooling(self) -> bool:
        return self._disable_request_pooling

    @disable_request_pooling.setter
    def disable_request_pooling(self, value) -> None:
        self._disable_request_pooling = True if value else False

    @property
    def use_openssl_only(self) -> bool:
        # Deprecated, kept for backwards compatibility
        return True

    @property
    def arrow_number_to_decimal(self):
        return self._arrow_number_to_decimal

    @property
    def enable_stage_s3_privatelink_for_us_east_1(self) -> bool:
        return self._enable_stage_s3_privatelink_for_us_east_1

    @enable_stage_s3_privatelink_for_us_east_1.setter
    def enable_stage_s3_privatelink_for_us_east_1(self, value) -> None:
        self._enable_stage_s3_privatelink_for_us_east_1 = True if value else False

    @property
    def enable_connection_diag(self) -> bool:
        return self._enable_connection_diag

    @property
    def connection_diag_log_path(self):
        return self._connection_diag_log_path

    @property
    def connection_diag_whitelist_path(self):
        """
        Old version of ``connection_diag_allowlist_path``.
        This used to be the original name, but snowflake backend
        deprecated whitelist for allowlist. This name will be
        deprecated in the future.
        """
        warnings.warn(
            "connection_diag_whitelist_path has been deprecated, use connection_diag_allowlist_path instead",
            DeprecationWarning,
            stacklevel=2,
        )
        return self._connection_diag_whitelist_path

    @property
    def connection_diag_allowlist_path(self):
        return self._connection_diag_allowlist_path

    @arrow_number_to_decimal.setter
    def arrow_number_to_decimal_setter(self, value: bool) -> None:
        self._arrow_number_to_decimal = value

    @property
    def auth_class(self) -> AuthByPlugin | None:
        return self._auth_class

    @auth_class.setter
    def auth_class(self, value: AuthByPlugin) -> None:
        if isinstance(value, AuthByPlugin):
            self._auth_class = value
        else:
            raise TypeError("auth_class must subclass AuthByPlugin")

    @property
    def is_query_context_cache_disabled(self) -> bool:
        return self._disable_query_context_cache

    @property
    def iobound_tpe_limit(self) -> int | None:
        return self._iobound_tpe_limit

    @property
    def unsafe_file_write(self) -> bool:
        return self._unsafe_file_write

    @unsafe_file_write.setter
    def unsafe_file_write(self, value: bool) -> None:
        self._unsafe_file_write = value

    @property
    def gcs_use_virtual_endpoints(self) -> bool:
        return self._gcs_use_virtual_endpoints

    @gcs_use_virtual_endpoints.setter
    def gcs_use_virtual_endpoints(self, value: bool) -> None:
        self._gcs_use_virtual_endpoints = value

<<<<<<< HEAD
=======
    @property
    def check_arrow_conversion_error_on_every_column(self) -> bool:
        return self._check_arrow_conversion_error_on_every_column

    @check_arrow_conversion_error_on_every_column.setter
    def check_arrow_conversion_error_on_every_column(self, value: bool) -> bool:
        self._check_arrow_conversion_error_on_every_column = value

>>>>>>> ac24917f
    def connect(self, **kwargs) -> None:
        """Establishes connection to Snowflake."""
        logger.debug("connect")
        if len(kwargs) > 0:
            self.__config(**kwargs)

        if self.enable_connection_diag:
            exceptions_dict = {}
            connection_diag = ConnectionDiagnostic(
                account=self.account,
                host=self.host,
                connection_diag_log_path=self.connection_diag_log_path,
                connection_diag_allowlist_path=(
                    self.connection_diag_allowlist_path
                    if self.connection_diag_allowlist_path is not None
                    else self.connection_diag_whitelist_path
                ),
                proxy_host=self.proxy_host,
                proxy_port=self.proxy_port,
                proxy_user=self.proxy_user,
                proxy_password=self.proxy_password,
            )
            try:
                connection_diag.run_test()
                self.__open_connection()
                connection_diag.cursor = self.cursor()
            except Exception:
                exceptions_dict["connection_test"] = traceback.format_exc()
                logger.warning(
                    f"""Exception during connection test:\n{exceptions_dict["connection_test"]} """
                )
            try:
                connection_diag.run_post_test()
            except Exception:
                exceptions_dict["post_test"] = traceback.format_exc()
                logger.warning(
                    f"""Exception during post connection test:\n{exceptions_dict["post_test"]} """
                )
            finally:
                connection_diag.generate_report()
                if exceptions_dict:
                    raise Exception(str(exceptions_dict))
        else:
            self.__open_connection()

    def close(self, retry: bool = True) -> None:
        """Closes the connection."""
        # unregister to dereference connection object as it's already closed after the execution
        atexit.unregister(self._close_at_exit)
        try:
            if not self.rest:
                logger.debug("Rest object has been destroyed, cannot close session")
                return

            # will hang if the application doesn't close the connection and
            # CLIENT_SESSION_KEEP_ALIVE is set, because the heartbeat runs on
            # a separate thread.
            self._cancel_heartbeat()

            # close telemetry first, since it needs rest to send remaining data
            logger.info("closed")
            self._telemetry.close(send_on_close=bool(retry and self.telemetry_enabled))
            if (
                self._all_async_queries_finished()
                and not self._server_session_keep_alive
            ):
                logger.info("No async queries seem to be running, deleting session")
                self.rest.delete_session(retry=retry)
            else:
                logger.info(
                    "There are {} async queries still running, not deleting session".format(
                        len(self._async_sfqids)
                    )
                )
            self.rest.close()
            self._rest = None
            if self.query_context_cache:
                self.query_context_cache.clear_cache()
            del self.messages[:]
            logger.debug("Session is closed")
        except Exception as e:
            logger.debug(
                "Exception encountered in closing connection. ignoring...: %s", e
            )

    def is_closed(self) -> bool:
        """Checks whether the connection has been closed."""
        return self.rest is None

    def autocommit(self, mode) -> None:
        """Sets autocommit mode to True, or False. Defaults to True."""
        if not self.rest:
            Error.errorhandler_wrapper(
                self,
                None,
                DatabaseError,
                {
                    "msg": "Connection is closed",
                    "errno": ER_CONNECTION_IS_CLOSED,
                    "sqlstate": SQLSTATE_CONNECTION_NOT_EXISTS,
                },
            )
        if not isinstance(mode, bool):
            Error.errorhandler_wrapper(
                self,
                None,
                ProgrammingError,
                {
                    "msg": f"Invalid parameter: {mode}",
                    "errno": ER_INVALID_VALUE,
                },
            )
        try:
            self.cursor().execute(f"ALTER SESSION SET autocommit={mode}")
        except Error as e:
            if e.sqlstate == SQLSTATE_FEATURE_NOT_SUPPORTED:
                logger.debug(
                    "Autocommit feature is not enabled for this " "connection. Ignored"
                )

    def commit(self) -> None:
        """Commits the current transaction."""
        self.cursor().execute("COMMIT")

    def rollback(self) -> None:
        """Rolls back the current transaction."""
        self.cursor().execute("ROLLBACK")

    def cursor(
        self, cursor_class: type[SnowflakeCursor] = SnowflakeCursor
    ) -> SnowflakeCursor:
        """Creates a cursor object. Each statement will be executed in a new cursor object."""
        logger.debug("cursor")
        if not self.rest:
            Error.errorhandler_wrapper(
                self,
                None,
                DatabaseError,
                {
                    "msg": "Connection is closed",
                    "errno": ER_CONNECTION_IS_CLOSED,
                    "sqlstate": SQLSTATE_CONNECTION_NOT_EXISTS,
                },
            )
        return cursor_class(self)

    def execute_string(
        self,
        sql_text: str,
        remove_comments: bool = False,
        return_cursors: bool = True,
        cursor_class: SnowflakeCursor = SnowflakeCursor,
        **kwargs,
    ) -> Iterable[SnowflakeCursor]:
        """Executes a SQL text including multiple statements. This is a non-standard convenience method."""
        stream = StringIO(sql_text)
        stream_generator = self.execute_stream(
            stream, remove_comments=remove_comments, cursor_class=cursor_class, **kwargs
        )
        ret = list(stream_generator)
        return ret if return_cursors else list()

    def execute_stream(
        self,
        stream: StringIO,
        remove_comments: bool = False,
        cursor_class: SnowflakeCursor = SnowflakeCursor,
        **kwargs,
    ) -> Generator[SnowflakeCursor]:
        """Executes a stream of SQL statements. This is a non-standard convenient method."""
        split_statements_list = split_statements(
            stream, remove_comments=remove_comments
        )
        # Note: split_statements_list is a list of tuples of sql statements and whether they are put/get
        non_empty_statements = [e for e in split_statements_list if e[0]]
        for sql, is_put_or_get in non_empty_statements:
            cur = self.cursor(cursor_class=cursor_class)
            cur.execute(sql, _is_put_get=is_put_or_get, **kwargs)
            yield cur

    def __set_error_attributes(self) -> None:
        for m in [
            method for method in dir(errors) if callable(getattr(errors, method))
        ]:
            # If name starts with _ then ignore that
            name = m if not m.startswith("_") else m[1:]
            setattr(self, name, getattr(errors, m))

    @staticmethod
    def setup_ocsp_privatelink(app, hostname) -> None:
        hostname = hostname.lower()
        SnowflakeConnection.OCSP_ENV_LOCK.acquire()
        ocsp_cache_server = f"http://ocsp.{hostname}/ocsp_response_cache.json"
        os.environ["SF_OCSP_RESPONSE_CACHE_SERVER_URL"] = ocsp_cache_server
        logger.debug("OCSP Cache Server is updated: %s", ocsp_cache_server)
        SnowflakeConnection.OCSP_ENV_LOCK.release()

    def __open_connection(self):
        """Opens a new network connection."""
        self.converter = self._converter_class(
            use_numpy=self._numpy, support_negative_year=self._support_negative_year
        )

        proxy.set_proxies(
            self.proxy_host, self.proxy_port, self.proxy_user, self.proxy_password
        )

        self._rest = SnowflakeRestful(
            host=self.host,
            port=self.port,
            protocol=self._protocol,
            inject_client_pause=self._inject_client_pause,
            connection=self,
        )
        logger.debug("REST API object was created: %s:%s", self.host, self.port)

        if "SF_OCSP_RESPONSE_CACHE_SERVER_URL" in os.environ:
            logger.debug(
                "Custom OCSP Cache Server URL found in environment - %s",
                os.environ["SF_OCSP_RESPONSE_CACHE_SERVER_URL"],
            )

        if ".privatelink.snowflakecomputing." in self.host.lower():
            SnowflakeConnection.setup_ocsp_privatelink(self.application, self.host)
        else:
            if "SF_OCSP_RESPONSE_CACHE_SERVER_URL" in os.environ:
                del os.environ["SF_OCSP_RESPONSE_CACHE_SERVER_URL"]

        if self._session_parameters is None:
            self._session_parameters = {}
        if self._autocommit is not None:
            self._session_parameters[PARAMETER_AUTOCOMMIT] = self._autocommit

        if self._timezone is not None:
            self._session_parameters[PARAMETER_TIMEZONE] = self._timezone

        if self._validate_default_parameters:
            # Snowflake will validate the requested database, schema, and warehouse
            self._session_parameters[PARAMETER_CLIENT_VALIDATE_DEFAULT_PARAMETERS] = (
                True
            )

        if self.client_session_keep_alive is not None:
            self._session_parameters[PARAMETER_CLIENT_SESSION_KEEP_ALIVE] = (
                self._client_session_keep_alive
            )

        if self.client_session_keep_alive_heartbeat_frequency is not None:
            self._session_parameters[
                PARAMETER_CLIENT_SESSION_KEEP_ALIVE_HEARTBEAT_FREQUENCY
            ] = self._validate_client_session_keep_alive_heartbeat_frequency()

        if self.client_prefetch_threads:
            self._session_parameters[PARAMETER_CLIENT_PREFETCH_THREADS] = (
                self._validate_client_prefetch_threads()
            )

        # Setup authenticator
        auth = Auth(self.rest)

        if self._session_token and self._master_token:
            auth._rest.update_tokens(
                self._session_token,
                self._master_token,
                self._master_validity_in_seconds,
            )
            heartbeat_ret = auth._rest._heartbeat()
            logger.debug(heartbeat_ret)
            if not heartbeat_ret or not heartbeat_ret.get("success"):
                Error.errorhandler_wrapper(
                    self,
                    None,
                    ProgrammingError,
                    {
                        "msg": "Session and master tokens invalid",
                        "errno": ER_INVALID_VALUE,
                    },
                )
            else:
                logger.debug("Session and master token validation successful.")

        else:
            if self.auth_class is not None:
                if type(
                    self.auth_class
                ) not in FIRST_PARTY_AUTHENTICATORS and not issubclass(
                    type(self.auth_class), AuthByKeyPair
                ):
                    raise TypeError("auth_class must be a child class of AuthByKeyPair")
                    # TODO: add telemetry for custom auth
                self.auth_class = self.auth_class
            elif self._authenticator == DEFAULT_AUTHENTICATOR:
                self.auth_class = AuthByDefault(
                    password=self._password,
                    timeout=self.login_timeout,
                    backoff_generator=self._backoff_generator,
                )
            elif self._authenticator == EXTERNAL_BROWSER_AUTHENTICATOR:
                self._session_parameters[
                    PARAMETER_CLIENT_STORE_TEMPORARY_CREDENTIAL
                ] = (self._client_store_temporary_credential if IS_LINUX else True)
                auth.read_temporary_credentials(
                    self.host,
                    self.user,
                    self._session_parameters,
                )
                # Depending on whether self._rest.id_token is available we do different
                #  auth_instance
                if self._rest.id_token is None:
                    self.auth_class = AuthByWebBrowser(
                        application=self.application,
                        protocol=self._protocol,
                        host=self.host,
                        port=self.port,
                        timeout=self.login_timeout,
                        backoff_generator=self._backoff_generator,
                    )
                else:
                    self.auth_class = AuthByIdToken(
                        id_token=self._rest.id_token,
                        application=self.application,
                        protocol=self._protocol,
                        host=self.host,
                        port=self.port,
                        timeout=self.login_timeout,
                        backoff_generator=self._backoff_generator,
                    )

            elif self._authenticator == KEY_PAIR_AUTHENTICATOR:
                private_key = self._private_key

                if self._private_key_file:
                    private_key = _get_private_bytes_from_file(
                        self._private_key_file,
                        self._private_key_file_pwd,
                    )

                self.auth_class = AuthByKeyPair(
                    private_key=private_key,
                    timeout=self.login_timeout,
                    backoff_generator=self._backoff_generator,
                )
            elif self._authenticator == OAUTH_AUTHENTICATOR:
                self.auth_class = AuthByOAuth(
                    oauth_token=self._token,
                    timeout=self.login_timeout,
                    backoff_generator=self._backoff_generator,
                )
            elif self._authenticator == USR_PWD_MFA_AUTHENTICATOR:
                self._session_parameters[PARAMETER_CLIENT_REQUEST_MFA_TOKEN] = (
                    self._client_request_mfa_token if IS_LINUX else True
                )
                if self._session_parameters[PARAMETER_CLIENT_REQUEST_MFA_TOKEN]:
                    auth.read_temporary_credentials(
                        self.host,
                        self.user,
                        self._session_parameters,
                    )
                self.auth_class = AuthByUsrPwdMfa(
                    password=self._password,
                    mfa_token=self.rest.mfa_token,
                    timeout=self.login_timeout,
                    backoff_generator=self._backoff_generator,
                )
            elif self._authenticator == PROGRAMMATIC_ACCESS_TOKEN:
                if not self._token and self._password:
                    self._token = self._password
                self.auth_class = AuthByPAT(self._token)
            elif self._authenticator == WORKLOAD_IDENTITY_AUTHENTICATOR:
                if ENV_VAR_EXPERIMENTAL_AUTHENTICATION not in os.environ:
                    Error.errorhandler_wrapper(
                        self,
                        None,
                        ProgrammingError,
                        {
                            "msg": f"Please set the '{ENV_VAR_EXPERIMENTAL_AUTHENTICATION}' environment variable to use the '{WORKLOAD_IDENTITY_AUTHENTICATOR}' authenticator.",
                            "errno": ER_INVALID_WIF_SETTINGS,
                        },
                    )
                # Standardize the provider enum.
                if self._workload_identity_provider and isinstance(
                    self._workload_identity_provider, str
                ):
                    self._workload_identity_provider = AttestationProvider.from_string(
                        self._workload_identity_provider
                    )
                self.auth_class = AuthByWorkloadIdentity(
                    provider=self._workload_identity_provider,
                    token=self._token,
                    entra_resource=self._workload_identity_entra_resource,
                )
            else:
                # okta URL, e.g., https://<account>.okta.com/
                self.auth_class = AuthByOkta(
                    application=self.application,
                    timeout=self.login_timeout,
                    backoff_generator=self._backoff_generator,
                )

            self.authenticate_with_retry(self.auth_class)

            self._password = None  # ensure password won't persist
            self.auth_class.reset_secrets()

        self.initialize_query_context_cache()

        if self.client_session_keep_alive:
            # This will be called after the heartbeat frequency has actually been set.
            # By this point it should have been decided if the heartbeat has to be enabled
            # and what would the heartbeat frequency be
            self._add_heartbeat()

    def __config(self, **kwargs):
        """Sets up parameters in the connection object."""
        logger.debug("__config")
        # Handle special cases first
        if "sequence_counter" in kwargs:
            self.sequence_counter = kwargs["sequence_counter"]
        if "application" in kwargs:
            value = kwargs["application"]
            if not APPLICATION_RE.match(value):
                msg = f"Invalid application name: {value}"
                raise ProgrammingError(msg=msg, errno=0)
            else:
                self._application = value
        if "validate_default_parameters" in kwargs:
            self._validate_default_parameters = kwargs["validate_default_parameters"]
        # Handle rest of arguments
        skip_list = ["validate_default_parameters", "sequence_counter", "application"]
        for name, value in filter(lambda e: e[0] not in skip_list, kwargs.items()):
            if self.validate_default_parameters:
                if name not in DEFAULT_CONFIGURATION.keys():
                    close_matches = get_close_matches(
                        name, DEFAULT_CONFIGURATION.keys(), n=1, cutoff=0.8
                    )
                    guess = close_matches[0] if len(close_matches) > 0 else None
                    warnings.warn(
                        "'{}' is an unknown connection parameter{}".format(
                            name, f", did you mean '{guess}'?" if guess else ""
                        ),
                        # Raise warning from where class was initiated
                        stacklevel=4,
                    )
                elif not isinstance(value, DEFAULT_CONFIGURATION[name][1]):
                    accepted_types = DEFAULT_CONFIGURATION[name][1]
                    warnings.warn(
                        "'{}' connection parameter should be of type '{}', but is a '{}'".format(
                            name,
                            (
                                str(tuple(e.__name__ for e in accepted_types)).replace(
                                    "'", ""
                                )
                                if isinstance(accepted_types, tuple)
                                else accepted_types.__name__
                            ),
                            type(value).__name__,
                        ),
                        # Raise warning from where class was initiated
                        stacklevel=4,
                    )
            setattr(self, "_" + name, value)

        if self._numpy:
            try:
                import numpy  # noqa: F401
            except ModuleNotFoundError:  # pragma: no cover
                Error.errorhandler_wrapper(
                    self,
                    None,
                    ProgrammingError,
                    {
                        "msg": "Numpy module is not installed. Cannot fetch data as numpy",
                        "errno": ER_NO_NUMPY,
                    },
                )

        if self._paramstyle is None:
            import snowflake.connector

            self._paramstyle = snowflake.connector.paramstyle
        elif self._paramstyle not in SUPPORTED_PARAMSTYLES:
            raise ProgrammingError(
                msg="Invalid paramstyle is specified", errno=ER_INVALID_VALUE
            )

        if self._auth_class and not isinstance(self._auth_class, AuthByPlugin):
            raise TypeError("auth_class must subclass AuthByPlugin")

        if "account" in kwargs:
            if "host" not in kwargs:
                self._host = construct_hostname(kwargs.get("region"), self._account)
            if "port" not in kwargs:
                self._port = "443"
            if "protocol" not in kwargs:
                self._protocol = "https"

        if "unsafe_file_write" in kwargs:
            self._unsafe_file_write = kwargs["unsafe_file_write"]
        else:
            self._unsafe_file_write = False

        logger.info(
            f"Connecting to {_DOMAIN_NAME_MAP.get(extract_top_level_domain_from_hostname(self._host), 'GLOBAL')} Snowflake domain"
        )

        # If using a custom auth class, we should set the authenticator
        # type to be the same as the custom auth class
        if self._auth_class:
            self._authenticator = self._auth_class.type_.value

        if self._authenticator:
            # Only upper self._authenticator if it is a non-okta link
            auth_tmp = self._authenticator.upper()
            if auth_tmp in [  # Non-okta authenticators
                DEFAULT_AUTHENTICATOR,
                EXTERNAL_BROWSER_AUTHENTICATOR,
                KEY_PAIR_AUTHENTICATOR,
                OAUTH_AUTHENTICATOR,
                USR_PWD_MFA_AUTHENTICATOR,
                WORKLOAD_IDENTITY_AUTHENTICATOR,
            ]:
                self._authenticator = auth_tmp

        # read OAuth token from
        token_file_path = kwargs.get("token_file_path")
        if token_file_path:
            with open(token_file_path) as f:
                self._token = f.read()

        # Set of authenticators allowing empty user.
        empty_user_allowed_authenticators = {
            OAUTH_AUTHENTICATOR,
            NO_AUTH_AUTHENTICATOR,
            WORKLOAD_IDENTITY_AUTHENTICATOR,
        }

        if not (self._master_token and self._session_token):
            if (
                not self.user
                and self._authenticator not in empty_user_allowed_authenticators
            ):
                # Some authenticators do not require a username
                Error.errorhandler_wrapper(
                    self,
                    None,
                    ProgrammingError,
                    {"msg": "User is empty", "errno": ER_NO_USER},
                )

            if self._private_key or self._private_key_file:
                self._authenticator = KEY_PAIR_AUTHENTICATOR

            workload_identity_dependent_options = [
                "workload_identity_provider",
                "workload_identity_entra_resource",
            ]
            for dependent_option in workload_identity_dependent_options:
                if (
                    self.__getattribute__(f"_{dependent_option}") is not None
                    and self._authenticator != WORKLOAD_IDENTITY_AUTHENTICATOR
                ):
                    Error.errorhandler_wrapper(
                        self,
                        None,
                        ProgrammingError,
                        {
                            "msg": f"{dependent_option} was set but authenticator was not set to {WORKLOAD_IDENTITY_AUTHENTICATOR}",
                            "errno": ER_INVALID_WIF_SETTINGS,
                        },
                    )

            if (
                self.auth_class is None
                and self._authenticator
                not in (
                    EXTERNAL_BROWSER_AUTHENTICATOR,
                    OAUTH_AUTHENTICATOR,
                    KEY_PAIR_AUTHENTICATOR,
                    PROGRAMMATIC_ACCESS_TOKEN,
                    WORKLOAD_IDENTITY_AUTHENTICATOR,
                )
                and not self._password
            ):
                Error.errorhandler_wrapper(
                    self,
                    None,
                    ProgrammingError,
                    {"msg": "Password is empty", "errno": ER_NO_PASSWORD},
                )

        # Only AuthNoAuth allows account to be omitted.
        if not self._account and not isinstance(self.auth_class, AuthNoAuth):
            Error.errorhandler_wrapper(
                self,
                None,
                ProgrammingError,
                {"msg": "Account must be specified", "errno": ER_NO_ACCOUNT_NAME},
            )
        if self._account and "." in self._account:
            self._account = parse_account(self._account)

        if not isinstance(self._backoff_policy, Callable) or not isinstance(
            self._backoff_policy(), Iterator
        ):
            Error.errorhandler_wrapper(
                self,
                None,
                ProgrammingError,
                {
                    "msg": "Backoff policy must be a generator function",
                    "errno": ER_INVALID_BACKOFF_POLICY,
                },
            )

        if self.ocsp_fail_open:
            logger.debug(
                "This connection is in OCSP Fail Open Mode. "
                "TLS Certificates would be checked for validity "
                "and revocation status. Any other Certificate "
                "Revocation related exceptions or OCSP Responder "
                "failures would be disregarded in favor of "
                "connectivity."
            )

        if self.disable_ocsp_checks:
            logger.debug(
                "This connection runs with disabled OCSP checks. "
                "Revocation status of the certificate will not be checked against OCSP Responder."
            )

    def cmd_query(
        self,
        sql: str,
        sequence_counter: int,
        request_id: uuid.UUID,
        binding_params: None | tuple | dict[str, dict[str, str]] = None,
        binding_stage: str | None = None,
        is_file_transfer: bool = False,
        statement_params: dict[str, str] | None = None,
        is_internal: bool = False,
        describe_only: bool = False,
        _no_results: bool = False,
        _update_current_object: bool = True,
        _no_retry: bool = False,
        timeout: int | None = None,
        dataframe_ast: str | None = None,
    ) -> dict[str, Any]:
        """Executes a query with a sequence counter."""
        logger.debug("_cmd_query")
        data = {
            "sqlText": sql,
            "asyncExec": _no_results,
            "sequenceId": sequence_counter,
            "querySubmissionTime": get_time_millis(),
        }
        if dataframe_ast is not None:
            data["dataframeAst"] = dataframe_ast
        if statement_params is not None:
            data["parameters"] = statement_params
        if is_internal:
            data["isInternal"] = is_internal
        if describe_only:
            data["describeOnly"] = describe_only
        if binding_stage is not None:
            # binding stage for bulk array binding
            data["bindStage"] = binding_stage
        if binding_params is not None:
            # binding parameters. This is for qmarks paramstyle.
            data["bindings"] = binding_params
        if not _no_results:
            # not an async query.
            queryContext = self.get_query_context()
            #  Here queryContextDTO should be a dict object field, same with `parameters` field
            data["queryContextDTO"] = queryContext
        client = "sfsql_file_transfer" if is_file_transfer else "sfsql"

        if logger.getEffectiveLevel() <= logging.DEBUG:
            logger.debug(
                "sql=[%s], sequence_id=[%s], is_file_transfer=[%s]",
                self._format_query_for_log(data["sqlText"]),
                data["sequenceId"],
                is_file_transfer,
            )

        url_parameters = {REQUEST_ID: request_id}

        ret = self.rest.request(
            "/queries/v1/query-request?" + urlencode(url_parameters),
            data,
            client=client,
            _no_results=_no_results,
            _include_retry_params=True,
            _no_retry=_no_retry,
            timeout=timeout,
        )

        if ret is None:
            ret = {"data": {}}
        if ret.get("data") is None:
            ret["data"] = {}
        if _update_current_object:
            data = ret["data"]
            if "finalDatabaseName" in data and data["finalDatabaseName"] is not None:
                self._database = data["finalDatabaseName"]
            if "finalSchemaName" in data and data["finalSchemaName"] is not None:
                self._schema = data["finalSchemaName"]
            if "finalWarehouseName" in data and data["finalWarehouseName"] is not None:
                self._warehouse = data["finalWarehouseName"]
            if "finalRoleName" in data:
                self._role = data["finalRoleName"]
            if "queryContext" in data and not _no_results:
                # here the data["queryContext"] field has been automatically converted from JSON into a dict type
                self.set_query_context(data["queryContext"])

        return ret

    def _reauthenticate(self):
        return self._auth_class.reauthenticate(conn=self)

    def authenticate_with_retry(self, auth_instance) -> None:
        # make some changes if needed before real __authenticate
        try:
            self._authenticate(auth_instance)
        except ReauthenticationRequest as ex:
            # cached id_token expiration error, we have cleaned id_token and try to authenticate again
            logger.debug("ID token expired. Reauthenticating...: %s", ex)
            if isinstance(auth_instance, AuthByIdToken):
                # Note: SNOW-733835 IDToken auth needs to authenticate through
                #  SSO if it has expired
                self._reauthenticate()
            else:
                self._authenticate(auth_instance)

    def _authenticate(self, auth_instance: AuthByPlugin):
        auth_instance.prepare(
            conn=self,
            authenticator=self._authenticator,
            service_name=self.service_name,
            account=self.account,
            user=self.user,
            password=self._password,
        )
        self._consent_cache_id_token = getattr(
            auth_instance, "consent_cache_id_token", True
        )

        auth = Auth(self.rest)
        # record start time for computing timeout
        auth_instance._retry_ctx.set_start_time()
        try:
            auth.authenticate(
                auth_instance=auth_instance,
                account=self.account,
                user=self.user,
                database=self.database,
                schema=self.schema,
                warehouse=self.warehouse,
                role=self.role,
                passcode=self._passcode,
                passcode_in_password=self._passcode_in_password,
                mfa_callback=self._mfa_callback,
                password_callback=self._password_callback,
                session_parameters=self._session_parameters,
            )
        except OperationalError as e:
            logger.debug(
                "Operational Error raised at authentication"
                f"for authenticator: {type(auth_instance).__name__}"
            )
            while True:
                try:
                    auth_instance.handle_timeout(
                        authenticator=self._authenticator,
                        service_name=self.service_name,
                        account=self.account,
                        user=self.user,
                        password=self._password,
                    )
                    auth.authenticate(
                        auth_instance=auth_instance,
                        account=self.account,
                        user=self.user,
                        database=self.database,
                        schema=self.schema,
                        warehouse=self.warehouse,
                        role=self.role,
                        passcode=self._passcode,
                        passcode_in_password=self._passcode_in_password,
                        mfa_callback=self._mfa_callback,
                        password_callback=self._password_callback,
                        session_parameters=self._session_parameters,
                    )
                except OperationalError as auth_op:
                    if auth_op.errno == ER_FAILED_TO_CONNECT_TO_DB:
                        if _CONNECTIVITY_ERR_MSG in e.msg:
                            auth_op.msg += f"\n{_CONNECTIVITY_ERR_MSG}"
                        raise auth_op from e
                    logger.debug("Continuing authenticator specific timeout handling")
                    continue
                break

    def _write_params_to_byte_rows(
        self, params: list[tuple[Any | tuple]]
    ) -> list[bytes]:
        """Write csv-format rows of binding values as list of bytes string.

        Args:
            params: Binding parameters to bulk array insertion query with qmark/numeric format.
            cursor: SnowflakeCursor.

        Returns:
            List of bytes string corresponding to rows

        """
        res = []
        try:
            for row in params:
                temp = map(self.converter.to_csv_bindings, row)
                res.append((",".join(temp) + "\n").encode("utf-8"))
        except (ProgrammingError, AttributeError) as exc:
            raise BindUploadError from exc
        return res

    def _get_snowflake_type_and_binding(
        self,
        cursor: SnowflakeCursor | None,
        v: tuple[str, Any] | Any,
    ) -> TypeAndBinding:
        if isinstance(v, tuple):
            if len(v) != 2:
                Error.errorhandler_wrapper(
                    self,
                    cursor,
                    ProgrammingError,
                    {
                        "msg": "Binding parameters must be a list "
                        "where one element is a single value or "
                        "a pair of Snowflake datatype and a value",
                        "errno": ER_FAILED_PROCESSING_QMARK,
                    },
                )
            snowflake_type, v = v
        else:
            snowflake_type = self.converter.snowflake_type(v)
            if snowflake_type is None:
                Error.errorhandler_wrapper(
                    self,
                    cursor,
                    ProgrammingError,
                    {
                        "msg": "Python data type [{}] cannot be "
                        "automatically mapped to Snowflake data "
                        "type. Specify the snowflake data type "
                        "explicitly.".format(v.__class__.__name__.lower()),
                        "errno": ER_NOT_IMPLICITY_SNOWFLAKE_DATATYPE,
                    },
                )
        return TypeAndBinding(
            snowflake_type,
            self.converter.to_snowflake_bindings(snowflake_type, v),
        )

    # TODO we could probably rework this to not make dicts like this: {'1': 'value', '2': '13'}
    def _process_params_qmarks(
        self,
        params: Sequence | None,
        cursor: SnowflakeCursor | None = None,
    ) -> dict[str, dict[str, str]] | None:
        if not params:
            return None
        processed_params = {}

        get_type_and_binding = partial(self._get_snowflake_type_and_binding, cursor)

        for idx, v in enumerate(params):
            if isinstance(v, list):
                snowflake_type = self.converter.snowflake_type(v)
                all_param_data = list(map(get_type_and_binding, v))
                first_type = all_param_data[0].type
                # if all elements have the same snowflake type, update snowflake_type
                if all(param_data.type == first_type for param_data in all_param_data):
                    snowflake_type = first_type
                processed_params[str(idx + 1)] = {
                    "type": snowflake_type,
                    "value": [param_data.binding for param_data in all_param_data],
                }
            else:
                snowflake_type, snowflake_binding = get_type_and_binding(v)
                processed_params[str(idx + 1)] = {
                    "type": snowflake_type,
                    "value": snowflake_binding,
                }
        if logger.getEffectiveLevel() <= logging.DEBUG:
            for k, v in processed_params.items():
                logger.debug("idx: %s, type: %s", k, v.get("type"))
        return processed_params

    def _process_params_pyformat(
        self,
        params: Any | Sequence[Any] | dict[Any, Any] | None,
        cursor: SnowflakeCursor | None = None,
    ) -> tuple[Any] | dict[str, Any] | None:
        """Process parameters for client-side parameter binding.

        Args:
            params: Either a sequence, or a dictionary of parameters, if anything else
                is given then it will be put into a list and processed that way.
            cursor: The SnowflakeCursor used to report errors if necessary.
        """
        if params is None:
            if self._interpolate_empty_sequences:
                return None
            return {}
        if isinstance(params, dict):
            return self._process_params_dict(params)

        # TODO: remove this, callers should send in what's in the signature
        if not isinstance(params, (tuple, list)):
            params = [
                params,
            ]

        try:
            res = map(self._process_single_param, params)
            ret = tuple(res)
            logger.debug(f"parameters: {ret}")
            return ret
        except Exception as e:
            Error.errorhandler_wrapper(
                self,
                cursor,
                ProgrammingError,
                {
                    "msg": f"Failed processing pyformat-parameters; {e}",
                    "errno": ER_FAILED_PROCESSING_PYFORMAT,
                },
            )

    def _process_params_dict(
        self, params: dict[Any, Any], cursor: SnowflakeCursor | None = None
    ) -> dict:
        try:
            res = {k: self._process_single_param(v) for k, v in params.items()}
            logger.debug(f"parameters: {res}")
            return res
        except Exception as e:
            Error.errorhandler_wrapper(
                self,
                cursor,
                ProgrammingError,
                {
                    "msg": f"Failed processing pyformat-parameters: {e}",
                    "errno": ER_FAILED_PROCESSING_PYFORMAT,
                },
            )

    def _process_single_param(self, param: Any) -> Any:
        """Process a single parameter to Snowflake understandable form.

        This is a convenience function to replace repeated multiple calls with a single
        function call.

        It calls the following underlying functions in this order:
            1. self.converter.to_snowflake
            2. self.converter.escape
            3. self.converter.quote
        """
        to_snowflake = self.converter.to_snowflake
        escape = self.converter.escape
        _quote = self.converter.quote
        return _quote(escape(to_snowflake(param)))

    def _cancel_query(self, sql: str, request_id: UUID) -> dict[str, bool | None]:
        """Cancels the query with the exact SQL query and requestId."""
        logger.debug("_cancel_query sql=[%s], request_id=[%s]", sql, request_id)
        url_parameters = {REQUEST_ID: str(uuid.uuid4())}

        return self.rest.request(
            "/queries/v1/abort-request?" + urlencode(url_parameters),
            {
                "sqlText": sql,
                REQUEST_ID: str(request_id),
            },
        )

    def _next_sequence_counter(self) -> int:
        """Gets next sequence counter. Used internally."""
        with self._lock_sequence_counter:
            self.sequence_counter += 1
            logger.debug("sequence counter: %s", self.sequence_counter)
            return self.sequence_counter

    def _log_telemetry(self, telemetry_data) -> None:
        """Logs data to telemetry."""
        if self.telemetry_enabled:
            self._telemetry.try_add_log_to_batch(telemetry_data)

    def _add_heartbeat(self) -> None:
        """Add a periodic heartbeat query in order to keep connection alive."""
        if not self.heartbeat_thread:
            self._validate_client_session_keep_alive_heartbeat_frequency()
            heartbeat_wref = weakref.WeakMethod(self._heartbeat_tick)

            def beat_if_possible() -> None:
                heartbeat_fn = heartbeat_wref()
                if heartbeat_fn:
                    heartbeat_fn()

            self.heartbeat_thread = HeartBeatTimer(
                self.client_session_keep_alive_heartbeat_frequency,
                beat_if_possible,
            )
            self.heartbeat_thread.start()
            logger.debug("started heartbeat")

    def _cancel_heartbeat(self) -> None:
        """Cancel a heartbeat thread."""
        if self.heartbeat_thread:
            self.heartbeat_thread.cancel()
            self.heartbeat_thread.join()
            self.heartbeat_thread = None
            logger.debug("stopped heartbeat")

    def _heartbeat_tick(self) -> None:
        """Execute a heartbeat if connection isn't closed yet."""
        if not self.is_closed():
            logger.debug("heartbeating!")
            self.rest._heartbeat()

    def _validate_client_session_keep_alive_heartbeat_frequency(self) -> int:
        """Validate and return heartbeat frequency in seconds."""
        real_max = int(self.rest.master_validity_in_seconds / 4)
        real_min = int(real_max / 4)

        # ensure the type is integer
        self._client_session_keep_alive_heartbeat_frequency = int(
            self.client_session_keep_alive_heartbeat_frequency
        )

        if self.client_session_keep_alive_heartbeat_frequency is None:
            # This is an unlikely scenario but covering it just in case.
            self._client_session_keep_alive_heartbeat_frequency = real_min
        elif self.client_session_keep_alive_heartbeat_frequency > real_max:
            self._client_session_keep_alive_heartbeat_frequency = real_max
        elif self.client_session_keep_alive_heartbeat_frequency < real_min:
            self._client_session_keep_alive_heartbeat_frequency = real_min

        return self.client_session_keep_alive_heartbeat_frequency

    def _validate_client_prefetch_threads(self) -> int:
        if self.client_prefetch_threads <= 0:
            self._client_prefetch_threads = 1
        elif self.client_prefetch_threads > MAX_CLIENT_PREFETCH_THREADS:
            self._client_prefetch_threads = MAX_CLIENT_PREFETCH_THREADS
        self._client_prefetch_threads = int(self.client_prefetch_threads)
        return self.client_prefetch_threads

    def _update_parameters(
        self,
        parameters: dict[str, str | int | bool],
    ) -> None:
        """Update session parameters."""
        with self._lock_converter:
            self.converter.set_parameters(parameters)
        for name, value in parameters.items():
            self._session_parameters[name] = value
            if PARAMETER_CLIENT_TELEMETRY_ENABLED == name:
                self._server_param_telemetry_enabled = value
            elif PARAMETER_CLIENT_SESSION_KEEP_ALIVE == name:
                # Only set if the local config is None.
                # Always give preference to user config.
                if self.client_session_keep_alive is None:
                    self.client_session_keep_alive = value
            elif (
                PARAMETER_CLIENT_SESSION_KEEP_ALIVE_HEARTBEAT_FREQUENCY == name
                and self.client_session_keep_alive_heartbeat_frequency is None
            ):
                # Only set if local value hasn't been set already.
                self.client_session_keep_alive_heartbeat_frequency = value
            elif PARAMETER_SERVICE_NAME == name:
                self.service_name = value
            elif PARAMETER_CLIENT_PREFETCH_THREADS == name:
                self.client_prefetch_threads = value
            elif PARAMETER_ENABLE_STAGE_S3_PRIVATELINK_FOR_US_EAST_1 == name:
                self.enable_stage_s3_privatelink_for_us_east_1 = value
            elif PARAMETER_QUERY_CONTEXT_CACHE_SIZE == name:
                self.query_context_cache_size = value

    def _format_query_for_log(self, query: str) -> str:
        ret = " ".join(line.strip() for line in query.split("\n"))
        return (
            ret
            if len(ret) < self.log_max_query_length
            else ret[0 : self.log_max_query_length] + "..."
        )

    def __enter__(self) -> SnowflakeConnection:
        """Context manager."""
        return self

    def __exit__(
        self,
        exc_type: type[BaseException] | None,
        exc_val: BaseException | None,
        exc_tb: TracebackType | None,
    ) -> None:
        """Context manager with commit or rollback teardown."""
        if not self._session_parameters.get("AUTOCOMMIT", False):
            # Either AUTOCOMMIT is turned off, or is not set so we default to old behavior
            if exc_tb is None:
                self.commit()
            else:
                self.rollback()
        self.close()

    def _get_query_status(self, sf_qid: str) -> tuple[QueryStatus, dict[str, Any]]:
        """Retrieves the status of query with sf_qid and returns it with the raw response.

        This is the underlying function used by the public get_status functions.

        Args:
            sf_qid: Snowflake query id of interest.

        Raises:
            ValueError: if sf_qid is not a valid UUID string.
        """
        try:
            uuid.UUID(sf_qid)
        except ValueError:
            raise ValueError(f"Invalid UUID: '{sf_qid}'")
        logger.debug(f"get_query_status sf_qid='{sf_qid}'")

        status = "NO_DATA"
        if self.is_closed():
            return QueryStatus.DISCONNECTED, {"data": {"queries": []}}
        status_resp = self.rest.request(
            "/monitoring/queries/" + quote(sf_qid), method="get", client="rest"
        )
        if "queries" not in status_resp["data"]:
            return QueryStatus.FAILED_WITH_ERROR, status_resp
        queries = status_resp["data"]["queries"]
        if len(queries) > 0:
            status = queries[0]["status"]
        status_ret = QueryStatus[status]
        return status_ret, status_resp

    def _cache_query_status(self, sf_qid: str, status_ret: QueryStatus) -> None:
        # If query was started by us and it has finished let's cache this info
        if sf_qid in self._async_sfqids and not self.is_still_running(status_ret):
            self._async_sfqids.pop(
                sf_qid, None
            )  # Prevent KeyError when multiple threads try to remove the same query id
            self._done_async_sfqids[sf_qid] = None

    def _close_at_exit(self):
        with suppress(Exception):
            self.close(retry=False)

    def _process_error_query_status(
        self,
        sf_qid: str,
        status_resp: dict,
        error_message: str = "",
        error_cls: type[Exception] = ProgrammingError,
    ) -> None:
        status_resp = status_resp or {}
        data = status_resp.get("data", {})
        queries = data.get("queries")

        if sf_qid in self._async_sfqids:
            self._async_sfqids.pop(sf_qid, None)
        message = status_resp.get("message")
        if message is None:
            message = ""
        code = queries[0].get("errorCode", -1) if queries else -1
        sql_state = None
        if "data" in status_resp:
            message += queries[0].get("errorMessage", "") if queries else ""
            sql_state = data.get("sqlState")
        Error.errorhandler_wrapper(
            self,
            None,
            error_cls,
            {
                "msg": message or error_message,
                "errno": int(code),
                "sqlstate": sql_state,
                "sfqid": sf_qid,
            },
        )

    def get_query_status(self, sf_qid: str) -> QueryStatus:
        """Retrieves the status of query with sf_qid.

        Query status is returned as a QueryStatus.

        Args:
            sf_qid: Snowflake query id of interest.

        Raises:
            ValueError: if sf_qid is not a valid UUID string.
        """
        status, _ = self._get_query_status(sf_qid)
        self._cache_query_status(sf_qid, status)
        return status

    def get_query_status_throw_if_error(self, sf_qid: str) -> QueryStatus:
        """Retrieves the status of query with sf_qid as a QueryStatus and raises an exception if the query terminated with an error.

        Query status is returned as a QueryStatus.

        Args:
            sf_qid: Snowflake query id of interest.

        Raises:
            ValueError: if sf_qid is not a valid UUID string.
        """
        status, status_resp = self._get_query_status(sf_qid)
        self._cache_query_status(sf_qid, status)
        if self.is_an_error(status):
            self._process_error_query_status(sf_qid, status_resp)
        return status

    def initialize_query_context_cache(self) -> None:
        if not self.is_query_context_cache_disabled:
            self.query_context_cache = QueryContextCache(self.query_context_cache_size)

    def get_query_context(self) -> dict | None:
        if self.is_query_context_cache_disabled:
            return None
        return self.query_context_cache.serialize_to_dict()

    def set_query_context(self, data: dict) -> None:
        if not self.is_query_context_cache_disabled:
            self.query_context_cache.deserialize_json_dict(data)

    @staticmethod
    def is_still_running(status: QueryStatus) -> bool:
        """Checks whether given status is currently running."""
        return status in (
            QueryStatus.RUNNING,
            QueryStatus.QUEUED,
            QueryStatus.RESUMING_WAREHOUSE,
            QueryStatus.QUEUED_REPARING_WAREHOUSE,
            QueryStatus.BLOCKED,
            QueryStatus.NO_DATA,
        )

    @staticmethod
    def is_an_error(status: QueryStatus) -> bool:
        """Checks whether given status means that there has been an error."""
        return status in (
            QueryStatus.ABORTING,
            QueryStatus.FAILED_WITH_ERROR,
            QueryStatus.ABORTED,
            QueryStatus.FAILED_WITH_INCIDENT,
            QueryStatus.DISCONNECTED,
        )

    def _all_async_queries_finished(self) -> bool:
        """Checks whether all async queries started by this Connection have finished executing."""

        if not self._async_sfqids:
            return True

        queries = list(reversed(self._async_sfqids.keys()))

        num_workers = min(self.client_prefetch_threads, len(queries))
        found_unfinished_query = False

        def async_query_check_helper(
            sfq_id: str,
        ) -> bool:
            nonlocal found_unfinished_query
            return found_unfinished_query or self.is_still_running(
                self.get_query_status(sfq_id)
            )

        with ThreadPoolExecutor(
            max_workers=num_workers, thread_name_prefix="async_query_check_"
        ) as tpe:  # We should upgrade to using cancel_futures=True once supporting 3.9+
            futures = (tpe.submit(async_query_check_helper, sfqid) for sfqid in queries)
            for f in as_completed(futures):
                if f.result():
                    found_unfinished_query = True
                    break
            for f in futures:
                f.cancel()

        return not found_unfinished_query

    def _log_telemetry_imported_packages(self) -> None:
        if self._log_imported_packages_in_telemetry:
            # filter out duplicates caused by submodules
            # and internal modules with names starting with an underscore
            imported_modules = {
                k.split(".", maxsplit=1)[0]
                for k in list(sys.modules)
                if not k.startswith("_")
            }
            ts = get_time_millis()
            self._log_telemetry(
                TelemetryData.from_telemetry_data_dict(
                    from_dict={
                        TelemetryField.KEY_TYPE.value: TelemetryField.IMPORTED_PACKAGES.value,
                        TelemetryField.KEY_VALUE.value: str(imported_modules),
                    },
                    timestamp=ts,
                    connection=self,
                )
            )

    def is_valid(self) -> bool:
        """This function tries to answer the question: Is this connection still good for sending queries?
        Attempts to validate the connections both on the TCP/IP and Session levels."""
        logger.debug("validating connection and session")
        if self.is_closed():
            logger.debug("connection is already closed and not valid")
            return False

        try:
            logger.debug("trying to heartbeat into the session to validate")
            hb_result = self.rest._heartbeat()
            session_valid = hb_result.get("success")
            logger.debug("session still valid? %s", session_valid)
            return bool(session_valid)
        except Exception as e:
            logger.debug("session could not be validated due to exception: %s", e)
            return False<|MERGE_RESOLUTION|>--- conflicted
+++ resolved
@@ -317,13 +317,10 @@
         False,
         bool,
     ),  # use https://{bucket}.storage.googleapis.com instead of https://storage.googleapis.com/{bucket}
-<<<<<<< HEAD
-=======
     "check_arrow_conversion_error_on_every_column": (
         True,
         bool,
     ),  # SNOW-XXXXX: remove the check_arrow_conversion_error_on_every_column flag
->>>>>>> ac24917f
 }
 
 APPLICATION_RE = re.compile(r"[\w\d_]+")
@@ -404,10 +401,7 @@
         token_file_path: The file path of the token file. If both token and token_file_path are provided, the token in token_file_path will be used.
         unsafe_file_write: When true, files downloaded by GET will be saved with 644 permissions. Otherwise, files will be saved with safe - owner-only permissions: 600.
         gcs_use_virtual_endpoints: When true, the virtual endpoint url is used, see: https://cloud.google.com/storage/docs/request-endpoints#xml-api
-<<<<<<< HEAD
-=======
         check_arrow_conversion_error_on_every_column: When true, the error check after the conversion from arrow to python types will happen for every column in the row. This is a new behaviour which fixes the bug that caused the type errors to trigger silently when occurring at any place other than last column in a row. To revert the previous (faulty) behaviour, please set this flag to false.
->>>>>>> ac24917f
     """
 
     OCSP_ENV_LOCK = Lock()
@@ -808,8 +802,6 @@
     def gcs_use_virtual_endpoints(self, value: bool) -> None:
         self._gcs_use_virtual_endpoints = value
 
-<<<<<<< HEAD
-=======
     @property
     def check_arrow_conversion_error_on_every_column(self) -> bool:
         return self._check_arrow_conversion_error_on_every_column
@@ -818,7 +810,6 @@
     def check_arrow_conversion_error_on_every_column(self, value: bool) -> bool:
         self._check_arrow_conversion_error_on_every_column = value
 
->>>>>>> ac24917f
     def connect(self, **kwargs) -> None:
         """Establishes connection to Snowflake."""
         logger.debug("connect")
