--- conflicted
+++ resolved
@@ -476,13 +476,10 @@
         None,
         (type(None), bool),
     ),  # Run CRL cache cleanup in the background
-<<<<<<< HEAD
-=======
     "crl_download_max_size": (
         None,
         (type(None), int),
     ),  # Maximum CRL file size in bytes
->>>>>>> 69b32139
 }
 
 APPLICATION_RE = re.compile(r"[\w\d_]+")
@@ -793,8 +790,6 @@
             return self._crl_cache_start_cleanup
         return self._crl_config.crl_cache_start_cleanup
 
-<<<<<<< HEAD
-=======
     @property
     def crl_download_max_size(self) -> int | None:
         """Maximum CRL file size in bytes."""
@@ -809,7 +804,6 @@
             return self._skip_file_permissions_check
         return self._crl_config.skip_file_permissions_check
 
->>>>>>> 69b32139
     @property
     def session_id(self) -> int:
         return self._session_id
