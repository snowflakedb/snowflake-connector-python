--- conflicted
+++ resolved
@@ -313,17 +313,14 @@
         None,
         (type(None), int),
     ),  # SNOW-1817982: limit iobound TPE sizes when executing PUT/GET
-<<<<<<< HEAD
+    "gcs_use_virtual_endpoints": (
+        False,
+        bool,
+    ),  # use https://{bucket}.storage.googleapis.com instead of https://storage.googleapis.com/{bucket}
     "check_arrow_conversion_error_on_every_column": (
         True,
         bool,
     ),  # SNOW-XXXXX: remove the check_arrow_conversion_error_on_every_column flag
-=======
-    "gcs_use_virtual_endpoints": (
-        False,
-        bool,
-    ),  # use https://{bucket}.storage.googleapis.com instead of https://storage.googleapis.com/{bucket}
->>>>>>> 253c47a1
 }
 
 APPLICATION_RE = re.compile(r"[\w\d_]+")
@@ -403,11 +400,8 @@
           before the connector shuts down. Default value is false.
         token_file_path: The file path of the token file. If both token and token_file_path are provided, the token in token_file_path will be used.
         unsafe_file_write: When true, files downloaded by GET will be saved with 644 permissions. Otherwise, files will be saved with safe - owner-only permissions: 600.
-<<<<<<< HEAD
+        gcs_use_virtual_endpoints: When true, the virtual endpoint url is used, see: https://cloud.google.com/storage/docs/request-endpoints#xml-api
         check_arrow_conversion_error_on_every_column: When true, the error check after the conversion from arrow to python types will happen for every column in the row. This is a new behaviour which fixes the bug that caused the type errors to trigger silently when occurring at any place other than last column in a row. To revert the previous (faulty) behaviour, please set this flag to false.
-=======
-        gcs_use_virtual_endpoints: When true, the virtual endpoint url is used, see: https://cloud.google.com/storage/docs/request-endpoints#xml-api
->>>>>>> 253c47a1
     """
 
     OCSP_ENV_LOCK = Lock()
