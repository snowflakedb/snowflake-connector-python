[metadata]
name = snowflake-connector-python
description = Snowflake Connector for Python
long_description = file: DESCRIPTION.md
long_description_content_type = text/markdown
url = https://www.snowflake.com/
author = Snowflake, Inc
author_email = snowflake-python-libraries-dl@snowflake.com
license = Apache-2.0
license_files = LICENSE.txt, NOTICE
classifiers =
    Development Status :: 5 - Production/Stable
    Environment :: Console
    Environment :: Other Environment
    Intended Audience :: Developers
    Intended Audience :: Education
    Intended Audience :: Information Technology
    Intended Audience :: System Administrators
    License :: OSI Approved :: Apache Software License
    Operating System :: OS Independent
    Programming Language :: Python :: 3
    Programming Language :: Python :: 3 :: Only
    Programming Language :: Python :: 3.9
    Programming Language :: Python :: 3.10
    Programming Language :: Python :: 3.11
    Programming Language :: Python :: 3.12
    Programming Language :: Python :: 3.13
    Programming Language :: SQL
    Topic :: Database
    Topic :: Scientific/Engineering :: Information Analysis
    Topic :: Software Development
    Topic :: Software Development :: Libraries
    Topic :: Software Development :: Libraries :: Application Frameworks
    Topic :: Software Development :: Libraries :: Python Modules
keywords = Snowflake db database cloud analytics warehouse
project_urls =
    Documentation=https://docs.snowflake.com/en/user-guide/python-connector.html
    Source=https://github.com/snowflakedb/snowflake-connector-python
    Issues=https://github.com/snowflakedb/snowflake-connector-python/issues
    Changelog=https://github.com/snowflakedb/snowflake-connector-python/blob/main/DESCRIPTION.md

[options]
python_requires = >=3.9
packages = find_namespace:
install_requires =
    asn1crypto>0.24.0,<2.0.0
    cffi>=1.9,<2.0.0
    cryptography>=3.1.0
    pyOpenSSL>=22.0.0,<26.0.0
    pyjwt<3.0.0
    pytz
    requests<3.0.0
    packaging
    charset_normalizer>=2,<4
    idna>=2.5,<4
    urllib3>=1.21.1,<2.0.0; python_version < '3.10'
    certifi>=2017.4.17
    typing_extensions>=4.3,<5
    filelock>=3.5,<4
    sortedcontainers>=2.4.0
    platformdirs>=2.6.0,<5.0.0
    tomlkit
include_package_data = True
package_dir =
    =src
zip_safe = False

[options.packages.find]
where = src
exclude = snowflake.connector.cpp*
include = snowflake.*

[options.entry_points]
console_scripts =
    snowflake-dump-ocsp-response = snowflake.connector.tool.dump_ocsp_response:main
    snowflake-dump-ocsp-response-cache = snowflake.connector.tool.dump_ocsp_response_cache:main
    snowflake-dump-certs = snowflake.connector.tool.dump_certs:main

[options.extras_require]
development =
    Cython
    coverage
    more-itertools
    numpy<=2.2.4
    pendulum!=2.1.1
    pexpect
    pytest<7.5.0
    pytest-cov
    pytest-rerunfailures
    pytest-timeout
    pytest-xdist
    pytzdata
<<<<<<< HEAD
    boto3>=1.24
    botocore>=1.24
=======
    botocore
    boto3
>>>>>>> b5e35549
pandas =
    pandas>=2.1.2,<3.0.0
    pyarrow<19.0.0
secure-local-storage =
    keyring>=23.1.0,<26.0.0<|MERGE_RESOLUTION|>--- conflicted
+++ resolved
@@ -90,13 +90,8 @@
     pytest-timeout
     pytest-xdist
     pytzdata
-<<<<<<< HEAD
-    boto3>=1.24
-    botocore>=1.24
-=======
     botocore
     boto3
->>>>>>> b5e35549
 pandas =
     pandas>=2.1.2,<3.0.0
     pyarrow<19.0.0
