--- conflicted
+++ resolved
@@ -16,13 +16,8 @@
 from ..randomize import random_string
 
 try:
-<<<<<<< HEAD
-    from ..parameters import (CONNECTION_PARAMETERS_ADMIN)
+    from ..parameters import CONNECTION_PARAMETERS_ADMIN
 except ImportError:
-=======
-    from parameters import CONNECTION_PARAMETERS_ADMIN
-except Exception:
->>>>>>> e94e75e4
     CONNECTION_PARAMETERS_ADMIN = {}
 
 logger = getLogger(__name__)
