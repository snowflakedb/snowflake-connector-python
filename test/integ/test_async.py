#!/usr/bin/env python
# -*- coding: utf-8 -*-
#
# Copyright (c) 2012-2021 Snowflake Computing Inc. All right reserved.
#

import time

import pytest

from snowflake.connector import ProgrammingError

from ..integ_helpers import drop_table
from ..randomize import random_string

# Mark all tests in this file to time out after 2 minutes to prevent hanging forever
pytestmark = [pytest.mark.timeout(120), pytest.mark.skipolddriver, pytest.mark.sequential]

try:  # pragma: no cover
    from snowflake.connector.constants import QueryStatus
except ImportError:
    QueryStatus = None


def test_simple_async(conn_cnx):
    """Simple test that shows the most simple usage of fire and forget.

    This test also makes sure that wait_until_ready function's sleeping is tested.
    """
<<<<<<< HEAD
    with conn_cnx() as con, con.cursor() as cur:
        cur.execute_async('select count(*) from table(generator(timeLimit => 5))')
        cur.get_results_from_sfqid(cur.sfqid)
        assert len(cur.fetchall()) == 1
=======
    with conn_cnx() as con:
        with con.cursor() as cur:
            cur.execute_async("select count(*) from table(generator(timeLimit => 5))")
            cur.get_results_from_sfqid(cur.sfqid)
            assert len(cur.fetchall()) == 1
>>>>>>> bc9616ad


def test_async_exec(conn_cnx):
    """Tests whether simple async query execution works.

    Runs a query that takes a few seconds to finish and then totally closes connection
    to Snowflake. Then waits enough time for that query to finish, opens a new connection
    and fetches results. It also tests QueryStatus related functionality too.

    This test tends to hang longer than expected when the testing warehouse is overloaded.
    Manually looking at query history reveals that when a full GH actions + Jenkins test load hits one warehouse
    it can be queued for 15 seconds, so for now we wait 5 seconds before checking and then we give it another 25
    seconds to finish.
    """
    with conn_cnx() as con:
        with con.cursor() as cur:
            cur.execute_async("select count(*) from table(generator(timeLimit => 5))")
            q_id = cur.sfqid
            status = con.get_query_status(q_id)
            assert con.is_still_running(status)
    time.sleep(5)
    with conn_cnx() as con:
        with con.cursor() as cur:
            for _ in range(25):
                # Check upto 15 times once a second to see if it's done
                status = con.get_query_status(q_id)
                if status == QueryStatus.SUCCESS:
                    break
                time.sleep(1)
            else:
                pytest.fail(
                    f"We should have broke out of this loop, final query status: {status}"
                )
            status = con.get_query_status_throw_if_error(q_id)
            assert status == QueryStatus.SUCCESS
            cur.get_results_from_sfqid(q_id)
            assert len(cur.fetchall()) == 1


def test_async_error(conn_cnx):
    """Tests whether simple async query error retrieval works.

    Runs a query that will fail to execute and then tests that if we tried to get results for the query
    then that would raise an exception. It also tests QueryStatus related functionality too.
    """
<<<<<<< HEAD
    with conn_cnx() as con, con.cursor() as cur:
        cur.execute_async('select * from nonexistentTable')
        q_id = cur.sfqid
        while con.is_still_running(con.get_query_status(q_id)):
            time.sleep(1)
        status = con.get_query_status(q_id)
        assert status == QueryStatus.FAILED_WITH_ERROR
        assert con.is_an_error(status)
        with pytest.raises(ProgrammingError):
            con.get_query_status_throw_if_error(q_id)
        with pytest.raises(ProgrammingError):
            cur.get_results_from_sfqid(q_id)


def test_mix_sync_async(conn_cnx, request):
    with conn_cnx() as con, con.cursor() as cur:
        cur.execute('alter session set CLIENT_TIMESTAMP_TYPE_MAPPING=TIMESTAMP_TZ')

        small_table = random_string(3, prefix="test_mix_sync_async")
        useless_table = random_string(3, prefix="test_mix_sync_async")

        for table in [small_table, useless_table]:
            cur.execute(f'create table {table} (colA string, colB int)')
            request.addfinalizer(drop_table(conn_cnx, table))
            cur.execute(f'insert into {table} values (\'row1\', 1), (\'row2\', 2), (\'row3\', 3)')

        cur.execute_async(f'select * from {small_table}')
        sf_qid1 = cur.sfqid
        cur.execute_async(f'select * from {useless_table}')
        sf_qid2 = cur.sfqid
        # Wait until the 2 queries finish
        while con.is_still_running(con.get_query_status(sf_qid1)):
            time.sleep(1)
        while con.is_still_running(con.get_query_status(sf_qid2)):
            time.sleep(1)
        cur.execute(f'drop table {useless_table}')
        assert cur.fetchall()[0] == (f'{useless_table.upper()} successfully dropped.',)
        cur.get_results_from_sfqid(sf_qid1)
        assert cur.fetchall() == [('row1', 1), ('row2', 2), ('row3', 3)]
        cur.get_results_from_sfqid(sf_qid2)
        assert cur.fetchall() == [('row1', 1), ('row2', 2), ('row3', 3)]


def test_async_qmark(conn_cnx, request):
    """Tests that qmark parameter binding works with async queries."""
    table_name = random_string(3, prefix="test_async_qmark")
    with conn_cnx(paramstyle='qmark') as con, con.cursor() as cur:
        cur.execute(f"create table {table_name} (aa STRING, bb STRING)")
        request.addfinalizer(drop_table(conn_cnx, table_name))
        cur.execute(f"insert into {table_name} VALUES(?, ?)", ('test11', 'test12'))
        cur.execute_async(f"select * from {table_name}")
        async_qid = cur.sfqid
        with conn_cnx(paramstyle='qmark') as con2:
            with con2.cursor() as cur2:
                cur2.get_results_from_sfqid(async_qid)
                assert cur2.fetchall() == [('test11', 'test12')]
=======
    with conn_cnx() as con:
        with con.cursor() as cur:
            cur.execute_async("select * from nonexistentTable")
            q_id = cur.sfqid
            while con.is_still_running(con.get_query_status(q_id)):
                time.sleep(1)
            status = con.get_query_status(q_id)
            assert status == QueryStatus.FAILED_WITH_ERROR
            assert con.is_an_error(status)
            with pytest.raises(ProgrammingError):
                con.get_query_status_throw_if_error(q_id)
            with pytest.raises(ProgrammingError):
                cur.get_results_from_sfqid(q_id)


def test_mix_sync_async(conn_cnx):
    with conn_cnx() as con:
        with con.cursor() as cur:
            # Setup
            cur.execute("alter session set CLIENT_TIMESTAMP_TYPE_MAPPING=TIMESTAMP_TZ")
            try:
                for table in ["smallTable", "uselessTable"]:
                    cur.execute(
                        "create or replace table {} (colA string, colB int)".format(
                            table
                        )
                    )
                    cur.execute(
                        "insert into {} values ('row1', 1), ('row2', 2), ('row3', 3)".format(
                            table
                        )
                    )
                cur.execute_async("select * from smallTable")
                sf_qid1 = cur.sfqid
                cur.execute_async("select * from uselessTable")
                sf_qid2 = cur.sfqid
                # Wait until the 2 queries finish
                while con.is_still_running(con.get_query_status(sf_qid1)):
                    time.sleep(1)
                while con.is_still_running(con.get_query_status(sf_qid2)):
                    time.sleep(1)
                cur.execute("drop table uselessTable")
                assert cur.fetchall() == [("USELESSTABLE successfully dropped.",)]
                cur.get_results_from_sfqid(sf_qid1)
                assert cur.fetchall() == [("row1", 1), ("row2", 2), ("row3", 3)]
                cur.get_results_from_sfqid(sf_qid2)
                assert cur.fetchall() == [("row1", 1), ("row2", 2), ("row3", 3)]
            finally:
                for table in ["smallTable", "uselessTable"]:
                    cur.execute("drop table if exists {}".format(table))


def test_async_qmark(conn_cnx):
    """Tests that qmark parameter binding works with async queries."""
    import snowflake.connector

    orig_format = snowflake.connector.paramstyle
    snowflake.connector.paramstyle = "qmark"
    try:
        with conn_cnx() as con:
            with con.cursor() as cur:
                try:
                    cur.execute(
                        "create or replace table qmark_test (aa STRING, bb STRING)"
                    )
                    cur.execute(
                        "insert into qmark_test VALUES(?, ?)", ("test11", "test12")
                    )
                    cur.execute_async("select * from qmark_test")
                    async_qid = cur.sfqid
                    with conn_cnx() as con2:
                        with con2.cursor() as cur2:
                            cur2.get_results_from_sfqid(async_qid)
                            assert cur2.fetchall() == [("test11", "test12")]
                finally:
                    cur.execute("drop table if exists qmark_test")
    finally:
        snowflake.connector.paramstyle = orig_format
>>>>>>> bc9616ad


def test_done_caching(conn_cnx):
    """Tests whether get status caching is working as expected."""
<<<<<<< HEAD
    with conn_cnx() as con, con.cursor() as cur:
        cur.execute_async('select count(*) from table(generator(timeLimit => 5))')
        qid1 = cur.sfqid
        cur.execute_async('select count(*) from table(generator(timeLimit => 10))')
        qid2 = cur.sfqid
        assert len(con._async_sfqids) == 2
        time.sleep(5)
        while con.is_still_running(con.get_query_status(qid1)):
            time.sleep(1)
        assert con.get_query_status(qid1) == QueryStatus.SUCCESS
        assert len(con._async_sfqids) == 1
        assert len(con._done_async_sfqids) == 1
        time.sleep(5)
        while con.is_still_running(con.get_query_status(qid2)):
            time.sleep(1)
        assert con.get_query_status(qid2) == QueryStatus.SUCCESS
        assert len(con._async_sfqids) == 0
        assert len(con._done_async_sfqids) == 2
        assert con._all_async_queries_finished()
=======
    with conn_cnx() as con:
        with con.cursor() as cur:
            cur.execute_async("select count(*) from table(generator(timeLimit => 5))")
            qid1 = cur.sfqid
            cur.execute_async("select count(*) from table(generator(timeLimit => 10))")
            qid2 = cur.sfqid
            assert len(con._async_sfqids) == 2
            time.sleep(5)
            while con.is_still_running(con.get_query_status(qid1)):
                time.sleep(1)
            assert con.get_query_status(qid1) == QueryStatus.SUCCESS
            assert len(con._async_sfqids) == 1
            assert len(con._done_async_sfqids) == 1
            time.sleep(5)
            while con.is_still_running(con.get_query_status(qid2)):
                time.sleep(1)
            assert con.get_query_status(qid2) == QueryStatus.SUCCESS
            assert len(con._async_sfqids) == 0
            assert len(con._done_async_sfqids) == 2
            assert con._all_async_queries_finished()
>>>>>>> bc9616ad


def test_invalid_uuid_get_status(conn_cnx):
    """"""
<<<<<<< HEAD
    with conn_cnx() as con, con.cursor() as cur:
        with pytest.raises(ValueError, match=r"Invalid UUID: 'doesnt exist, dont even look'"):
            cur.get_results_from_sfqid('doesnt exist, dont even look')
=======
    with conn_cnx() as con:
        with con.cursor() as cur:
            with pytest.raises(
                ValueError, match=r"Invalid UUID: 'doesnt exist, dont even look'"
            ):
                cur.get_results_from_sfqid("doesnt exist, dont even look")
>>>>>>> bc9616ad


def test_unknown_sfqid(conn_cnx):
    """Tests the exception that there is no Exception thrown when we attempt to get a status of a not existing query."""
    with conn_cnx() as con:
        assert (
            con.get_query_status("12345678-1234-4123-A123-123456789012")
            == QueryStatus.NO_DATA
        )


def test_unknown_sfqid_results(conn_cnx):
    """Tests that there is no Exception thrown when we attempt to get a status of a not existing query."""
<<<<<<< HEAD
    with conn_cnx() as con, con.cursor() as cur:
        cur.get_results_from_sfqid('12345678-1234-4123-A123-123456789012')
=======
    with conn_cnx() as con:
        with con.cursor() as cur:
            cur.get_results_from_sfqid("12345678-1234-4123-A123-123456789012")
>>>>>>> bc9616ad


def test_not_fetching(conn_cnx):
    """Tests whether executing a new query actually cleans up after an async result retrieving.

    If someone tries to retrieve results then the first fetch would have to block. We should not block
    if we executed a new query.
    """
<<<<<<< HEAD
    with conn_cnx() as con, con.cursor() as cur:
        cur.execute_async('select 1')
        sf_qid = cur.sfqid
        cur.get_results_from_sfqid(sf_qid)
        cur.execute('select 2')
        assert cur._inner_cursor is None
        assert cur._prefetch_hook is None
=======
    with conn_cnx() as con:
        with con.cursor() as cur:
            cur.execute_async("select 1")
            sf_qid = cur.sfqid
            cur.get_results_from_sfqid(sf_qid)
            cur.execute("select 2")
            assert cur._inner_cursor is None
            assert cur._prefetch_hook is None
>>>>>>> bc9616ad
<|MERGE_RESOLUTION|>--- conflicted
+++ resolved
@@ -14,7 +14,11 @@
 from ..randomize import random_string
 
 # Mark all tests in this file to time out after 2 minutes to prevent hanging forever
-pytestmark = [pytest.mark.timeout(120), pytest.mark.skipolddriver, pytest.mark.sequential]
+pytestmark = [
+    pytest.mark.timeout(120),
+    pytest.mark.skipolddriver,
+    pytest.mark.sequential,
+]
 
 try:  # pragma: no cover
     from snowflake.connector.constants import QueryStatus
@@ -27,18 +31,10 @@
 
     This test also makes sure that wait_until_ready function's sleeping is tested.
     """
-<<<<<<< HEAD
-    with conn_cnx() as con, con.cursor() as cur:
-        cur.execute_async('select count(*) from table(generator(timeLimit => 5))')
+    with conn_cnx() as con, con.cursor() as cur:
+        cur.execute_async("select count(*) from table(generator(timeLimit => 5))")
         cur.get_results_from_sfqid(cur.sfqid)
         assert len(cur.fetchall()) == 1
-=======
-    with conn_cnx() as con:
-        with con.cursor() as cur:
-            cur.execute_async("select count(*) from table(generator(timeLimit => 5))")
-            cur.get_results_from_sfqid(cur.sfqid)
-            assert len(cur.fetchall()) == 1
->>>>>>> bc9616ad
 
 
 def test_async_exec(conn_cnx):
@@ -84,64 +80,6 @@
     Runs a query that will fail to execute and then tests that if we tried to get results for the query
     then that would raise an exception. It also tests QueryStatus related functionality too.
     """
-<<<<<<< HEAD
-    with conn_cnx() as con, con.cursor() as cur:
-        cur.execute_async('select * from nonexistentTable')
-        q_id = cur.sfqid
-        while con.is_still_running(con.get_query_status(q_id)):
-            time.sleep(1)
-        status = con.get_query_status(q_id)
-        assert status == QueryStatus.FAILED_WITH_ERROR
-        assert con.is_an_error(status)
-        with pytest.raises(ProgrammingError):
-            con.get_query_status_throw_if_error(q_id)
-        with pytest.raises(ProgrammingError):
-            cur.get_results_from_sfqid(q_id)
-
-
-def test_mix_sync_async(conn_cnx, request):
-    with conn_cnx() as con, con.cursor() as cur:
-        cur.execute('alter session set CLIENT_TIMESTAMP_TYPE_MAPPING=TIMESTAMP_TZ')
-
-        small_table = random_string(3, prefix="test_mix_sync_async")
-        useless_table = random_string(3, prefix="test_mix_sync_async")
-
-        for table in [small_table, useless_table]:
-            cur.execute(f'create table {table} (colA string, colB int)')
-            request.addfinalizer(drop_table(conn_cnx, table))
-            cur.execute(f'insert into {table} values (\'row1\', 1), (\'row2\', 2), (\'row3\', 3)')
-
-        cur.execute_async(f'select * from {small_table}')
-        sf_qid1 = cur.sfqid
-        cur.execute_async(f'select * from {useless_table}')
-        sf_qid2 = cur.sfqid
-        # Wait until the 2 queries finish
-        while con.is_still_running(con.get_query_status(sf_qid1)):
-            time.sleep(1)
-        while con.is_still_running(con.get_query_status(sf_qid2)):
-            time.sleep(1)
-        cur.execute(f'drop table {useless_table}')
-        assert cur.fetchall()[0] == (f'{useless_table.upper()} successfully dropped.',)
-        cur.get_results_from_sfqid(sf_qid1)
-        assert cur.fetchall() == [('row1', 1), ('row2', 2), ('row3', 3)]
-        cur.get_results_from_sfqid(sf_qid2)
-        assert cur.fetchall() == [('row1', 1), ('row2', 2), ('row3', 3)]
-
-
-def test_async_qmark(conn_cnx, request):
-    """Tests that qmark parameter binding works with async queries."""
-    table_name = random_string(3, prefix="test_async_qmark")
-    with conn_cnx(paramstyle='qmark') as con, con.cursor() as cur:
-        cur.execute(f"create table {table_name} (aa STRING, bb STRING)")
-        request.addfinalizer(drop_table(conn_cnx, table_name))
-        cur.execute(f"insert into {table_name} VALUES(?, ?)", ('test11', 'test12'))
-        cur.execute_async(f"select * from {table_name}")
-        async_qid = cur.sfqid
-        with conn_cnx(paramstyle='qmark') as con2:
-            with con2.cursor() as cur2:
-                cur2.get_results_from_sfqid(async_qid)
-                assert cur2.fetchall() == [('test11', 'test12')]
-=======
     with conn_cnx() as con:
         with con.cursor() as cur:
             cur.execute_async("select * from nonexistentTable")
@@ -157,79 +95,58 @@
                 cur.get_results_from_sfqid(q_id)
 
 
-def test_mix_sync_async(conn_cnx):
-    with conn_cnx() as con:
-        with con.cursor() as cur:
-            # Setup
-            cur.execute("alter session set CLIENT_TIMESTAMP_TYPE_MAPPING=TIMESTAMP_TZ")
-            try:
-                for table in ["smallTable", "uselessTable"]:
-                    cur.execute(
-                        "create or replace table {} (colA string, colB int)".format(
-                            table
-                        )
-                    )
-                    cur.execute(
-                        "insert into {} values ('row1', 1), ('row2', 2), ('row3', 3)".format(
-                            table
-                        )
-                    )
-                cur.execute_async("select * from smallTable")
-                sf_qid1 = cur.sfqid
-                cur.execute_async("select * from uselessTable")
-                sf_qid2 = cur.sfqid
-                # Wait until the 2 queries finish
-                while con.is_still_running(con.get_query_status(sf_qid1)):
-                    time.sleep(1)
-                while con.is_still_running(con.get_query_status(sf_qid2)):
-                    time.sleep(1)
-                cur.execute("drop table uselessTable")
-                assert cur.fetchall() == [("USELESSTABLE successfully dropped.",)]
-                cur.get_results_from_sfqid(sf_qid1)
-                assert cur.fetchall() == [("row1", 1), ("row2", 2), ("row3", 3)]
-                cur.get_results_from_sfqid(sf_qid2)
-                assert cur.fetchall() == [("row1", 1), ("row2", 2), ("row3", 3)]
-            finally:
-                for table in ["smallTable", "uselessTable"]:
-                    cur.execute("drop table if exists {}".format(table))
-
-
-def test_async_qmark(conn_cnx):
+def test_mix_sync_async(conn_cnx, request):
+    with conn_cnx() as con, con.cursor() as cur:
+        cur.execute("alter session set CLIENT_TIMESTAMP_TYPE_MAPPING=TIMESTAMP_TZ")
+
+        small_table = random_string(3, prefix="test_mix_sync_async")
+        useless_table = random_string(3, prefix="test_mix_sync_async")
+
+        for table in [small_table, useless_table]:
+            cur.execute(f"create table {table} (colA string, colB int)")
+            request.addfinalizer(drop_table(conn_cnx, table))
+            cur.execute(
+                f"insert into {table} values ('row1', 1), ('row2', 2), ('row3', 3)"
+            )
+
+        cur.execute_async(f"select * from {small_table}")
+        sf_qid1 = cur.sfqid
+        cur.execute_async(f"select * from {useless_table}")
+        sf_qid2 = cur.sfqid
+        # Wait until the 2 queries finish
+        while con.is_still_running(con.get_query_status(sf_qid1)):
+            time.sleep(1)
+        while con.is_still_running(con.get_query_status(sf_qid2)):
+            time.sleep(1)
+        cur.execute(f"drop table {useless_table}")
+        assert cur.fetchall()[0] == (f"{useless_table.upper()} successfully dropped.",)
+        cur.get_results_from_sfqid(sf_qid1)
+        assert cur.fetchall() == [("row1", 1), ("row2", 2), ("row3", 3)]
+        cur.get_results_from_sfqid(sf_qid2)
+        assert cur.fetchall() == [("row1", 1), ("row2", 2), ("row3", 3)]
+
+
+def test_async_qmark(conn_cnx, request):
     """Tests that qmark parameter binding works with async queries."""
-    import snowflake.connector
-
-    orig_format = snowflake.connector.paramstyle
-    snowflake.connector.paramstyle = "qmark"
-    try:
-        with conn_cnx() as con:
-            with con.cursor() as cur:
-                try:
-                    cur.execute(
-                        "create or replace table qmark_test (aa STRING, bb STRING)"
-                    )
-                    cur.execute(
-                        "insert into qmark_test VALUES(?, ?)", ("test11", "test12")
-                    )
-                    cur.execute_async("select * from qmark_test")
-                    async_qid = cur.sfqid
-                    with conn_cnx() as con2:
-                        with con2.cursor() as cur2:
-                            cur2.get_results_from_sfqid(async_qid)
-                            assert cur2.fetchall() == [("test11", "test12")]
-                finally:
-                    cur.execute("drop table if exists qmark_test")
-    finally:
-        snowflake.connector.paramstyle = orig_format
->>>>>>> bc9616ad
+    table_name = random_string(3, prefix="test_async_qmark")
+    with conn_cnx(paramstyle="qmark") as con, con.cursor() as cur:
+        cur.execute(f"create table {table_name} (aa STRING, bb STRING)")
+        request.addfinalizer(drop_table(conn_cnx, table_name))
+        cur.execute(f"insert into {table_name} VALUES(?, ?)", ("test11", "test12"))
+        cur.execute_async(f"select * from {table_name}")
+        async_qid = cur.sfqid
+        with conn_cnx(paramstyle="qmark") as con2:
+            with con2.cursor() as cur2:
+                cur2.get_results_from_sfqid(async_qid)
+                assert cur2.fetchall() == [("test11", "test12")]
 
 
 def test_done_caching(conn_cnx):
     """Tests whether get status caching is working as expected."""
-<<<<<<< HEAD
-    with conn_cnx() as con, con.cursor() as cur:
-        cur.execute_async('select count(*) from table(generator(timeLimit => 5))')
+    with conn_cnx() as con, con.cursor() as cur:
+        cur.execute_async("select count(*) from table(generator(timeLimit => 5))")
         qid1 = cur.sfqid
-        cur.execute_async('select count(*) from table(generator(timeLimit => 10))')
+        cur.execute_async("select count(*) from table(generator(timeLimit => 10))")
         qid2 = cur.sfqid
         assert len(con._async_sfqids) == 2
         time.sleep(5)
@@ -245,44 +162,15 @@
         assert len(con._async_sfqids) == 0
         assert len(con._done_async_sfqids) == 2
         assert con._all_async_queries_finished()
-=======
-    with conn_cnx() as con:
-        with con.cursor() as cur:
-            cur.execute_async("select count(*) from table(generator(timeLimit => 5))")
-            qid1 = cur.sfqid
-            cur.execute_async("select count(*) from table(generator(timeLimit => 10))")
-            qid2 = cur.sfqid
-            assert len(con._async_sfqids) == 2
-            time.sleep(5)
-            while con.is_still_running(con.get_query_status(qid1)):
-                time.sleep(1)
-            assert con.get_query_status(qid1) == QueryStatus.SUCCESS
-            assert len(con._async_sfqids) == 1
-            assert len(con._done_async_sfqids) == 1
-            time.sleep(5)
-            while con.is_still_running(con.get_query_status(qid2)):
-                time.sleep(1)
-            assert con.get_query_status(qid2) == QueryStatus.SUCCESS
-            assert len(con._async_sfqids) == 0
-            assert len(con._done_async_sfqids) == 2
-            assert con._all_async_queries_finished()
->>>>>>> bc9616ad
 
 
 def test_invalid_uuid_get_status(conn_cnx):
     """"""
-<<<<<<< HEAD
-    with conn_cnx() as con, con.cursor() as cur:
-        with pytest.raises(ValueError, match=r"Invalid UUID: 'doesnt exist, dont even look'"):
-            cur.get_results_from_sfqid('doesnt exist, dont even look')
-=======
-    with conn_cnx() as con:
-        with con.cursor() as cur:
-            with pytest.raises(
-                ValueError, match=r"Invalid UUID: 'doesnt exist, dont even look'"
-            ):
-                cur.get_results_from_sfqid("doesnt exist, dont even look")
->>>>>>> bc9616ad
+    with conn_cnx() as con, con.cursor() as cur:
+        with pytest.raises(
+            ValueError, match=r"Invalid UUID: 'doesnt exist, dont even look'"
+        ):
+            cur.get_results_from_sfqid("doesnt exist, dont even look")
 
 
 def test_unknown_sfqid(conn_cnx):
@@ -296,14 +184,8 @@
 
 def test_unknown_sfqid_results(conn_cnx):
     """Tests that there is no Exception thrown when we attempt to get a status of a not existing query."""
-<<<<<<< HEAD
-    with conn_cnx() as con, con.cursor() as cur:
-        cur.get_results_from_sfqid('12345678-1234-4123-A123-123456789012')
-=======
-    with conn_cnx() as con:
-        with con.cursor() as cur:
-            cur.get_results_from_sfqid("12345678-1234-4123-A123-123456789012")
->>>>>>> bc9616ad
+    with conn_cnx() as con, con.cursor() as cur:
+        cur.get_results_from_sfqid("12345678-1234-4123-A123-123456789012")
 
 
 def test_not_fetching(conn_cnx):
@@ -312,21 +194,10 @@
     If someone tries to retrieve results then the first fetch would have to block. We should not block
     if we executed a new query.
     """
-<<<<<<< HEAD
-    with conn_cnx() as con, con.cursor() as cur:
-        cur.execute_async('select 1')
+    with conn_cnx() as con, con.cursor() as cur:
+        cur.execute_async("select 1")
         sf_qid = cur.sfqid
         cur.get_results_from_sfqid(sf_qid)
-        cur.execute('select 2')
+        cur.execute("select 2")
         assert cur._inner_cursor is None
-        assert cur._prefetch_hook is None
-=======
-    with conn_cnx() as con:
-        with con.cursor() as cur:
-            cur.execute_async("select 1")
-            sf_qid = cur.sfqid
-            cur.get_results_from_sfqid(sf_qid)
-            cur.execute("select 2")
-            assert cur._inner_cursor is None
-            assert cur._prefetch_hook is None
->>>>>>> bc9616ad
+        assert cur._prefetch_hook is None