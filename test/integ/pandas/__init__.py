#
# Copyright (c) 2012-2021 Snowflake Computing Inc. All right reserved.
<<<<<<< HEAD

=======
>>>>>>> ed53074a
#<|MERGE_RESOLUTION|>--- conflicted
+++ resolved
@@ -1,7 +1,3 @@
 #
 # Copyright (c) 2012-2021 Snowflake Computing Inc. All right reserved.
-<<<<<<< HEAD
-
-=======
->>>>>>> ed53074a
 #