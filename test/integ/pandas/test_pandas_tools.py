--- conflicted
+++ resolved
@@ -1034,7 +1034,6 @@
             cnx.execute_string(f"drop schema if exists {target_schema}")
 
 
-<<<<<<< HEAD
 def test__iceberg_config_statement_helper():
     config = {
         "EXTERNAL_VOLUME": "vol",
@@ -1055,7 +1054,8 @@
         match=re.escape("Invalid iceberg configurations option(s) provided BAR, FOO"),
     ):
         _iceberg_config_statement_helper(config)
-=======
+
+
 def test_write_pandas_with_on_error(
     conn_cnx: Callable[..., Generator[SnowflakeConnection, None, None]],
 ):
@@ -1098,5 +1098,4 @@
             # Check number of rows
             assert result["COUNT(*)"] == 1
         finally:
-            cnx.execute_string(drop_sql)
->>>>>>> 53592ed9
+            cnx.execute_string(drop_sql)