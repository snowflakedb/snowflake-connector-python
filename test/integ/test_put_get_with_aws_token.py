#!/usr/bin/env python
from __future__ import annotations

import glob
import gzip
import os
from logging import DEBUG

import pytest

from snowflake.connector.constants import UTF8
from snowflake.connector.file_transfer_agent import SnowflakeS3ProgressPercentage
from snowflake.connector.secret_detector import SecretDetector

try:  # pragma: no cover
    from snowflake.connector.vendored import requests
except ImportError:
    requests = None


try:  # pragma: no cover
    from snowflake.connector.file_transfer_agent import (
        SnowflakeFileMeta,
        StorageCredential,
    )
    from snowflake.connector.s3_storage_client import S3Location, SnowflakeS3RestClient
except ImportError:
    pass

try:
    from snowflake.connector.util_text import random_string
except ImportError:
    from ..randomize import random_string

from ..integ_helpers import put

# Mark every test in this module as an aws test
pytestmark = pytest.mark.aws


@pytest.mark.parametrize(
    "from_path", [True, pytest.param(False, marks=pytest.mark.skipolddriver)]
)
def test_put_get_with_aws(tmpdir, conn_cnx, from_path, caplog):
    """[s3] Puts and Gets a small text using AWS S3."""
    # create a data file
    caplog.set_level(DEBUG)
    fname = str(tmpdir.join("test_put_get_with_aws_token.txt.gz"))
    original_contents = "123,test1\n456,test2\n"
    with gzip.open(fname, "wb") as f:
        f.write(original_contents.encode(UTF8))
    tmp_dir = str(tmpdir.mkdir("test_put_get_with_aws_token"))
    table_name = random_string(5, "snow9144_")

    with conn_cnx() as cnx:
        with cnx.cursor() as csr:
            csr.execute(f"create or replace table {table_name} (a int, b string)")
            try:
                file_stream = None if from_path else open(fname, "rb")
                put(
                    csr,
                    fname,
                    f"%{table_name}",
                    from_path,
                    sql_options=" auto_compress=true parallel=30",
                    _put_callback=SnowflakeS3ProgressPercentage,
                    _get_callback=SnowflakeS3ProgressPercentage,
                    file_stream=file_stream,
                )
                rec = csr.fetchone()
                assert rec[6] == "UPLOADED"
                csr.execute(f"copy into {table_name}")
                csr.execute(f"rm @%{table_name}")
                assert csr.execute(f"ls @%{table_name}").fetchall() == []
                csr.execute(
                    f"copy into @%{table_name} from {table_name} "
                    "file_format=(type=csv compression='gzip')"
                )
                csr.execute(
                    f"get @%{table_name} file://{tmp_dir}",
                    _put_callback=SnowflakeS3ProgressPercentage,
                    _get_callback=SnowflakeS3ProgressPercentage,
                )
                rec = csr.fetchone()
                assert rec[0].startswith("data_"), "A file downloaded by GET"
                assert rec[1] == 36, "Return right file size"
                assert rec[2] == "DOWNLOADED", "Return DOWNLOADED status"
                assert rec[3] == "", "Return no error message"
            finally:
                csr.execute(f"drop table if exists {table_name}")
                if file_stream:
                    file_stream.close()

<<<<<<< HEAD
    connection_pool_used = False
    expected_token_prefix = "X-Amz-Signature="
    for line in caplog.text.splitlines():
        if ".amazonaws.com" in line and expected_token_prefix in line:
            connection_pool_used = True
=======
    aws_request_present = False
    expected_token_prefix = "X-Amz-Signature="
    for line in caplog.text.splitlines():
        if ".amazonaws." in line:
            aws_request_present = True
>>>>>>> cb375c1c
            # getattr is used to stay compatible with old driver - before SECRET_STARRED_MASK_STR was added
            assert (
                expected_token_prefix
                + getattr(SecretDetector, "SECRET_STARRED_MASK_STR", "****")
                in line
<<<<<<< HEAD
            ), "connectionpool logger is leaking sensitive information"

    # Connection pool is used on GitHub actions, but not always locally
    assert (
        connection_pool_used
    ), "Connection pool was not used, so it can't be assumed that no leaks happened"
=======
                or expected_token_prefix not in line
            ), "connectionpool logger is leaking sensitive information"

    assert (
        aws_request_present
    ), "AWS URL was not found in logs, so it can't be assumed that no leaks happened in it"
>>>>>>> cb375c1c

    files = glob.glob(os.path.join(tmp_dir, "data_*"))
    with gzip.open(files[0], "rb") as fd:
        contents = fd.read().decode(UTF8)
    assert original_contents == contents, "Output is different from the original file"


@pytest.mark.skipolddriver
def test_put_with_invalid_token(tmpdir, conn_cnx):
    """[s3] SNOW-6154: Uses invalid combination of AWS credential."""
    # create a data file
    fname = str(tmpdir.join("test_put_get_with_aws_token.txt.gz"))
    with gzip.open(fname, "wb") as f:
        f.write("123,test1\n456,test2".encode(UTF8))
    table_name = random_string(5, "snow6154_")

    with conn_cnx() as cnx:
        try:
            cnx.cursor().execute(
                f"create or replace table {table_name} (a int, b string)"
            )
            ret = cnx.cursor()._execute_helper(f"put file://{fname} @%{table_name}")
            stage_info = ret["data"]["stageInfo"]
            stage_info["location"]
            stage_credentials = stage_info["creds"]
            creds = StorageCredential(
                stage_credentials, cnx, "COMMAND WILL NOT BE USED"
            )
            statinfo = os.stat(fname)
            meta = SnowflakeFileMeta(
                name=os.path.basename(fname),
                src_file_name=fname,
                src_file_size=statinfo.st_size,
                stage_location_type="S3",
                encryption_material=None,
                dst_file_name=os.path.basename(fname),
                sha256_digest="None",
            )

            client = SnowflakeS3RestClient(meta, creds, stage_info, 8388608)
            client.get_file_header(meta.name)  # positive case

            # negative case, no aws token
            token = stage_info["creds"]["AWS_TOKEN"]
            del stage_info["creds"]["AWS_TOKEN"]
            with pytest.raises(requests.HTTPError, match=".*Forbidden for url.*"):
                client.get_file_header(meta.name)

            # negative case, wrong location
            stage_info["creds"]["AWS_TOKEN"] = token
            s3path = client.s3location.path
            bad_path = os.path.dirname(os.path.dirname(s3path)) + "/"
            _s3location = S3Location(client.s3location.bucket_name, bad_path)
            client.s3location = _s3location
            client.chunks = [b"this is a chunk"]
            client.num_of_chunks = 1
            client.retry_count[0] = 0
            client.data_file = fname
            with pytest.raises(requests.HTTPError, match=".*Forbidden for url.*"):
                client.upload_chunk(0)
        finally:
            cnx.cursor().execute(f"drop table if exists {table_name}")<|MERGE_RESOLUTION|>--- conflicted
+++ resolved
@@ -91,39 +91,23 @@
                 if file_stream:
                     file_stream.close()
 
-<<<<<<< HEAD
-    connection_pool_used = False
-    expected_token_prefix = "X-Amz-Signature="
-    for line in caplog.text.splitlines():
-        if ".amazonaws.com" in line and expected_token_prefix in line:
-            connection_pool_used = True
-=======
+
     aws_request_present = False
     expected_token_prefix = "X-Amz-Signature="
     for line in caplog.text.splitlines():
         if ".amazonaws." in line:
             aws_request_present = True
->>>>>>> cb375c1c
             # getattr is used to stay compatible with old driver - before SECRET_STARRED_MASK_STR was added
             assert (
                 expected_token_prefix
                 + getattr(SecretDetector, "SECRET_STARRED_MASK_STR", "****")
                 in line
-<<<<<<< HEAD
-            ), "connectionpool logger is leaking sensitive information"
-
-    # Connection pool is used on GitHub actions, but not always locally
-    assert (
-        connection_pool_used
-    ), "Connection pool was not used, so it can't be assumed that no leaks happened"
-=======
                 or expected_token_prefix not in line
             ), "connectionpool logger is leaking sensitive information"
 
     assert (
         aws_request_present
     ), "AWS URL was not found in logs, so it can't be assumed that no leaks happened in it"
->>>>>>> cb375c1c
 
     files = glob.glob(os.path.join(tmp_dir, "data_*"))
     with gzip.open(files[0], "rb") as fd:
