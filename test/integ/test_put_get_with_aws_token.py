--- conflicted
+++ resolved
@@ -24,28 +24,18 @@
 pytestmark = [pytest.mark.aws]
 
 
-<<<<<<< HEAD
-@pytest.mark.parametrize("from_path", [True, pytest.param(False, marks=pytest.mark.skipolddriver)])
-def test_put_get_with_aws(tmpdir, conn_cnx, from_path):
-=======
 @pytest.mark.parametrize(
     "from_path", [True, pytest.param(False, marks=pytest.mark.skipolddriver)]
 )
-def test_put_get_with_aws(tmpdir, conn_cnx, db_parameters, from_path):
->>>>>>> bc9616ad
+def test_put_get_with_aws(tmpdir, conn_cnx, from_path):
     """[s3] Puts and Gets a small text using AWS S3."""
     # create a data file
     fname = str(tmpdir.join("test_put_get_with_aws_token.txt.gz"))
     original_contents = "123,test1\n456,test2\n"
     with gzip.open(fname, "wb") as f:
         f.write(original_contents.encode(UTF8))
-<<<<<<< HEAD
-    tmp_dir = str(tmpdir.mkdir('test_put_get_with_aws_token'))
-    table_name = random_string(7, 'snow9144_')
-=======
     tmp_dir = str(tmpdir.mkdir("test_put_get_with_aws_token"))
-    table_name = random_string(5, "snow9144_")
->>>>>>> bc9616ad
+    table_name = random_string(7, "snow9144_")
 
     with conn_cnx() as cnx:
         with cnx.cursor() as csr:
@@ -98,15 +88,10 @@
     assert original_contents == contents, "Output is different from the original file"
 
 
-<<<<<<< HEAD
-@pytest.mark.parametrize("from_path", [True, pytest.param(False, marks=pytest.mark.skipolddriver)])
-def test_put_with_invalid_token(tmpdir, conn_cnx, from_path):
-=======
 @pytest.mark.parametrize(
     "from_path", [True, pytest.param(False, marks=pytest.mark.skipolddriver)]
 )
-def test_put_with_invalid_token(tmpdir, conn_cnx, db_parameters, from_path):
->>>>>>> bc9616ad
+def test_put_with_invalid_token(tmpdir, conn_cnx, from_path):
     """[s3] SNOW-6154: Uses invalid combination of AWS credential."""
     # create a data file
     fname = str(tmpdir.join("test_put_get_with_aws_token.txt.gz"))
@@ -116,21 +101,13 @@
 
     with conn_cnx() as cnx:
         try:
-<<<<<<< HEAD
             cnx.cursor().execute("create table {} (a int, b string)".format(table_name))
-            ret = cnx.cursor()._execute_helper("put file://{} @%{}".format(fname, table_name))
-            stage_location = ret['data']['stageInfo']['location']
-            stage_credentials = ret['data']['stageInfo']['creds']
-=======
-            cnx.cursor().execute(
-                "create or replace table {} (a int, b string)".format(table_name)
-            )
             ret = cnx.cursor()._execute_helper(
                 "put file://{} @%{}".format(fname, table_name)
             )
             stage_location = ret["data"]["stageInfo"]["location"]
             stage_credentials = ret["data"]["stageInfo"]["creds"]
->>>>>>> bc9616ad
+            file_stream = None if from_path else open(fname, "rb")
 
             s3location = SnowflakeS3Util.extract_bucket_name_and_path(stage_location)
 
@@ -144,8 +121,6 @@
                 aws_session_token=stage_credentials["AWS_TOKEN"],
             )
 
-            file_stream = None if from_path else open(fname, "rb")
-
             if from_path:
                 client.meta.client.upload_file(fname, s3location.bucket_name, s3path)
             else:
@@ -210,22 +185,13 @@
     table_name = random_string(5, "snow6154_list_")
 
     with conn_cnx() as cnx:
-<<<<<<< HEAD
         cnx.cursor().execute("create table {} (a int, b string)".format(table_name))
         request.addfinalizer(drop_table(conn_cnx, table_name))
-        ret = cnx.cursor()._execute_helper("put file://{} @%{}".format(fname, table_name))
-        stage_location = ret['data']['stageInfo']['location']
-        stage_credentials = ret['data']['stageInfo']['creds']
-=======
-        cnx.cursor().execute(
-            "create or replace table {} (a int, b string)".format(table_name)
-        )
         ret = cnx.cursor()._execute_helper(
             "put file://{} @%{}".format(fname, table_name)
         )
         stage_location = ret["data"]["stageInfo"]["location"]
         stage_credentials = ret["data"]["stageInfo"]["creds"]
->>>>>>> bc9616ad
 
         s3location = SnowflakeS3Util.extract_bucket_name_and_path(stage_location)
 
