#!/usr/bin/env python
# -*- coding: utf-8 -*-
#
# Copyright (c) 2012-2021 Snowflake Computing Inc. All right reserved.
#

import logging
import time
from logging import getLogger
from threading import Lock, Thread

import pytest

from snowflake.connector import errors

logger = getLogger(__name__)
logging.basicConfig(level=logging.CRITICAL)

try:
    from ..parameters import CONNECTION_PARAMETERS_ADMIN
except ImportError:
    CONNECTION_PARAMETERS_ADMIN = {}


@pytest.fixture()
def conn_cnx(request, conn_cnx):
    """Overrides the fixture definition in conftest to add extra users."""

    def fin():
        with conn_cnx() as cnx:
            cnx.cursor().execute("use role accountadmin")
            cnx.cursor().execute("drop user if exists magicuser1")
            cnx.cursor().execute("drop user if exists magicuser2")

    request.addfinalizer(fin)

    with conn_cnx() as cnx:
        cnx.cursor().execute("use role securityadmin")
        cnx.cursor().execute(
<<<<<<< HEAD
            "create user if not exists magicuser1 password='xxx' "
            "default_role='PUBLIC'")
        cnx.cursor().execute(
            "create user if not exists magicuser2 password='xxx' "
            "default_role='PUBLIC'")
=======
            "create or replace user magicuser1 password='xxx' " "default_role='PUBLIC'"
        )
        cnx.cursor().execute(
            "create or replace user magicuser2 password='xxx' " "default_role='PUBLIC'"
        )
>>>>>>> bc9616ad

    return conn_cnx


def _query_run(conn, shared, expected_canceled=True):
    """Runs a query, and wait for possible cancellation."""
    with conn(user="magicuser1", password="xxx") as cnx:
        cnx.cursor().execute("use warehouse regress")

        # Collect the session_id
        with cnx.cursor() as c:
            c.execute("SELECT current_session()")
            for rec in c:
                with shared.lock:
                    shared.session_id = int(rec[0])
        logger.info("Current Session id: {}".format(shared.session_id))

        # Run a long query and see if we're canceled
        canceled = False
        try:
            c = cnx.cursor()
            c.execute(
                """
select count(*) from table(generator(timeLimit => 10))"""
            )
        except errors.ProgrammingError as e:
            logger.info("FAILED TO RUN QUERY: %s", e)
            canceled = e.errno == 604
            if not canceled:
                logger.exception("must have been canceled")
                raise
        finally:
            c.close()

        if canceled:
            logger.info("Query failed or was canceled")
        else:
            logger.info("Query finished successfully")

        assert canceled == expected_canceled


def _query_cancel(conn, shared, user, password, expected_canceled):
    """Tests cancelling the query running in another thread."""
    with conn(user=user, password=password) as cnx:
        cnx.cursor().execute("use warehouse regress")
        # .use_warehouse_database_schema(cnx)

        logger.info(
            "User %s's role is: %s",
            user,
            cnx.cursor().execute("select current_role()").fetchone()[0],
        )
        # Run the cancel query
        logger.info("User %s is waiting for Session ID to be available", user)
        while True:
            with shared.lock:
                if shared.session_id is not None:
                    break
            logger.info("User %s is waiting for Session ID to be available", user)
            time.sleep(1)
        logger.info("Target Session id: {}".format(shared.session_id))
        try:
            query = "call system$cancel_all_queries({})".format(shared.session_id)
            logger.info("Query: %s", query)
            cnx.cursor().execute(query)
<<<<<<< HEAD
            assert expected_canceled, ("You should NOT be able to "
                                       f"cancel the query [{shared.session_id}]")
        except errors.ProgrammingError as e:
            logger.info("FAILED TO CANCEL THE QUERY: %s", e)
            assert not expected_canceled, (
                "You should be able to "
                f"cancel the query [{shared.session_id}]")
=======
            assert (
                expectedCanceled
            ), "You should NOT be able to " "cancel the query [{}]".format(
                shared.session_id
            )
        except errors.ProgrammingError as e:
            logger.info("FAILED TO CANCEL THE QUERY: %s", e)
            assert (
                not expectedCanceled
            ), "You should be able to " "cancel the query [{}]".format(
                shared.session_id
            )
>>>>>>> bc9616ad


def _test_helper(conn, expected_canceled, cancel_user, cancel_pass):
    """Helper function for the actual tests.

    query_run is always run with magicuser1/xxx.
    query_cancel is run with cancel_user/cancel_pass
    """

    class Shared(object):
        def __init__(self):
            self.lock = Lock()
            self.session_id = None

    shared = Shared()
<<<<<<< HEAD
    query_run = Thread(target=_query_run, args=(
        conn, shared, expected_canceled))
    query_run.start()
    query_cancel = Thread(target=_query_cancel,
                          args=(conn, shared, cancel_user, cancel_pass,
                                expected_canceled))
    query_cancel.start()
    query_cancel.join(5)
    query_run.join(20)
=======
    queryRun = Thread(target=_query_run, args=(conn, shared, expectedCanceled))
    queryRun.start()
    queryCancel = Thread(
        target=_query_cancel,
        args=(conn, shared, cancelUser, cancelPass, expectedCanceled),
    )
    queryCancel.start()
    queryCancel.join(5)
    queryRun.join(20)
>>>>>>> bc9616ad


@pytest.mark.skipif(
    not CONNECTION_PARAMETERS_ADMIN, reason="Snowflake admin account is not accessible."
)
def test_same_user_canceling(conn_cnx):
    """Tests that the same user CAN cancel his own query."""
    _test_helper(conn_cnx, True, "magicuser1", "xxx")


@pytest.mark.skipif(
    not CONNECTION_PARAMETERS_ADMIN, reason="Snowflake admin account is not accessible."
)
def test_other_user_canceling(conn_cnx):
    """Tests that the other user CAN NOT cancel his own query."""
    _test_helper(conn_cnx, False, "magicuser2", "xxx")<|MERGE_RESOLUTION|>--- conflicted
+++ resolved
@@ -37,19 +37,13 @@
     with conn_cnx() as cnx:
         cnx.cursor().execute("use role securityadmin")
         cnx.cursor().execute(
-<<<<<<< HEAD
             "create user if not exists magicuser1 password='xxx' "
-            "default_role='PUBLIC'")
+            "default_role='PUBLIC'"
+        )
         cnx.cursor().execute(
             "create user if not exists magicuser2 password='xxx' "
-            "default_role='PUBLIC'")
-=======
-            "create or replace user magicuser1 password='xxx' " "default_role='PUBLIC'"
+            "default_role='PUBLIC'"
         )
-        cnx.cursor().execute(
-            "create or replace user magicuser2 password='xxx' " "default_role='PUBLIC'"
-        )
->>>>>>> bc9616ad
 
     return conn_cnx
 
@@ -116,28 +110,14 @@
             query = "call system$cancel_all_queries({})".format(shared.session_id)
             logger.info("Query: %s", query)
             cnx.cursor().execute(query)
-<<<<<<< HEAD
-            assert expected_canceled, ("You should NOT be able to "
-                                       f"cancel the query [{shared.session_id}]")
+            assert expected_canceled, (
+                "You should NOT be able to " f"cancel the query [{shared.session_id}]"
+            )
         except errors.ProgrammingError as e:
             logger.info("FAILED TO CANCEL THE QUERY: %s", e)
             assert not expected_canceled, (
-                "You should be able to "
-                f"cancel the query [{shared.session_id}]")
-=======
-            assert (
-                expectedCanceled
-            ), "You should NOT be able to " "cancel the query [{}]".format(
-                shared.session_id
+                "You should be able to " f"cancel the query [{shared.session_id}]"
             )
-        except errors.ProgrammingError as e:
-            logger.info("FAILED TO CANCEL THE QUERY: %s", e)
-            assert (
-                not expectedCanceled
-            ), "You should be able to " "cancel the query [{}]".format(
-                shared.session_id
-            )
->>>>>>> bc9616ad
 
 
 def _test_helper(conn, expected_canceled, cancel_user, cancel_pass):
@@ -153,27 +133,15 @@
             self.session_id = None
 
     shared = Shared()
-<<<<<<< HEAD
-    query_run = Thread(target=_query_run, args=(
-        conn, shared, expected_canceled))
+    query_run = Thread(target=_query_run, args=(conn, shared, expected_canceled))
     query_run.start()
-    query_cancel = Thread(target=_query_cancel,
-                          args=(conn, shared, cancel_user, cancel_pass,
-                                expected_canceled))
+    query_cancel = Thread(
+        target=_query_cancel,
+        args=(conn, shared, cancel_user, cancel_pass, expected_canceled),
+    )
     query_cancel.start()
     query_cancel.join(5)
     query_run.join(20)
-=======
-    queryRun = Thread(target=_query_run, args=(conn, shared, expectedCanceled))
-    queryRun.start()
-    queryCancel = Thread(
-        target=_query_cancel,
-        args=(conn, shared, cancelUser, cancelPass, expectedCanceled),
-    )
-    queryCancel.start()
-    queryCancel.join(5)
-    queryRun.join(20)
->>>>>>> bc9616ad
 
 
 @pytest.mark.skipif(
