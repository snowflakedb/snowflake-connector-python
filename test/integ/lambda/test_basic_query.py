#!/usr/bin/env python
# -*- coding: utf-8 -*-
#
# Copyright (c) 2012-2021 Snowflake Computing Inc. All right reserved.
#

<<<<<<< HEAD
#
# Copyright (c) 2012-2021 Snowflake Computing Inc. All right reserved.

=======
>>>>>>> d935d537
def test_connection(conn_cnx):
    """Test basic connection."""
    with conn_cnx() as cnx:
        cur = cnx.cursor()
        result = cur.execute("select 1;").fetchall()
        assert result == [(1,)]


def test_large_resultset(conn_cnx):
    """Test large resultset."""
    with conn_cnx() as cnx:
        cur = cnx.cursor()
        result = cur.execute("select seq8(), randstr(1000, random()) from table(generator(rowcount=>10000));").fetchall()
        assert len(result) == 10000<|MERGE_RESOLUTION|>--- conflicted
+++ resolved
@@ -4,12 +4,6 @@
 # Copyright (c) 2012-2021 Snowflake Computing Inc. All right reserved.
 #
 
-<<<<<<< HEAD
-#
-# Copyright (c) 2012-2021 Snowflake Computing Inc. All right reserved.
-
-=======
->>>>>>> d935d537
 def test_connection(conn_cnx):
     """Test basic connection."""
     with conn_cnx() as cnx:
