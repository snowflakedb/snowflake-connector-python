--- conflicted
+++ resolved
@@ -440,10 +440,7 @@
     mock_connection.crl_cache_removal_delay_days = None
     mock_connection.crl_cache_cleanup_interval_hours = None
     mock_connection.crl_cache_start_cleanup = None
-<<<<<<< HEAD
-=======
     mock_connection.crl_download_max_size = None
->>>>>>> 69b32139
     mock_connection.enable_crl_cache = None
     mock_connection.enable_crl_file_cache = None
     mock_connection.allow_certificates_without_crl_url = None
