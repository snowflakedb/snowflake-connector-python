--- conflicted
+++ resolved
@@ -2,10 +2,7 @@
 # -*- coding: utf-8 -*-
 #
 # Copyright (c) 2012-2021 Snowflake Computing Inc. All right reserved.
-<<<<<<< HEAD
-=======
 #
->>>>>>> ed53074a
 
 from logging import getLogger
 
