#!/usr/bin/env python
#
# Copyright (c) 2012-2023 Snowflake Computing Inc. All rights reserved.
#


import pytest

from snowflake.connector.auth import AuthByOauthCredentials
from snowflake.connector.errors import ProgrammingError


def test_auth_oauth_credentials_oauth_type():
    """Simple OAuth Client Credentials oauth type test."""
    auth = AuthByOauthCredentials(
        "app",
        "clientId",
        "clientSecret",
        "https://example.com/oauth/token",
        "scope",
    )
    body = {"data": {}}
    auth.update_body(body)
    assert (
        body["data"]["CLIENT_ENVIRONMENT"]["OAUTH_TYPE"] == "oauth_client_credentials"
    )


@pytest.mark.parametrize(
    "authenticator, oauth_credentials_in_body",
    [
        ("OAUTH_CLIENT_CREDENTIALS", True),
        ("oauth_client_credentials", False),
        ("Oauth_Client_Credentials", None),
    ],
)
def test_oauth_client_credentials_parameters(
    monkeypatch, authenticator, oauth_credentials_in_body
):
    """Test that OAuth client credentials authenticator is case insensitive."""
    import snowflake.connector

    def mock_post_request(self, url, headers, json_body, **kwargs):
        return {
            "success": True,
            "message": None,
            "data": {
                "token": "TOKEN",
                "masterToken": "MASTER_TOKEN",
                "idToken": None,
                "parameters": [{"name": "SERVICE_NAME", "value": "FAKE_SERVICE_NAME"}],
            },
        }

    monkeypatch.setattr(
        snowflake.connector.network.SnowflakeRestful, "_post_request", mock_post_request
    )

    # Mock the OAuth client credentials token request to avoid making HTTP requests
    def mock_get_request_token_response(self, connection, fields):
        # Return fields to verify they are set correctly in tests
        return (
            str(fields),
            None,
        )

    monkeypatch.setattr(
        AuthByOauthCredentials,
        "_get_request_token_response",
        mock_get_request_token_response,
    )

    oauth_credentials_in_body_arg = (
        {"oauth_credentials_in_body": oauth_credentials_in_body}
        if oauth_credentials_in_body is not None
        else {}
    )
    # Create connection with OAuth client credentials authenticator
    conn = snowflake.connector.connect(
        user="testuser",
        account="testaccount",
        authenticator=authenticator,
        oauth_client_id="test_client_id",
        oauth_client_secret="test_client_secret",
        **oauth_credentials_in_body_arg,
    )

    # Verify that the auth_class is an instance of AuthByOauthCredentials
    assert isinstance(conn.auth_class, AuthByOauthCredentials)

    # Verify that the credentials_in_body attribute is set correctly
    expected_credentials_in_body = (
        oauth_credentials_in_body if oauth_credentials_in_body is not None else False
    )
    assert conn.auth_class._credentials_in_body is expected_credentials_in_body

    str_fields, _ = conn.auth_class._request_tokens(
        conn=conn,
        authenticator=authenticator,
        account="<unused-acount>",
        user="<unused-user>",
        service_name=None,
    )
<<<<<<< HEAD
    if expected_credentials_in_body:
        assert (
            str_fields
            == "{'grant_type': 'client_credentials', 'scope': '', 'client_id': 'test_client_id', 'client_secret': 'test_client}"
        )
    else:
        assert str_fields == "{'grant_type': 'client_credentials', 'scope': ''}"
=======
    credential_fields = (
        ", 'client_id': 'test_client_id', 'client_secret': 'test_client_secret'"
        if expected_credentials_in_body
        else ""
    )
    assert (
        str_fields
        == "{'grant_type': 'client_credentials', 'scope': ''" + credential_fields + "}"
    )
>>>>>>> d1549db0

    conn.close()


def test_oauth_credentials_missing_client_id_raises_error():
    """Test that missing client_id raises a ProgrammingError."""
    with pytest.raises(ProgrammingError) as excinfo:
        AuthByOauthCredentials(
            "app",
            "",  # Empty client_id
            "clientSecret",
            "https://example.com/oauth/token",
            "scope",
        )
    assert "client_id' is empty" in str(excinfo.value)


def test_oauth_credentials_missing_client_secret_raises_error():
    """Test that missing client_secret raises a ProgrammingError."""
    with pytest.raises(ProgrammingError) as excinfo:
        AuthByOauthCredentials(
            "app",
            "clientId",
            "",  # Empty client_secret
            "https://example.com/oauth/token",
            "scope",
        )
    assert "client_secret' is empty" in str(excinfo.value)<|MERGE_RESOLUTION|>--- conflicted
+++ resolved
@@ -101,15 +101,6 @@
         user="<unused-user>",
         service_name=None,
     )
-<<<<<<< HEAD
-    if expected_credentials_in_body:
-        assert (
-            str_fields
-            == "{'grant_type': 'client_credentials', 'scope': '', 'client_id': 'test_client_id', 'client_secret': 'test_client}"
-        )
-    else:
-        assert str_fields == "{'grant_type': 'client_credentials', 'scope': ''}"
-=======
     credential_fields = (
         ", 'client_id': 'test_client_id', 'client_secret': 'test_client_secret'"
         if expected_credentials_in_body
@@ -119,7 +110,6 @@
         str_fields
         == "{'grant_type': 'client_credentials', 'scope': ''" + credential_fields + "}"
     )
->>>>>>> d1549db0
 
     conn.close()
 
