#!/usr/bin/env python
#
# Copyright (c) 2012-2023 Snowflake Computing Inc. All rights reserved.
#

from __future__ import annotations

import json
import os
import sys
from pathlib import Path
from textwrap import dedent
from unittest import mock
from unittest.mock import MagicMock, patch

import pytest
from cryptography.hazmat.backends import default_backend
from cryptography.hazmat.primitives import serialization
from cryptography.hazmat.primitives.asymmetric import rsa

import snowflake.connector
from snowflake.connector.errors import (
    Error,
    ForbiddenError,
    OperationalError,
    ProgrammingError,
)

from ..randomize import random_string
from .mock_utils import mock_request_with_action, zero_backoff

try:
    from snowflake.connector.auth import (
        AuthByDefault,
        AuthByOAuth,
        AuthByOkta,
        AuthByWebBrowser,
    )
except ImportError:
    AuthByDefault = AuthByOkta = AuthByOAuth = AuthByWebBrowser = MagicMock

try:  # pragma: no cover
    from snowflake.connector.auth import AuthByUsrPwdMfa
    from snowflake.connector.config_manager import CONFIG_MANAGER
    from snowflake.connector.constants import ENV_VAR_PARTNER, QueryStatus
except ImportError:
    ENV_VAR_PARTNER = "SF_PARTNER"
    QueryStatus = CONFIG_MANAGER = None

    class AuthByUsrPwdMfa(AuthByDefault):
        def __init__(self, password: str, mfa_token: str) -> None:
            pass


def fake_connector(**kwargs) -> snowflake.connector.SnowflakeConnection:
    return snowflake.connector.connect(
        user="user",
        account="account",
        password="testpassword",
        database="TESTDB",
        warehouse="TESTWH",
        **kwargs,
    )


@pytest.fixture
def mock_post_requests(monkeypatch):
    request_body = {}

    def mock_post_request(request, url, headers, json_body, **kwargs):
        nonlocal request_body
        request_body.update(json.loads(json_body))
        return {
            "success": True,
            "message": None,
            "data": {
                "token": "TOKEN",
                "masterToken": "MASTER_TOKEN",
                "idToken": None,
                "parameters": [{"name": "SERVICE_NAME", "value": "FAKE_SERVICE_NAME"}],
            },
        }

    monkeypatch.setattr(
        snowflake.connector.network.SnowflakeRestful, "_post_request", mock_post_request
    )

    return request_body


def test_connect_with_service_name(mock_post_requests):
    assert fake_connector().service_name == "FAKE_SERVICE_NAME"


@pytest.mark.skip(reason="Mock doesn't work as expected.")
@patch("snowflake.connector.network.SnowflakeRestful._post_request")
def test_connection_ignore_exception(mockSnowflakeRestfulPostRequest):
    def mock_post_request(url, headers, json_body, **kwargs):
        global mock_cnt
        ret = None
        if mock_cnt == 0:
            # return from /v1/login-request
            ret = {
                "success": True,
                "message": None,
                "data": {
                    "token": "TOKEN",
                    "masterToken": "MASTER_TOKEN",
                    "idToken": None,
                    "parameters": [
                        {"name": "SERVICE_NAME", "value": "FAKE_SERVICE_NAME"}
                    ],
                },
            }
        elif mock_cnt == 1:
            ret = {
                "success": False,
                "message": "Session gone",
                "data": None,
                "code": 390111,
            }
        mock_cnt += 1
        return ret

    # POST requests mock
    mockSnowflakeRestfulPostRequest.side_effect = mock_post_request

    global mock_cnt
    mock_cnt = 0

    account = "testaccount"
    user = "testuser"

    # connection
    con = snowflake.connector.connect(
        account=account,
        user=user,
        password="testpassword",
        database="TESTDB",
        warehouse="TESTWH",
    )
    # Test to see if closing connection works or raises an exception. If an exception is raised, test will fail.
    con.close()


@pytest.mark.skipolddriver
def test_is_still_running():
    """Checks that is_still_running returns expected results."""
    statuses = [
        (QueryStatus.RUNNING, True),
        (QueryStatus.ABORTING, False),
        (QueryStatus.SUCCESS, False),
        (QueryStatus.FAILED_WITH_ERROR, False),
        (QueryStatus.ABORTED, False),
        (QueryStatus.QUEUED, True),
        (QueryStatus.FAILED_WITH_INCIDENT, False),
        (QueryStatus.DISCONNECTED, False),
        (QueryStatus.RESUMING_WAREHOUSE, True),
        (QueryStatus.QUEUED_REPARING_WAREHOUSE, True),
        (QueryStatus.RESTARTED, False),
        (QueryStatus.BLOCKED, True),
        (QueryStatus.NO_DATA, True),
    ]
    for status, expected_result in statuses:
        assert (
            snowflake.connector.SnowflakeConnection.is_still_running(status)
            == expected_result
        )


@pytest.mark.skipolddriver
def test_partner_env_var(mock_post_requests):
    PARTNER_NAME = "Amanda"

    with patch.dict(os.environ, {ENV_VAR_PARTNER: PARTNER_NAME}):
        assert fake_connector().application == PARTNER_NAME

    assert (
        mock_post_requests["data"]["CLIENT_ENVIRONMENT"]["APPLICATION"] == PARTNER_NAME
    )


@pytest.mark.skipolddriver
def test_imported_module(mock_post_requests):
    with patch.dict(sys.modules, {"streamlit": "foo"}):
        assert fake_connector().application == "streamlit"

    assert (
        mock_post_requests["data"]["CLIENT_ENVIRONMENT"]["APPLICATION"] == "streamlit"
    )


@pytest.mark.parametrize(
    "auth_class",
    (
        pytest.param(
            type("auth_class", (AuthByDefault,), {})("my_secret_password"),
            id="AuthByDefault",
        ),
        pytest.param(
            type("auth_class", (AuthByOAuth,), {})("my_token"),
            id="AuthByOAuth",
        ),
        pytest.param(
            type("auth_class", (AuthByOkta,), {})("Python connector"),
            id="AuthByOkta",
        ),
        pytest.param(
            type("auth_class", (AuthByUsrPwdMfa,), {})("password", "mfa_token"),
            id="AuthByUsrPwdMfa",
        ),
        pytest.param(
            type("auth_class", (AuthByWebBrowser,), {})(None, None),
            id="AuthByWebBrowser",
        ),
    ),
)
def test_negative_custom_auth(auth_class):
    """Tests that non-AuthByKeyPair custom auth is not allowed."""
    with pytest.raises(
        TypeError,
        match="auth_class must be a child class of AuthByKeyPair",
    ):
        snowflake.connector.connect(
            account="account",
            user="user",
            auth_class=auth_class,
        )


def test_missing_default_connection(monkeypatch, tmp_path):
    connections_file = tmp_path / "connections.toml"
    config_file = tmp_path / "config.toml"
    with monkeypatch.context() as m:
        m.delenv("SNOWFLAKE_DEFAULT_CONNECTION_NAME", raising=False)
        m.delenv("SNOWFLAKE_CONNECTIONS", raising=False)
        m.setattr(CONFIG_MANAGER, "conf_file_cache", None)
        m.setattr(CONFIG_MANAGER, "file_path", config_file)

        with pytest.raises(
            Error,
            match="Default connection with name 'default' cannot be found, known ones are \\[\\]",
        ):
            snowflake.connector.connect(connections_file_path=connections_file)


def test_missing_default_connection_conf_file(monkeypatch, tmp_path):
    connection_name = random_string(5)
    connections_file = tmp_path / "connections.toml"
    config_file = tmp_path / "config.toml"
    config_file.write_text(
        dedent(
            f"""\
            default_connection_name = "{connection_name}"
            """
        )
    )
    with monkeypatch.context() as m:
        m.delenv("SNOWFLAKE_DEFAULT_CONNECTION_NAME", raising=False)
        m.delenv("SNOWFLAKE_CONNECTIONS", raising=False)
        m.setattr(CONFIG_MANAGER, "conf_file_cache", None)
        m.setattr(CONFIG_MANAGER, "file_path", config_file)

        with pytest.raises(
            Error,
            match=f"Default connection with name '{connection_name}' cannot be found, known ones are \\[\\]",
        ):
            snowflake.connector.connect(connections_file_path=connections_file)


def test_missing_default_connection_conn_file(monkeypatch, tmp_path):
    connections_file = tmp_path / "connections.toml"
    config_file = tmp_path / "config.toml"
    connections_file.write_text(
        dedent(
            """\
            [con_a]
            user = "test user"
            account = "test account"
            password = "test password"
            """
        )
    )
    with monkeypatch.context() as m:
        m.delenv("SNOWFLAKE_DEFAULT_CONNECTION_NAME", raising=False)
        m.delenv("SNOWFLAKE_CONNECTIONS", raising=False)
        m.setattr(CONFIG_MANAGER, "conf_file_cache", None)
        m.setattr(CONFIG_MANAGER, "file_path", config_file)

        with pytest.raises(
            Error,
            match="Default connection with name 'default' cannot be found, known ones are \\['con_a'\\]",
        ):
            snowflake.connector.connect(connections_file_path=connections_file)


def test_missing_default_connection_conf_conn_file(monkeypatch, tmp_path):
    connection_name = random_string(5)
    connections_file = tmp_path / "connections.toml"
    config_file = tmp_path / "config.toml"
    config_file.write_text(
        dedent(
            f"""\
            default_connection_name = "{connection_name}"
            """
        )
    )
    connections_file.write_text(
        dedent(
            """\
            [con_a]
            user = "test user"
            account = "test account"
            password = "test password"
            """
        )
    )
    with monkeypatch.context() as m:
        m.delenv("SNOWFLAKE_DEFAULT_CONNECTION_NAME", raising=False)
        m.delenv("SNOWFLAKE_CONNECTIONS", raising=False)
        m.setattr(CONFIG_MANAGER, "conf_file_cache", None)
        m.setattr(CONFIG_MANAGER, "file_path", config_file)

        with pytest.raises(
            Error,
            match=f"Default connection with name '{connection_name}' cannot be found, known ones are \\['con_a'\\]",
        ):
            snowflake.connector.connect(connections_file_path=connections_file)


def test_invalid_backoff_policy():
    with pytest.raises(ProgrammingError):
        # zero_backoff() is a generator, not a generator function
        _ = fake_connector(backoff_policy=zero_backoff())

    with pytest.raises(ProgrammingError):
        # passing a non-generator function should not work
        _ = fake_connector(backoff_policy=lambda: None)

    with pytest.raises(ForbiddenError):
        # passing a generator function should make it pass config and error during connection
        _ = fake_connector(backoff_policy=zero_backoff)


@pytest.mark.parametrize("next_action", ("RETRY", "ERROR"))
@patch("snowflake.connector.vendored.requests.sessions.Session.request")
def test_handle_timeout(mockSessionRequest, next_action):
    mockSessionRequest.side_effect = mock_request_with_action(next_action, sleep=5)

    with pytest.raises(OperationalError):
        # no backoff for testing
        _ = fake_connector(
            login_timeout=9,
            backoff_policy=zero_backoff,
        )

    # authenticator should be the only retry mechanism for login requests
    # 9 seconds should be enough for authenticator to attempt twice
    # however, loosen restrictions to avoid thread scheduling causing failure
    assert 1 < mockSessionRequest.call_count < 4


<<<<<<< HEAD
def test_expired_detection():
    with mock.patch(
        "snowflake.connector.network.SnowflakeRestful._post_request",
        return_value={
            "data": {
                "masterToken": "some master token",
                "token": "some token",
                "validityInSeconds": 3600,
                "masterValidityInSeconds": 14400,
                "displayUserName": "TEST_USER",
                "serverVersion": "7.42.0",
            },
            "code": None,
            "message": None,
            "success": True,
        },
    ):
        conn = fake_connector()
    assert not conn.expired
    with conn.cursor() as cur:
        with mock.patch(
            "snowflake.connector.network.SnowflakeRestful.fetch",
            return_value={
                "data": {
                    "errorCode": "390114",
                    "reAuthnMethods": ["USERNAME_PASSWORD"],
                },
                "code": "390114",
                "message": "Authentication token has expired.  The user must authenticate again.",
                "success": False,
                "headers": None,
            },
        ):
            with pytest.raises(ProgrammingError):
                cur.execute("select 1;")
    assert conn.expired
=======
def test__get_private_bytes_from_file(tmp_path: Path):
    private_key_file = tmp_path / "key.pem"

    private_key = rsa.generate_private_key(
        backend=default_backend(), public_exponent=65537, key_size=2048
    )

    private_key_pem = private_key.private_bytes(
        encoding=serialization.Encoding.PEM,
        format=serialization.PrivateFormat.PKCS8,
        encryption_algorithm=serialization.NoEncryption(),
    )

    pkb = private_key.private_bytes(
        encoding=serialization.Encoding.DER,
        format=serialization.PrivateFormat.PKCS8,
        encryption_algorithm=serialization.NoEncryption(),
    )

    private_key_file.write_bytes(private_key_pem)

    private_key = snowflake.connector.connection._get_private_bytes_from_file(
        private_key_file=str(private_key_file)
    )

    assert pkb == private_key


def test_private_key_file_reading(tmp_path: Path):
    key_file = tmp_path / "key.pem"

    private_key = rsa.generate_private_key(
        backend=default_backend(), public_exponent=65537, key_size=2048
    )

    private_key_pem = private_key.private_bytes(
        encoding=serialization.Encoding.PEM,
        format=serialization.PrivateFormat.PKCS8,
        encryption_algorithm=serialization.NoEncryption(),
    )

    key_file.write_bytes(private_key_pem)

    pkb = private_key.private_bytes(
        encoding=serialization.Encoding.DER,
        format=serialization.PrivateFormat.PKCS8,
        encryption_algorithm=serialization.NoEncryption(),
    )

    exc_msg = "stop execution"

    with mock.patch(
        "snowflake.connector.auth.keypair.AuthByKeyPair.__init__",
        side_effect=Exception(exc_msg),
    ) as m:
        with pytest.raises(
            Exception,
            match=exc_msg,
        ):
            snowflake.connector.connect(
                account="test_account",
                user="test_user",
                private_key_file=str(key_file),
            )
    assert m.call_count == 1
    assert m.call_args_list[0].kwargs["private_key"] == pkb
>>>>>>> bf7a3c5d
<|MERGE_RESOLUTION|>--- conflicted
+++ resolved
@@ -360,7 +360,74 @@
     assert 1 < mockSessionRequest.call_count < 4
 
 
-<<<<<<< HEAD
+def test__get_private_bytes_from_file(tmp_path: Path):
+    private_key_file = tmp_path / "key.pem"
+
+    private_key = rsa.generate_private_key(
+        backend=default_backend(), public_exponent=65537, key_size=2048
+    )
+
+    private_key_pem = private_key.private_bytes(
+        encoding=serialization.Encoding.PEM,
+        format=serialization.PrivateFormat.PKCS8,
+        encryption_algorithm=serialization.NoEncryption(),
+    )
+
+    pkb = private_key.private_bytes(
+        encoding=serialization.Encoding.DER,
+        format=serialization.PrivateFormat.PKCS8,
+        encryption_algorithm=serialization.NoEncryption(),
+    )
+
+    private_key_file.write_bytes(private_key_pem)
+
+    private_key = snowflake.connector.connection._get_private_bytes_from_file(
+        private_key_file=str(private_key_file)
+    )
+
+    assert pkb == private_key
+
+
+def test_private_key_file_reading(tmp_path: Path):
+    key_file = tmp_path / "key.pem"
+
+    private_key = rsa.generate_private_key(
+        backend=default_backend(), public_exponent=65537, key_size=2048
+    )
+
+    private_key_pem = private_key.private_bytes(
+        encoding=serialization.Encoding.PEM,
+        format=serialization.PrivateFormat.PKCS8,
+        encryption_algorithm=serialization.NoEncryption(),
+    )
+
+    key_file.write_bytes(private_key_pem)
+
+    pkb = private_key.private_bytes(
+        encoding=serialization.Encoding.DER,
+        format=serialization.PrivateFormat.PKCS8,
+        encryption_algorithm=serialization.NoEncryption(),
+    )
+
+    exc_msg = "stop execution"
+
+    with mock.patch(
+        "snowflake.connector.auth.keypair.AuthByKeyPair.__init__",
+        side_effect=Exception(exc_msg),
+    ) as m:
+        with pytest.raises(
+            Exception,
+            match=exc_msg,
+        ):
+            snowflake.connector.connect(
+                account="test_account",
+                user="test_user",
+                private_key_file=str(key_file),
+            )
+    assert m.call_count == 1
+    assert m.call_args_list[0].kwargs["private_key"] == pkb
+
+
 def test_expired_detection():
     with mock.patch(
         "snowflake.connector.network.SnowflakeRestful._post_request",
@@ -397,71 +464,3 @@
             with pytest.raises(ProgrammingError):
                 cur.execute("select 1;")
     assert conn.expired
-=======
-def test__get_private_bytes_from_file(tmp_path: Path):
-    private_key_file = tmp_path / "key.pem"
-
-    private_key = rsa.generate_private_key(
-        backend=default_backend(), public_exponent=65537, key_size=2048
-    )
-
-    private_key_pem = private_key.private_bytes(
-        encoding=serialization.Encoding.PEM,
-        format=serialization.PrivateFormat.PKCS8,
-        encryption_algorithm=serialization.NoEncryption(),
-    )
-
-    pkb = private_key.private_bytes(
-        encoding=serialization.Encoding.DER,
-        format=serialization.PrivateFormat.PKCS8,
-        encryption_algorithm=serialization.NoEncryption(),
-    )
-
-    private_key_file.write_bytes(private_key_pem)
-
-    private_key = snowflake.connector.connection._get_private_bytes_from_file(
-        private_key_file=str(private_key_file)
-    )
-
-    assert pkb == private_key
-
-
-def test_private_key_file_reading(tmp_path: Path):
-    key_file = tmp_path / "key.pem"
-
-    private_key = rsa.generate_private_key(
-        backend=default_backend(), public_exponent=65537, key_size=2048
-    )
-
-    private_key_pem = private_key.private_bytes(
-        encoding=serialization.Encoding.PEM,
-        format=serialization.PrivateFormat.PKCS8,
-        encryption_algorithm=serialization.NoEncryption(),
-    )
-
-    key_file.write_bytes(private_key_pem)
-
-    pkb = private_key.private_bytes(
-        encoding=serialization.Encoding.DER,
-        format=serialization.PrivateFormat.PKCS8,
-        encryption_algorithm=serialization.NoEncryption(),
-    )
-
-    exc_msg = "stop execution"
-
-    with mock.patch(
-        "snowflake.connector.auth.keypair.AuthByKeyPair.__init__",
-        side_effect=Exception(exc_msg),
-    ) as m:
-        with pytest.raises(
-            Exception,
-            match=exc_msg,
-        ):
-            snowflake.connector.connect(
-                account="test_account",
-                user="test_user",
-                private_key_file=str(key_file),
-            )
-    assert m.call_count == 1
-    assert m.call_args_list[0].kwargs["private_key"] == pkb
->>>>>>> bf7a3c5d
