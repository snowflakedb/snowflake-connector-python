--- conflicted
+++ resolved
@@ -1,10 +1,6 @@
 #
 # Copyright (c) 2012-2021 Snowflake Computing Inc. All right reserved.
-<<<<<<< HEAD
-
-=======
 #
->>>>>>> ed53074a
 from typing import Callable, Generic, TypeVar
 
 T = TypeVar('T')
