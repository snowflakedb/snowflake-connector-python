import groovy.json.JsonOutput


timestamps {
  node('parallelizable-c7') {
    stage('checkout') {
      scmInfo = checkout scm
      println("${scmInfo}")
      env.GIT_BRANCH = scmInfo.GIT_BRANCH
      env.GIT_COMMIT = scmInfo.GIT_COMMIT
    }

    stage('Build') {
      withCredentials([
        usernamePassword(credentialsId: '063fc85b-62a6-4181-9d72-873b43488411', usernameVariable: 'AWS_ACCESS_KEY_ID', passwordVariable: 'AWS_SECRET_ACCESS_KEY'),
        string(credentialsId: 'a791118f-a1ea-46cd-b876-56da1b9bc71c',variable: 'NEXUS_PASSWORD')
        ]) {
        sh '''\
        |cd $WORKSPACE
        |export GIT_BRANCH=${GIT_BRANCH}
        |export GIT_COMMIT=${GIT_COMMIT}
        |./ci/build_docker.sh
        |cp dist/**/*.txt dist/repaired_wheels/
        |cp dist/*.tar.gz dist/repaired_wheels/
        |aws s3 cp --only-show-errors ./dist/repaired_wheels/ s3://sfc-eng-jenkins/repository/python_connector/linux/${GIT_BRANCH}/${GIT_COMMIT}/ --recursive --include '*'
        |echo ${GIT_COMMIT} > latest_commit
        |aws s3 cp --only-show-errors latest_commit s3://sfc-eng-jenkins/repository/python_connector/linux/${GIT_BRANCH}/
        '''.stripMargin()
        }
      }
      params = [
        string(name: 'branch', value: 'main'),
        string(name: 'client_git_commit', value: scmInfo.GIT_COMMIT),
        string(name: 'client_git_branch', value: scmInfo.GIT_BRANCH),
        string(name: 'parent_job', value: env.JOB_NAME),
        string(name: 'parent_build_number', value: env.BUILD_NUMBER)
      ]
<<<<<<< HEAD
      parallel(
      'Test': {
        stage('Test') {
            try {
            def commit_hash = "main" // default which we want to override
            def bptp_tag = "bptp-built"
            def response = authenticatedGithubCall("https://api.github.com/repos/snowflakedb/snowflake/git/ref/tags/${bptp_tag}")
            commit_hash = response.object.sha
            // Append the bptp-built commit sha to params
            params += [string(name: 'svn_revision', value: commit_hash)]
            } catch(Exception e) {
            println("Exception computing commit hash from: ${response}")
            }
          parallel (
            'Test Python 39': { build job: 'RT-PyConnector39-PC',parameters: params},
            'Test Python 310': { build job: 'RT-PyConnector310-PC',parameters: params},
            'Test Python 311': { build job: 'RT-PyConnector311-PC',parameters: params},
            'Test Python 312': { build job: 'RT-PyConnector312-PC',parameters: params},
            'Test Python 313': { build job: 'RT-PyConnector313-PC',parameters: params},
            'Test Python 39 OldDriver': { build job: 'RT-PyConnector39-OldDriver-PC',parameters: params},
            'Test Python 39 FIPS': { build job: 'RT-FIPS-PyConnector39',parameters: params},
            )
          }
        },
      'Test Authentication': {
        stage('Test Authentication') {
          withCredentials([
            string(credentialsId: 'a791118f-a1ea-46cd-b876-56da1b9bc71c', variable: 'NEXUS_PASSWORD'),
            string(credentialsId: 'sfctest0-parameters-secret', variable: 'PARAMETERS_SECRET')
          ]) {
            sh '''\
            |#!/bin/bash -e
            |$WORKSPACE/ci/test_authentication.sh
            '''.stripMargin()
=======
      stage('Test') {
          try {
          def commit_hash = "main" // default which we want to override
          def bptp_tag = "bptp-stable"
          def response = authenticatedGithubCall("https://api.github.com/repos/snowflakedb/snowflake/git/ref/tags/${bptp_tag}")
          commit_hash = response.object.sha
          // Append the bptp-stable commit sha to params
          params += [string(name: 'svn_revision', value: commit_hash)]
          } catch(Exception e) {
          println("Exception computing commit hash from: ${response}")
>>>>>>> aa8d662a
          }
        }
      }
    )
  }
}


pipeline {
  agent { label 'regular-memory-node' }
  options { timestamps() }
  environment {
    COMMIT_SHA_LONG = sh(returnStdout: true, script: "echo \$(git rev-parse " + "HEAD)").trim()

    // environment variables for semgrep_agent (for findings / analytics page)
    // remove .git at the end
    // remove SCM URL + .git at the end

    BASELINE_BRANCH = "${env.CHANGE_TARGET}"
  }
  stages {
    stage('Checkout') {
      steps {
        checkout scm
      }
    }
  }
}

def authenticatedGithubCall(url) {
  withCredentials([
        usernamePassword(credentialsId: 'jenkins-snowflakedb-github-app',
          usernameVariable: 'GITHUB_USER',
          passwordVariable: 'GITHUB_TOKEN'),
      ]) {
    try {
      def encodedAuth = Base64.getEncoder().encodeToString(
        "${GITHUB_USER}:${GITHUB_TOKEN}".getBytes(java.nio.charset.StandardCharsets.UTF_8)
      )
      def authHeaderValue = "Basic ${encodedAuth}"
      def connection = new URL(url).openConnection()
      connection.setRequestProperty("Authorization", authHeaderValue)
      if (connection.getResponseCode() >= 300) {
        println("ERROR: Status fetch from ${url} returned ${connection.getResponseCode()}")
        println(connection.getErrorStream().getText())
        return null
      }
      return new groovy.json.JsonSlurperClassic().parseText(connection.getInputStream().getText())
    } catch(Exception e) {
      println("Exception fetching ${url}: ${e}")
      return null
    }
  }
}

def wgetUpdateGithub(String state, String folder, String targetUrl, String seconds) {
    def ghURL = "https://api.github.com/repos/snowflakedb/snowflake-connector-python/statuses/$COMMIT_SHA_LONG"
    def data = JsonOutput.toJson([state: "${state}", context: "jenkins/${folder}",target_url: "${targetUrl}"])
    sh "wget ${ghURL} --spider -q --header='Authorization: token $GIT_PASSWORD' --post-data='${data}'"
}<|MERGE_RESOLUTION|>--- conflicted
+++ resolved
@@ -35,16 +35,15 @@
         string(name: 'parent_job', value: env.JOB_NAME),
         string(name: 'parent_build_number', value: env.BUILD_NUMBER)
       ]
-<<<<<<< HEAD
       parallel(
       'Test': {
         stage('Test') {
             try {
             def commit_hash = "main" // default which we want to override
-            def bptp_tag = "bptp-built"
+            def bptp_tag = "bptp-stable"
             def response = authenticatedGithubCall("https://api.github.com/repos/snowflakedb/snowflake/git/ref/tags/${bptp_tag}")
             commit_hash = response.object.sha
-            // Append the bptp-built commit sha to params
+            // Append the bptp-stable commit sha to params
             params += [string(name: 'svn_revision', value: commit_hash)]
             } catch(Exception e) {
             println("Exception computing commit hash from: ${response}")
@@ -70,18 +69,6 @@
             |#!/bin/bash -e
             |$WORKSPACE/ci/test_authentication.sh
             '''.stripMargin()
-=======
-      stage('Test') {
-          try {
-          def commit_hash = "main" // default which we want to override
-          def bptp_tag = "bptp-stable"
-          def response = authenticatedGithubCall("https://api.github.com/repos/snowflakedb/snowflake/git/ref/tags/${bptp_tag}")
-          commit_hash = response.object.sha
-          // Append the bptp-stable commit sha to params
-          params += [string(name: 'svn_revision', value: commit_hash)]
-          } catch(Exception e) {
-          println("Exception computing commit hash from: ${response}")
->>>>>>> aa8d662a
           }
         }
       }
