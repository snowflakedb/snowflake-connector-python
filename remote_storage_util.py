--- conflicted
+++ resolved
@@ -12,18 +12,10 @@
 from collections import namedtuple
 from logging import getLogger
 
-<<<<<<< HEAD
-
-from .constants import (SHA256_DIGEST, ResultStatus)
-from .encryption_util import (SnowflakeEncryptionUtil)
-from .errors import (MissingDependencyError)
-=======
-from .azure_util import SnowflakeAzureUtil
 from .constants import ResultStatus
 from .encryption_util import SnowflakeEncryptionUtil
-from .gcs_util import SnowflakeGCSUtil
-from .s3_util import SnowflakeS3Util
->>>>>>> dc31c582
+from .errors import MissingDependencyError
+
 
 DEFAULT_CONCURRENCY = 1
 DEFAULT_MAX_RETRY = 5
